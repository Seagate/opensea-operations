//
// Do NOT modify or remove this copyright and license
//
// Copyright (c) 2012 - 2018 Seagate Technology LLC and/or its Affiliates, All Rights Reserved
//
// This software is subject to the terms of the Mozilla Public
// License, v. 2.0. If a copy of the MPL was not distributed with this
// file, You can obtain one at http://mozilla.org/MPL/2.0/.
//
// ******************************************************************************************
// 
// \file logs.h
// \brief This file defines the functions for pulling logs from SCSI and ATA drives

#pragma once

#include "operations_Common.h"

#if defined(__cplusplus)
extern "C" {
#endif

    #include <time.h>

    typedef enum _eLogFileNamingConvention
    {
        NAMING_SERIAL_NUMBER_ONLY,
        NAMING_SERIAL_NUMBER_DATE_TIME,//this should be used most of the time to avoid collisions with existing files
        NAMING_OPENSTACK,//not yet implemented
        NAMING_BYUSER,   // a way for the command line user to name the file
    }eLogFileNamingConvention;

	typedef enum _eLogPullMode
	{
		PULL_LOG_RAW_MODE,			// Dump it to stdout. 
		PULL_LOG_BIN_FILE_MODE,		// Create a binary file 
		PULL_LOG_ANALYZE_MODE,		// Humanize the log
	} eLogPullMode;

    OPENSEA_OPERATIONS_API int generate_Logfile_Name(tDevice *device,\
                                                  const char * const logName,\
                                                  const char * const logExtension,\
                                                  eLogFileNamingConvention logFileNamingConvention,\
                                                  char **logFileNameUsed);

    //-----------------------------------------------------------------------------
    //
    //  create_And_Open_Log_File(tDevice *device, FILE *filePtr, char *logName, char *logExtension)
    //
    //! \brief   Description: This function will take the inputs given, generate a file name based off the serial number, time, and other inputs, and open the file for writing.
    //
    //  Entry:
    //!   \param[in] device = pointer to a valid device structure with a device handle (used to get the serial number)
    //!   \param[in,out] filePtr = File pointer that will hold an open file handle upon successful completion
    //!   \param[in] logPath = this is a directory/folder for where the fle should be created. NULL if current directory. 
    //!   \param[in] logName = this is a name to put into the name of the log. Examples: SMART, CEL
    //!   \param[in] logExtension = this is an ASCII representation of the extension to save the file with. If unsure, use bin. No DOT required in this parameter
    //!   \param[in] logFileNamingConvention = enum value to specify which log file naming convention to use
    //!   \param[out] logFileNameUsed = sets this pointer to the string of the name and extension used for the log file name. This must be set to NULL when calling. Memory should be OPENSEA_PATH_MAX in size
    //!
    //  Exit:
    //!   \return SUCCESS = everything worked, !SUCCESS means something went wrong
    //
    //-----------------------------------------------------------------------------
    OPENSEA_OPERATIONS_API int create_And_Open_Log_File(tDevice *device,\
                                                    FILE **filePtr,\
                                                    const char * const logPath,\
                                                    const char * const logName,\
                                                    const char * const logExtension,\
                                                    eLogFileNamingConvention logFileNamingConvention,\
                                                    char **logFileNameUsed);

    //-----------------------------------------------------------------------------
    //
    //  get_ATA_Log_Size(tDevice *device, uint8_t logAddress, uint32_t *logFileSize, bool gpl, bool smart)
    //
    //! \brief   Description: This function will check for the size of an ATA log as reported in the GPL or SMART directory. 
	//			 The size returned is in bytes. 
	//			 If a log is not supported, this function will return NOT_SUPPORTED and logfilesize will be set to zero.
	//			 TIP: Use this function to see if an ATA log is supported or not. 
    //
    //  Entry:
    //!   \param[in] device = pointer to a valid device structure with a device handle
    //!   \param[in] logAddress = GPL or SMART log address you wish to know the size of
    //!   \param[out] logFileSize = pointer to uint32_t that will hold the size of the log at the requested address in bytes. Will be zero when log is not supported;
    //!   \param[in] gpl = set to true to check for the log in the GPL directory
    //!   \param[in] smart = set to true to check for the log in the SMART directory
    //!
    //  Exit:
    //!   \return SUCCESS = everything worked, NOT_SUPPORTED = log is not supported by device, !SUCCESS means something went wrong
    //
    //-----------------------------------------------------------------------------
    OPENSEA_OPERATIONS_API int get_ATA_Log_Size(tDevice *device, uint8_t logAddress, uint32_t *logFileSize, bool gpl, bool smart);

    //-----------------------------------------------------------------------------
    //
    //  get_SCSI_Log_Size(tDevice *device, uint8_t logPage, uint8_t logSubPage, uint32_t *logFileSize)
    //
    //! \brief   Description: This function will check for the size of an SCSI log and/or log subpage as reported by the device.
    //
    //  Entry:
    //!   \param[in] device = pointer to a valid device structure with a device handle
    //!   \param[in] logPage = page # of the log you want to know the size of
    //!   \param[in] logSubPage = subpage you want to know the size of. Set to 0 if no subpage is needed.
    //!   \param[out] logFileSize = pointer to uint32_t that will hold the size of the log at the requested address in bytes. Will be zero when log is not supported;
    //!
    //  Exit:
    //!   \return SUCCESS = everything worked, NOT_SUPPORTED = log is not supported by device, !SUCCESS means something went wrong
    //!                     If SUCCESS is returned AND the logFileSize is UINT16_MAX, then the page should be supported, but determining the length was not possible due to a likely firmware bug in the device.
    //
    //-----------------------------------------------------------------------------
    OPENSEA_OPERATIONS_API int get_SCSI_Log_Size(tDevice *device, uint8_t logPage, uint8_t logSubPage, uint32_t *logFileSize);

    //-----------------------------------------------------------------------------
    //
    //  get_SCSI_VPD_Page_Size(tDevice *device, uint8_t vpdPage, uint32_t *vpdPageSize)
    //
    //! \brief   Description: This function will check for the size of an SCSI VPD page as reported by the device.
    //
    //  Entry:
    //!   \param[in] device = pointer to a valid device structure with a device handle
    //!   \param[in] vpdPage = VPD page number you wish to know the size of
    //!   \param[out] vpdPageSize = pointer to uint32_t that will hold the size of the log at the requested address in bytes. Will be zero when log is not supported;
    //!
    //  Exit:
    //!   \return SUCCESS = everything worked, NOT_SUPPORTED = log is not supported by device, !SUCCESS means something went wrong
    //
    //-----------------------------------------------------------------------------
    OPENSEA_OPERATIONS_API int get_SCSI_VPD_Page_Size(tDevice *device, uint8_t vpdPage, uint32_t *vpdPageSize);

    //-----------------------------------------------------------------------------
    //
    //! get_ATA_Log( tDevice * device )
    //
    //! \brief   generic function to pull an ATA log and save it to a file
    //
    //  Entry:
    //!   \param[in]  device - file descriptor
    //!   \param[in]  logAddress - the address of the log you wish to pull
    //!   \param[in]  logName - a string that is the name of the log (NO SPACES please! as this gets used for the filename
    //!   \param[in]  fileExtension - a string for the file extension. You do not need to include a dot character.
    //!   \param[in]  GPL - boolean flag specifying if you want to check the GPL directory for the log
    //!   \param[in]  SMART - boolean flag specifying if you want to check the SMART directory for the log
    //!   \param[in]  toBuffer - boolean flag specifying if you want to return data in buffer instead of file
    //!   \param[in]  myBuf - buffer to return data in if toBuffer is true
    //!   \param[in]  bufSize - size of the buffer to get data filled into it
    //!   \param[in] filePath = pointer to the path where this log should be generated. Use NULL for current working directory.
    //! 
    //  Exit:
    //!   \return SUCCESS = good, !SUCCESS something went wrong see error codes
    //
    //-----------------------------------------------------------------------------
    OPENSEA_OPERATIONS_API int get_ATA_Log(tDevice *device, uint8_t logAddress,\
                                        char *logName, char *fileExtension,\
                                        bool GPL, bool SMART, bool toBuffer,\
                                        uint8_t *myBuf, uint32_t bufSize,\
                                        const char * const filePath, uint32_t transferSizeBytes);

    //-----------------------------------------------------------------------------
    //
    //! get_SCSI_Log
    //
    //! \brief   generic function to pull an SCSI log and save it to a file
    //
    //  Entry:
    //!   \param[in]  device - file descriptor
    //!   \param[in]  logAddress - the address of the log you wish to pull
    //!   \param[in]  subpage - set this to something other than zero if looking for a specific subpage to a log
    //!   \param[in]  logName - a string that is the name of the log (NO SPACES please!) NULL if no file output needed
    //!   \param[in]  fileExtension - a string for the file extension. You do not need to include a dot character.
    //!   \param[in]  toBuffer - boolean flag specifying if you want to return data in buffer 
    //!   \param[in]  myBuf - buffer to return data in if toBuffer is true
    //!   \param[in]  bufSize - size of the buffer to get data filled into it (use get_SCSI_Log_Size)
    //!   \param[in]  filePath - string with path to output the file to. Can be NULL for current directory.
    //!
    //  Exit:
    //!   \return SUCCESS = good, !SUCCESS something went wrong see error codes
    //
    //-----------------------------------------------------------------------------
    OPENSEA_OPERATIONS_API int get_SCSI_Log(tDevice *device, uint8_t logAddress, uint8_t subpage,\
										char *logName, char *fileExtension, bool toBuffer,\
										uint8_t *myBuf, uint32_t bufSize,\
										const char * const filePath);

    //-----------------------------------------------------------------------------
    //
    //! get_SCSI_VPD(tDevice *device, uint8_t pageCode, char *logName, char *fileExtension, bool toBuffer, uint8_t *myBuf, uint32_t bufSize)
    //
    //! \brief   generic function to pull an SCSI log and save it to a file
    //
    //  Entry:
    //!   \param[in]  device - file descriptor
    //!   \param[in]  pageCode - the page code of the VPD you wish to pull
    //!   \param[in]  logName - a string that is the name of the log (NO SPACES please! as this gets used for the filename
    //!   \param[in]  fileExtension - a string for the file extension. You do not need to include a dot character.
    //!   \param[in]  toBuffer - boolean flag specifying if you want to return data in buffer instead of file
    //!   \param[in]  myBuf - buffer to return data in if toBuffer is true
    //!   \param[in]  bufSize - size of the buffer to get data filled into it
    //!   \param[in]  filePath - string with path to output the file to. Can be NULL for current directory.
    //!
    //  Exit:
    //!   \return SUCCESS = good, !SUCCESS something went wrong see error codes
    //
    //-----------------------------------------------------------------------------
    OPENSEA_OPERATIONS_API int get_SCSI_VPD(tDevice *device, uint8_t pageCode, char *logName,\
										char *fileExtension, bool toBuffer, uint8_t *myBuf,\
										uint32_t bufSize, const char * const filePath);

    //-----------------------------------------------------------------------------
    //
    //! get_Device_Statistics_Log( tDevice * device )
    //
    //! \brief   Pulls the Device Statistics log
    //
    //  Entry:
    //!   \param[in]  device - file descriptor
    //!   \param[in]  filePath - string for the file output path. Set to NULL for the current directory
    //!
    //  Exit:
    //!   \return SUCCESS = good, !SUCCESS something went wrong see error codes
    //
    //-----------------------------------------------------------------------------
    OPENSEA_OPERATIONS_API int get_Device_Statistics_Log(tDevice * device, const char * const filePath);

    //-----------------------------------------------------------------------------
    //
    //! get_EPC_log( tDevice * device )
    //
    //! \brief   Pulls the Power Conditions log/VPD page
    //
    //  Entry:
    //!   \param[in]  device file descriptor
    //!   \param[in]  filePath - string with path to output the file to. Can be NULL for current directory.
    //!
    //  Exit:
    //!   \return SUCCESS = good, !SUCCESS something went wrong see error codes
    //
    //-----------------------------------------------------------------------------
    OPENSEA_OPERATIONS_API int get_EPC_log(tDevice *device, const char * const filePath);

    //-----------------------------------------------------------------------------
    //
    //  pull_Internal_Status_Log()
    //
    //! \brief   Description:  this function will pull Internal Status logs from an ATA or SCSI device.
    //
    //  Entry:
    //!   \param device - pointer to the device structure
    //!   \param currentOrSaved - boolean flag to switch between pulling the current log or the saved log (current is currently the only log supported so set this to true)
    //!   \param islDataSet - flag to pull the small, medium, or large dataset. 1 = small, 2 = medium, 3 = large
    //!   \param saveToFile - boolean flag to tell it to save to a file with an auto generated name (naming is based off of serial number and current date and time)
    //!   \param ptrData - pointer to a data buffer. This MUST be non-NULL when saveToFile = false
    //!   \param dataSize - size of the buffer that ptrData points to. This should be at least 256K for the small data set.
    //!   \param [in] filePath = pointer to the path where this log should be generated. Use NULL for current working directory.
    //!
    //  Exit:
    //!   \return VOID
    //
    //-----------------------------------------------------------------------------
    OPENSEA_OPERATIONS_API int pull_Internal_Status_Log(tDevice *device,\
                                                bool currentOrSaved,\
                                                uint8_t islDataSet,\
                                                bool saveToFile,\
                                                uint8_t* ptrData,\
                                                uint32_t dataSize,\
                                                const char * const filePath,\
                                                uint32_t transferSizeBytes);

    //-----------------------------------------------------------------------------
    //
    //! get_Pending_Defect_List( tDevice * device )
    //
    //! \brief   Pulls the ACS4/SBC4 Pending Defects log
    //
    //  Entry:
    //!   \param[in]  device file descriptor
    //!   \param[in]  filePath - string with path to output the file to. Can be NULL for current directory.
    //!
    //  Exit:
    //!   \return SUCCESS = good, !SUCCESS something went wrong see error codes
    //
    //-----------------------------------------------------------------------------
    OPENSEA_OPERATIONS_API int get_Pending_Defect_List(tDevice *device, const char * const filePath);

    //-----------------------------------------------------------------------------
    //
    //! get_SMART_Extended_Comprehensive_Error_Log( tDevice * device )
    //
    //! \brief   Pulls the SMART Extended Comprehensive Error Log. ATA Only
    //
    //  Entry:
    //!   \param[in]  device file descriptor
    //!   \param[in]  filePath - string with path to output the file to. Can be NULL for current directory.
    //!
    //  Exit:
    //!   \return SUCCESS = good, !SUCCESS something went wrong see error codes
    //
    //-----------------------------------------------------------------------------
    OPENSEA_OPERATIONS_API int get_SMART_Extended_Comprehensive_Error_Log(tDevice *device, const char * const filePath);

    //-----------------------------------------------------------------------------
    //
    //! get_ATA_DST_Log( tDevice * device )
    //
    //! \brief   Pulls the DST log from an ATA drive. (SMART or GPL log)
    //
    //  Entry:
    //!   \param[in]  device file descriptor
    //!   \param[in] extLog - set to true to read the GPL log, false for the SMART log. Recommended you use device->drive_info.ata_Options.generalPurposeLoggingSupported for this value.
    //!   \param[in]  filePath - string with path to output the file to. Can be NULL for current directory.
    //!
    //  Exit:
    //!   \return SUCCESS = good, !SUCCESS something went wrong see error codes
    //
    //-----------------------------------------------------------------------------
    OPENSEA_OPERATIONS_API int get_ATA_DST_Log(tDevice *device, bool extLog, const char * const filePath);

    //-----------------------------------------------------------------------------
    //
    //! get_DST_Log( tDevice * device )
    //
    //! \brief   Pulls the DST log from an ATA or SCSI device.
    //
    //  Entry:
    //!   \param[in]  device file descriptor
    //!   \param[in]  filePath - string with path to output the file to. Can be NULL for current directory.
    //!
    //  Exit:
    //!   \return SUCCESS = good, !SUCCESS something went wrong see error codes
    //
    //-----------------------------------------------------------------------------
    OPENSEA_OPERATIONS_API int get_DST_Log(tDevice *device, const char * const filePath);

    //-----------------------------------------------------------------------------
    //
    //! get_Identify_Device_Data_Log( tDevice * device )
    //
    //! \brief   Pulls the ATA Identify Device Data Log
    //
    //  Entry:
    //!   \param[in]  device file descriptor
    //!   \param[in]  filePath - string with path to output the file to. Can be NULL for current directory.
    //!
    //  Exit:
    //!   \return SUCCESS = good, !SUCCESS something went wrong see error codes
    //
    //-----------------------------------------------------------------------------
    OPENSEA_OPERATIONS_API int get_Identify_Device_Data_Log(tDevice *device, const char * const filePath);

    //-----------------------------------------------------------------------------
    //
    //! get_SATA_Phy_Event_Counters_Log( tDevice * device )
    //
    //! \brief   Pulls the SATA Phy Event Counters Log
    //
    //  Entry:
    //!   \param[in]  device file descriptor
    //!   \param[in]  filePath - string with path to output the file to. Can be NULL for current directory.
    //!
    //  Exit:
    //!   \return SUCCESS = good, !SUCCESS something went wrong see error codes
    //
    //-----------------------------------------------------------------------------
    OPENSEA_OPERATIONS_API int get_SATA_Phy_Event_Counters_Log(tDevice *device, const char * const filePath);

    //-----------------------------------------------------------------------------
    //
    //  pull_SCSI_G_List(tDevice *device)
    //
    //! \brief   Description: This function pulls the G-List from SAS drives using the read defect data 12 command. 
	//						  Pulled with log block address descriptors (LBAs)
    //
    //  Entry:
    //!   \param[in] device = pointer to a valid device structure with a device handle
    //!   \param[in]  filePath - string with path to output the file to. Can be NULL for current directory.
    //!
    //  Exit:
    //!   \return SUCCESS = everything worked, !SUCCESS means something went wrong
    //
    //-----------------------------------------------------------------------------
    OPENSEA_OPERATIONS_API int pull_SCSI_G_List(tDevice *device, const char * const filePath);

    //-----------------------------------------------------------------------------
    //
    //  pull_SCSI_Informational_Exceptions_Log(tDevice *device)
    //
    //! \brief   Description: This function pulls the Informational Exceptions log from a SCSI drive.
    //
    //  Entry:
    //!   \param[in] device = pointer to a valid device structure with a device handle
    //!   \param[in]  filePath - string with path to output the file to. Can be NULL for current directory.
    //!
    //  Exit:
    //!   \return SUCCESS = everything worked, !SUCCESS means something went wrong
    //
    //-----------------------------------------------------------------------------
    OPENSEA_OPERATIONS_API int pull_SCSI_Informational_Exceptions_Log(tDevice *device, const char * const filePath);

	//-----------------------------------------------------------------------------
	//
	//  print_Supported_Logs()
	//
	//! \brief   Description:  This function prints the supported logs to stdout
	//  Entry:
	//!   \param device - pointer to the device structure
	//!   \param flags -  to filter the logs. 
	//!   
	//  Exit:
	//!   \return SUCCESS = pass, NOT_SUPPORTED = log is not supported by device, !SUCCESS = something when wrong
	//
	//-----------------------------------------------------------------------------
	OPENSEA_OPERATIONS_API int print_Supported_Logs(tDevice *device, uint64_t flags);

	//-----------------------------------------------------------------------------
	//
	//  print_Supported_SCSI_Logs()
	//
	//! \brief   Description:  This function prints the supported SCSI logs to stdout
	//  Entry:
	//!   \param device - pointer to the device structure
	//!   \param flags -  to filter the logs. 
	//!   
	//  Exit:
	//!   \return SUCCESS = pass, NOT_SUPPORTED = log is not supported by device, !SUCCESS = something when wrong
	//
	//-----------------------------------------------------------------------------
	OPENSEA_OPERATIONS_API int print_Supported_SCSI_Logs(tDevice *device, uint64_t flags);

	//-----------------------------------------------------------------------------
	//
	//  print_Supported_ATA_Logs()
	//
	//! \brief   Description:  This function prints the supported ATA logs to stdout
	//  Entry:
	//!   \param device - pointer to the device structure
	//!   \param flags -  to filter the logs. 
	//!   
	//  Exit:
	//!   \return SUCCESS = pass, NOT_SUPPORTED = log is not supported by device, !SUCCESS = something when wrong
	//
	//-----------------------------------------------------------------------------
	OPENSEA_OPERATIONS_API int print_Supported_ATA_Logs(tDevice *device, uint64_t flags);

	//-----------------------------------------------------------------------------
	//
	//  print_Supported_NVMe_Logs()
	//
	//! \brief   Description:  This function prints the supported NVMe logs to stdout
	//  Entry:
	//!   \param device - pointer to the device structure
	//!   \param flags -  to filter the logs. 
	//!   
	//  Exit:
	//!   \return SUCCESS = pass, NOT_SUPPORTED = log is not supported by device, !SUCCESS = something when wrong
	//
	//-----------------------------------------------------------------------------
	OPENSEA_OPERATIONS_API int print_Supported_NVMe_Logs(tDevice *device, uint64_t flags);

	//-----------------------------------------------------------------------------
	//
	//  pull_Generic_Log()
	//
	//! \brief   Description:  This function prints the supported NVMe logs to stdout
	//  Entry:
	//!   \param device - pointer to the device structure
	//!   \param logNum - log # to pull 
    //!   \param subpage - subpage of the log # to pull (for SCSI)
	//!	  \param mode   - what mode to pull the log
	//!	  \param filePath	- path for log file creation (if needed, otherwise set to NULL)
	//  Exit:
	//!   \return SUCCESS = pass, NOT_SUPPORTED = log is not supported by device, !SUCCESS = something when wrong
	//
	//-----------------------------------------------------------------------------
	OPENSEA_OPERATIONS_API int pull_Generic_Log(tDevice *device, uint32_t logNum, uint32_t subpage,\
        eLogPullMode mode, const char * const filePath, uint32_t transferSizeBytes);

    OPENSEA_OPERATIONS_API int pull_Generic_Error_History(tDevice *device, uint8_t bufferID, eLogPullMode mode, const char * const filePath, uint32_t transferSizeBytes);

    //-----------------------------------------------------------------------------
	//
	//  print_Supported_SCSI_Logs()
	//
	//! \brief   Description:  This function prints the supported SCSI error history buffer IDs to stdout
	//  Entry:
	//!   \param device - pointer to the device structure
	//!   \param flags -  to filter the logs. 
	//!   
	//  Exit:
	//!   \return SUCCESS = pass, NOT_SUPPORTED = log is not supported by device, !SUCCESS = something when wrong
	//
	//-----------------------------------------------------------------------------
    OPENSEA_OPERATIONS_API int print_Supported_SCSI_Error_History_Buffer_IDs(tDevice *device, uint64_t flags);

    OPENSEA_OPERATIONS_API bool is_SCSI_Read_Buffer_16_Supported(tDevice *device);//use for determining how to use this command to pull error history

    //Error history is formatted in vendor specific mannors.
    //Only exception is the current/saved internal status data. This should be pulled using the pull_Internal_Status_Log() function instead!
    //-----------------------------------------------------------------------------
    //
    //  get_SCSI_Error_History_Size(tDevice *device, uint8_t bufferID, uint32_t *errorHistorySize, bool createNewSnapshot)
    //
    //! \brief   Description: This function will check for the existance of an error history buffer ID and if found, return it's size
    //  Entry:
    //!   \param[in] device = pointer to a valid device structure with a device handle
    //!   \param[in] bufferID = buffer ID of the error history data
    //!   \param[out] errorHistorySize = pointer to uint32_t that will hold the size of the error history at the requested address in bytes. Will be zero when log is not supported;
    //!   \param[in] createNewSnapshot = set to true to force generating new snap shot data. This changes from reading the directory with ID of 0 to 1.
    //!   \param[in] useReadBuffer16 = use the SPC5 read buffer 16 command to read the error history data
    //!
    //  Exit:
    //!   \return SUCCESS = everything worked, NOT_SUPPORTED = log is not supported by device, !SUCCESS means something went wrong
    //
    //-----------------------------------------------------------------------------
    OPENSEA_OPERATIONS_API int get_SCSI_Error_History_Size(tDevice *device, uint8_t bufferID, uint32_t *errorHistorySize, bool createNewSnapshot, bool useReadBuffer16);


    //-----------------------------------------------------------------------------
    //
    //! get_SCSI_Error_History(tDevice *device, uint8_t bufferID, char *logName, bool createNewSnapshot,
    //! char *fileExtension, bool toBuffer, uint8_t *myBuf, uint32_t bufSize,
    //! const char * const filePath);
    //
    //! \brief   generic function to pull an SCSI error history data and save it to a file
    //
    //  Entry:
    //!   \param[in]  device - file descriptor
    //!   \param[in]  buffer ID - the buffer ID of the error history data
    //!   \param[in]  logName - a string that is the name of the log (NO SPACES please!) NULL if no file output needed
    //!   \param[in]  createNewSnapshot - set to true to generate a new snapshot when reading the error history directory.
    //!   \param[in]  useReadBuffer16 - use the SPC5 read buffer 16 command
    //!   \param[in]  fileExtension - a string for the file extension. You do not need to include a dot character.
    //!   \param[in]  toBuffer - boolean flag specifying if you want to return data in buffer 
    //!   \param[in]  myBuf - buffer to return data in if toBuffer is true
    //!   \param[in]  bufSize - size of the buffer to get data filled into it (use get_SCSI_Log_Size)
    //!   \param[in]  filePath - string with path to output the file to. Can be NULL for current directory.
    //!
    //  Exit:
    //!   \return SUCCESS = good, !SUCCESS something went wrong see error codes
    //
    //-----------------------------------------------------------------------------
    OPENSEA_OPERATIONS_API int get_SCSI_Error_History(tDevice *device, uint8_t bufferID, char *logName, bool createNewSnapshot, bool useReadBuffer16,\
        char *fileExtension, bool toBuffer, uint8_t *myBuf, uint32_t bufSize, \
        const char * const filePath, uint32_t transferSizeBytes, char *fileNameUsed);

    //-----------------------------------------------------------------------------
    //
    //  pull_FARM_Log(tDevice *device, const char * const filePath);
    //
    //! \brief   Description: This function pulls the Seagate FARM log from ATA drives
    //
    //  Entry:
    //!   \param[in] device = poiner to a valid device structure with a device handle
    //!   \param[in] filePath = pointer to the path where this log should be generated. Use NULL for current working dir.
    //!   \param[in] transferSizeBytes = OPTIONAL. If set to zero, this is ignored. 
    //!                Any other value will specify a transfer size to use to pull SM2. On ATA, this must be a multiple of 512Bytes
    //  Exit:
    //!   \return SUCCESS = everything worked, !SUCCESS means something went wrong
    //
    //-----------------------------------------------------------------------------
    OPENSEA_OPERATIONS_API int pull_FARM_Log(tDevice *device, const char * const filePath, uint32_t transferSizeBytes);

<<<<<<< HEAD
=======
    OPENSEA_OPERATIONS_API int get_SCSI_Mode_Page_Size(tDevice *device, eScsiModePageControl mpc, uint8_t modePage, uint8_t subpage, uint32_t *modePageSize);

    OPENSEA_OPERATIONS_API int get_SCSI_Mode_Page(tDevice *device, eScsiModePageControl mpc, uint8_t modePage, uint8_t subpage, char *logName, char *fileExtension, bool toBuffer, uint8_t *myBuf, uint32_t bufSize, const char * const filePath, bool *used6ByteCmd);
>>>>>>> fbb26529
    //-----------------------------------------------------------------------------
    //
    //  is_FARM_Log_Supported(tDevice *device);
    //
    //! \brief   Description: This function check's if the Seagate FARM log is supported
    //
    //  Entry:
    //!   \param[in] device = poiner to a valid device structure with a device handle
    //  Exit:
    //!   \return true = supported, false = not supported
    //
    //-----------------------------------------------------------------------------
    OPENSEA_OPERATIONS_API bool is_FARM_Log_Supported(tDevice *device);

<<<<<<< HEAD
=======
    OPENSEA_OPERATIONS_API int get_SCSI_Mode_Page_Size(tDevice *device, eScsiModePageControl mpc, uint8_t modePage, uint8_t subpage, uint32_t *modePageSize);

    OPENSEA_OPERATIONS_API int get_SCSI_Mode_Page(tDevice *device, eScsiModePageControl mpc, uint8_t modePage, uint8_t subpage, char *logName, char *fileExtension, bool toBuffer, uint8_t *myBuf, uint32_t bufSize, const char * const filePath, bool *used6ByteCmd);
>>>>>>> fbb26529

#if defined(__cplusplus)
}
#endif<|MERGE_RESOLUTION|>--- conflicted
+++ resolved
@@ -559,32 +559,23 @@
     //-----------------------------------------------------------------------------
     OPENSEA_OPERATIONS_API int pull_FARM_Log(tDevice *device, const char * const filePath, uint32_t transferSizeBytes);
 
-<<<<<<< HEAD
-=======
+    //-----------------------------------------------------------------------------
+    //
+    //  is_FARM_Log_Supported(tDevice *device);
+    //
+    //! \brief   Description: This function check's if the Seagate FARM log is supported
+    //
+    //  Entry:
+    //!   \param[in] device = poiner to a valid device structure with a device handle
+    //  Exit:
+    //!   \return true = supported, false = not supported
+    //
+    //-----------------------------------------------------------------------------
+    OPENSEA_OPERATIONS_API bool is_FARM_Log_Supported(tDevice *device);
+
     OPENSEA_OPERATIONS_API int get_SCSI_Mode_Page_Size(tDevice *device, eScsiModePageControl mpc, uint8_t modePage, uint8_t subpage, uint32_t *modePageSize);
 
     OPENSEA_OPERATIONS_API int get_SCSI_Mode_Page(tDevice *device, eScsiModePageControl mpc, uint8_t modePage, uint8_t subpage, char *logName, char *fileExtension, bool toBuffer, uint8_t *myBuf, uint32_t bufSize, const char * const filePath, bool *used6ByteCmd);
->>>>>>> fbb26529
-    //-----------------------------------------------------------------------------
-    //
-    //  is_FARM_Log_Supported(tDevice *device);
-    //
-    //! \brief   Description: This function check's if the Seagate FARM log is supported
-    //
-    //  Entry:
-    //!   \param[in] device = poiner to a valid device structure with a device handle
-    //  Exit:
-    //!   \return true = supported, false = not supported
-    //
-    //-----------------------------------------------------------------------------
-    OPENSEA_OPERATIONS_API bool is_FARM_Log_Supported(tDevice *device);
-
-<<<<<<< HEAD
-=======
-    OPENSEA_OPERATIONS_API int get_SCSI_Mode_Page_Size(tDevice *device, eScsiModePageControl mpc, uint8_t modePage, uint8_t subpage, uint32_t *modePageSize);
-
-    OPENSEA_OPERATIONS_API int get_SCSI_Mode_Page(tDevice *device, eScsiModePageControl mpc, uint8_t modePage, uint8_t subpage, char *logName, char *fileExtension, bool toBuffer, uint8_t *myBuf, uint32_t bufSize, const char * const filePath, bool *used6ByteCmd);
->>>>>>> fbb26529
 
 #if defined(__cplusplus)
 }
