// SPDX-License-Identifier: MPL-2.0
//
// Do NOT modify or remove this copyright and license
//
// Copyright (c) 2012-2024 Seagate Technology LLC and/or its Affiliates, All Rights Reserved
//
// This software is subject to the terms of the Mozilla Public
// License, v. 2.0. If a copy of the MPL was not distributed with this
// file, You can obtain one at http://mozilla.org/MPL/2.0/.
//
// ******************************************************************************************
//
// \file logs.h
// \brief This file defines the functions for pulling logs from SCSI and ATA drives

#pragma once

#include "code_attributes.h"
#include "common_types.h"
#include "operations_Common.h"
#include "secure_file.h"

#include <time.h>

#if defined(__cplusplus)
extern "C"
{
#endif

    typedef enum eLogPullModeEnum
    {
        PULL_LOG_RAW_MODE,      // Dump it to stdout.
        PULL_LOG_BIN_FILE_MODE, // Create a binary file
        PULL_LOG_ANALYZE_MODE,  // Humanize the log
        PULL_LOG_PIPE_MODE,     // Dump it to stdout and send the result to openSeaChest_LogParser
    } eLogPullMode;

#define FARM_SUBLOGPAGE_LEN     16384
#define TOTAL_CONSTITUENT_PAGES 32

    M_NONNULL_PARAM_LIST(1)
    M_PARAM_RO(1) OPENSEA_OPERATIONS_API const char* get_Drive_ID_For_Logfile_Name(tDevice* device);

    // Meant to be a little simpler to call when you don't want to calculate a bunch of lengths for the function above
    // using device info. NOTE: This function does not return the name used as that is part of the secureFileInfo -TJE
    M_NONNULL_PARAM_LIST(1, 2)
    M_PARAM_RO(1)
    M_PARAM_RW(2)
    M_NULL_TERM_STRING(4)
    M_PARAM_RO(4)
    M_NULL_TERM_STRING(5)
    M_PARAM_RO(5)
    M_NULL_TERM_STRING(6)
    M_PARAM_RO(6)
    OPENSEA_OPERATIONS_API eReturnValues create_And_Open_Secure_Log_File_Dev_EZ(
        tDevice*                 device,
        secureFileInfo**         file,                    /*required*/
        eLogFileNamingConvention logFileNamingConvention, /*required*/
        const char* logPath, // optional /*requested path to output to. Will be checked for security. If NULL,
                             // current directory will be used*/
        const char* logName, // optional /*name of the log file from the drive, FARM, DST, etc*/
        const char* logExt   // optional /*extension for the log file. If NULL, set to .bin*/
    );

    //-----------------------------------------------------------------------------
    //
    //  get_ATA_Log_Size(tDevice *device, uint8_t logAddress, uint32_t *logFileSize, bool gpl, bool smart)
    //
    //! \brief   Description: This function will check for the size of an ATA log as reported in the GPL or SMART
    //! directory.
    //           The size returned is in bytes.
    //           If a log is not supported, this function will return NOT_SUPPORTED and logfilesize will be set to zero.
    //           TIP: Use this function to see if an ATA log is supported or not.
    //
    //  Entry:
    //!   \param[in] device = pointer to a valid device structure with a device handle
    //!   \param[in] logAddress = GPL or SMART log address you wish to know the size of
    //!   \param[out] logFileSize = pointer to uint32_t that will hold the size of the log at the requested address in
    //!   bytes. Will be zero when log is not supported; \param[in] gpl = set to true to check for the log in the GPL
    //!   directory \param[in] smart = set to true to check for the log in the SMART directory
    //!
    //  Exit:
    //!   \return SUCCESS = everything worked, NOT_SUPPORTED = log is not supported by device, !SUCCESS means something
    //!   went wrong
    //
    //-----------------------------------------------------------------------------
    M_NONNULL_PARAM_LIST(1, 3)
    M_PARAM_RO(1)
    M_PARAM_WO(3)
    OPENSEA_OPERATIONS_API eReturnValues
    get_ATA_Log_Size(tDevice* device, uint8_t logAddress, uint32_t* logFileSize, bool gpl, bool smart);

    //-----------------------------------------------------------------------------
    //
    //  get_SCSI_Log_Size(tDevice *device, uint8_t logPage, uint8_t logSubPage, uint32_t *logFileSize)
    //
    //! \brief   Description: This function will check for the size of an SCSI log and/or log subpage as reported by the
    //! device.
    //
    //  Entry:
    //!   \param[in] device = pointer to a valid device structure with a device handle
    //!   \param[in] logPage = page # of the log you want to know the size of
    //!   \param[in] logSubPage = subpage you want to know the size of. Set to 0 if no subpage is needed.
    //!   \param[out] logFileSize = pointer to uint32_t that will hold the size of the log at the requested address in
    //!   bytes. Will be zero when log is not supported;
    //!
    //  Exit:
    //!   \return SUCCESS = everything worked, NOT_SUPPORTED = log is not supported by device, !SUCCESS means something
    //!   went wrong
    //!                     If SUCCESS is returned AND the logFileSize is UINT16_MAX, then the page should be supported,
    //!                     but determining the length was not possible due to a likely firmware bug in the device.
    //
    //-----------------------------------------------------------------------------
    M_NONNULL_PARAM_LIST(1, 4)
    M_PARAM_RO(1)
    M_PARAM_WO(4)
    OPENSEA_OPERATIONS_API eReturnValues get_SCSI_Log_Size(tDevice*  device,
                                                           uint8_t   logPage,
                                                           uint8_t   logSubPage,
                                                           uint32_t* logFileSize);

    //-----------------------------------------------------------------------------
    //
    //  get_SCSI_VPD_Page_Size(tDevice *device, uint8_t vpdPage, uint32_t *vpdPageSize)
    //
    //! \brief   Description: This function will check for the size of an SCSI VPD page as reported by the device.
    //
    //  Entry:
    //!   \param[in] device = pointer to a valid device structure with a device handle
    //!   \param[in] vpdPage = VPD page number you wish to know the size of
    //!   \param[out] vpdPageSize = pointer to uint32_t that will hold the size of the log at the requested address in
    //!   bytes. Will be zero when log is not supported;
    //!
    //  Exit:
    //!   \return SUCCESS = everything worked, NOT_SUPPORTED = log is not supported by device, !SUCCESS means something
    //!   went wrong
    //
    //-----------------------------------------------------------------------------
    M_NONNULL_PARAM_LIST(1, 3)
    M_PARAM_RO(1)
    M_PARAM_WO(3)
    OPENSEA_OPERATIONS_API eReturnValues get_SCSI_VPD_Page_Size(tDevice*  device,
                                                                uint8_t   vpdPage,
                                                                uint32_t* vpdPageSize);

    //-----------------------------------------------------------------------------
    //
    //! get_ATA_Log( tDevice * device )
    //
    //! \brief   generic function to pull an ATA log and save it to a file
    //
    //  Entry:
    //!   \param[in]  device - file descriptor
    //!   \param[in]  logAddress - the address of the log you wish to pull
    //!   \param[in]  logName - a string that is the name of the log (NO SPACES please! as this gets used for the
    //!   filename \param[in]  fileExtension - a string for the file extension. You do not need to include a dot
    //!   character. \param[in]  GPL - boolean flag specifying if you want to check the GPL directory for the log
    //!   \param[in]  SMART - boolean flag specifying if you want to check the SMART directory for the log
    //!   \param[in]  toBuffer - boolean flag specifying if you want to return data in buffer instead of file
    //!   \param[in]  myBuf - buffer to return data in if toBuffer is true
    //!   \param[in]  bufSize - size of the buffer to get data filled into it
    //!   \param[in] filePath = pointer to the path where this log should be generated. Use M_NULLPTR for current
    //!   working directory. \param[in] featureRegister - this is the feature register for the command. default to zero
    //!   for most commands.
    //!
    //  Exit:
    //!   \return SUCCESS = good, !SUCCESS something went wrong see error codes
    //
    //-----------------------------------------------------------------------------
    M_NONNULL_PARAM_LIST(1)
    M_PARAM_RO(1)
    M_NULL_TERM_STRING(3)
    M_PARAM_RO(3)
    M_NULL_TERM_STRING(4)
    M_PARAM_RO(4)
    M_NONNULL_IF_NONZERO_PARAM(8, 9)
    M_PARAM_WO_SIZE(8, 9)
    M_NULL_TERM_STRING(10)
    M_PARAM_RO(10)
    OPENSEA_OPERATIONS_API eReturnValues get_ATA_Log(tDevice*    device,
                                                     uint8_t     logAddress,
                                                     const char* logName,
                                                     const char* fileExtension,
                                                     bool        GPL,
                                                     bool        SMART,
                                                     bool        toBuffer,
                                                     uint8_t*    myBuf,
                                                     uint32_t    bufSize,
                                                     const char* filePath,
                                                     uint32_t    transferSizeBytes,
                                                     uint16_t    featureRegister);

    //-----------------------------------------------------------------------------
    //
    //! get_SCSI_Log
    //
    //! \brief   generic function to pull an SCSI log and save it to a file
    //
    //  Entry:
    //!   \param[in]  device - file descriptor
    //!   \param[in]  logAddress - the address of the log you wish to pull
    //!   \param[in]  subpage - set this to something other than zero if looking for a specific subpage to a log
    //!   \param[in]  logName - a string that is the name of the log (NO SPACES please!) M_NULLPTR if no file output
    //!   needed \param[in]  fileExtension - a string for the file extension. You do not need to include a dot
    //!   character. \param[in]  toBuffer - boolean flag specifying if you want to return data in buffer \param[in]
    //!   myBuf - buffer to return data in if toBuffer is true \param[in]  bufSize - size of the buffer to get data
    //!   filled into it (use get_SCSI_Log_Size) \param[in]  filePath - string with path to output the file to. Can be
    //!   M_NULLPTR for current directory.
    //!
    //  Exit:
    //!   \return SUCCESS = good, !SUCCESS something went wrong see error codes
    //
    //-----------------------------------------------------------------------------
<<<<<<< HEAD
    OPENSEA_OPERATIONS_API eReturnValues get_SCSI_Log(tDevice *device, uint8_t logAddress, uint8_t subpage, \
                                        const char *logName, const char *fileExtension, bool toBuffer, \
                                        uint8_t *myBuf, uint32_t bufSize, \
                                        const char * const filePath );
=======
    M_NONNULL_PARAM_LIST(1)
    M_PARAM_RO(1)
    M_NULL_TERM_STRING(4)
    M_PARAM_RO(4)
    M_NULL_TERM_STRING(5)
    M_PARAM_RO(5)
    M_NONNULL_IF_NONZERO_PARAM(7, 8)
    M_PARAM_WO_SIZE(7, 8)
    M_NULL_TERM_STRING(9)
    M_PARAM_RO(9)
    OPENSEA_OPERATIONS_API eReturnValues get_SCSI_Log(tDevice*    device,
                                                      uint8_t     logAddress,
                                                      uint8_t     subpage,
                                                      const char* logName,
                                                      const char* fileExtension,
                                                      bool        toBuffer,
                                                      uint8_t*    myBuf,
                                                      uint32_t    bufSize,
                                                      const char* filePath);
>>>>>>> 9fd68ccc

    //-----------------------------------------------------------------------------
    //
    //! get_SCSI_VPD(tDevice *device, uint8_t pageCode, const char *logName, const char *fileExtension, bool toBuffer,
    //! uint8_t *myBuf, uint32_t bufSize)
    //
    //! \brief   generic function to pull an SCSI log and save it to a file
    //
    //  Entry:
    //!   \param[in]  device - file descriptor
    //!   \param[in]  pageCode - the page code of the VPD you wish to pull
    //!   \param[in]  logName - a string that is the name of the log (NO SPACES please! as this gets used for the
    //!   filename \param[in]  fileExtension - a string for the file extension. You do not need to include a dot
    //!   character. \param[in]  toBuffer - boolean flag specifying if you want to return data in buffer instead of file
    //!   \param[in]  myBuf - buffer to return data in if toBuffer is true
    //!   \param[in]  bufSize - size of the buffer to get data filled into it
    //!   \param[in]  filePath - string with path to output the file to. Can be M_NULLPTR for current directory.
    //!
    //  Exit:
    //!   \return SUCCESS = good, !SUCCESS something went wrong see error codes
    //
    //-----------------------------------------------------------------------------
    M_NONNULL_PARAM_LIST(1)
    M_PARAM_RO(1)
    M_NULL_TERM_STRING(3)
    M_PARAM_RO(3)
    M_NULL_TERM_STRING(4)
    M_PARAM_RO(4)
    M_NONNULL_IF_NONZERO_PARAM(6, 7)
    M_PARAM_WO_SIZE(6, 7)
    M_NULL_TERM_STRING(8)
    M_PARAM_RO(8)
    OPENSEA_OPERATIONS_API eReturnValues get_SCSI_VPD(tDevice*    device,
                                                      uint8_t     pageCode,
                                                      const char* logName,
                                                      const char* fileExtension,
                                                      bool        toBuffer,
                                                      uint8_t*    myBuf,
                                                      uint32_t    bufSize,
                                                      const char* filePath);

    //-----------------------------------------------------------------------------
    //
    //! get_Device_Statistics_Log( tDevice * device )
    //
    //! \brief   Pulls the Device Statistics log
    //
    //  Entry:
    //!   \param[in]  device - file descriptor
    //!   \param[in]  filePath - string for the file output path. Set to M_NULLPTR for the current directory
    //!
    //  Exit:
    //!   \return SUCCESS = good, !SUCCESS something went wrong see error codes
    //
    //-----------------------------------------------------------------------------
    M_NONNULL_PARAM_LIST(1)
    M_PARAM_RO(1)
    M_NULL_TERM_STRING(2)
    M_PARAM_RO(2) OPENSEA_OPERATIONS_API eReturnValues get_Device_Statistics_Log(tDevice* device, const char* filePath);

    //-----------------------------------------------------------------------------
    //
    //! get_EPC_log( tDevice * device )
    //
    //! \brief   Pulls the Power Conditions log/VPD page
    //
    //  Entry:
    //!   \param[in]  device file descriptor
    //!   \param[in]  filePath - string with path to output the file to. Can be M_NULLPTR for current directory.
    //!
    //  Exit:
    //!   \return SUCCESS = good, !SUCCESS something went wrong see error codes
    //
    //-----------------------------------------------------------------------------
    M_NONNULL_PARAM_LIST(1)
    M_PARAM_RO(1)
    M_NULL_TERM_STRING(2)
    M_PARAM_RO(2) OPENSEA_OPERATIONS_API eReturnValues get_EPC_log(tDevice* device, const char* filePath);

#define TELEMETRY_LOG_SMALL_DATA_SET  1
#define TELEMETRY_LOG_MEDIUM_DATA_SET 2
#define TELEMETRY_LOG_LARGE_DATA_SET  3
#define TELEMETRY_LOG_XLARGE_DATA_SET 4

#define TELEMETRY_LOG_MIN_DATA_SET    TELEMETRY_LOG_SMALL_DATA_SET
#define TELEMETRY_LOG_MAX_DATA_SET    TELEMETRY_LOG_XLARGE_DATA_SET

    //-----------------------------------------------------------------------------
    //
    //  pull_Telemetry_Log()
    //
    //! \brief   Description:  this function will pull Internal Status logs from an ATA or SCSI device or the host or
    //! controller telemetry log on NVMe devices.
    //!                        These logs are all referred to as telemetry to keep things simple and a common name
    //!                        across interfaces
    //
    //  Entry:
    //!   \param device - pointer to the device structure
    //!   \param currentOrSaved - boolean flag to switch between pulling the current log or the saved log (current is
    //!   currently the only log supported so set this to true). On NVMe current = host, saved = controller \param
    //!   islDataSet - flag to pull the small, medium, or large dataset. 1 = small, 2 = medium, 3 = large, 4 = extra
    //!   large (SAS only) \param saveToFile - boolean flag to tell it to save to a file with an auto generated name
    //!   (naming is based off of serial number and current date and time) \param ptrData - pointer to a data buffer.
    //!   This MUST be non-M_NULLPTR when saveToFile = false \param dataSize - size of the buffer that ptrData points
    //!   to. This should be at least 256K for the small data set. \param [in] filePath = pointer to the path where this
    //!   log should be generated. Use M_NULLPTR for current working directory.
    //!
    //  Exit:
    //!   \return VOID
    //
    //-----------------------------------------------------------------------------
    M_NONNULL_PARAM_LIST(1)
    M_PARAM_RO(1)
    M_NONNULL_IF_NONZERO_PARAM(5, 6)
    M_PARAM_WO_SIZE(5, 6)
    M_NULL_TERM_STRING(7)
    M_PARAM_RO(7)
    OPENSEA_OPERATIONS_API eReturnValues pull_Telemetry_Log(tDevice*    device,
                                                            bool        currentOrSaved,
                                                            uint8_t     islDataSet,
                                                            bool        saveToFile,
                                                            uint8_t*    ptrData,
                                                            uint32_t    dataSize,
                                                            const char* filePath,
                                                            uint32_t    transferSizeBytes);

    //-----------------------------------------------------------------------------
    //
    //! get_Pending_Defect_List( tDevice * device )
    //
    //! \brief   Pulls the ACS4/SBC4 Pending Defects log
    //
    //  Entry:
    //!   \param[in]  device file descriptor
    //!   \param[in]  filePath - string with path to output the file to. Can be M_NULLPTR for current directory.
    //!
    //  Exit:
    //!   \return SUCCESS = good, !SUCCESS something went wrong see error codes
    //
    //-----------------------------------------------------------------------------
    M_NONNULL_PARAM_LIST(1)
    M_PARAM_RO(1)
    M_NULL_TERM_STRING(2)
    M_PARAM_RO(2) OPENSEA_OPERATIONS_API eReturnValues get_Pending_Defect_List(tDevice* device, const char* filePath);

    //-----------------------------------------------------------------------------
    //
    //! get_SMART_Extended_Comprehensive_Error_Log( tDevice * device )
    //
    //! \brief   Pulls the SMART Extended Comprehensive Error Log. ATA Only
    //
    //  Entry:
    //!   \param[in]  device file descriptor
    //!   \param[in]  filePath - string with path to output the file to. Can be M_NULLPTR for current directory.
    //!
    //  Exit:
    //!   \return SUCCESS = good, !SUCCESS something went wrong see error codes
    //
    //-----------------------------------------------------------------------------
    M_NONNULL_PARAM_LIST(1)
    M_PARAM_RO(1)
    M_NULL_TERM_STRING(2)
    M_PARAM_RO(2)
    OPENSEA_OPERATIONS_API eReturnValues get_SMART_Extended_Comprehensive_Error_Log(tDevice*    device,
                                                                                    const char* filePath);

    //-----------------------------------------------------------------------------
    //
    //! get_ATA_DST_Log( tDevice * device )
    //
    //! \brief   Pulls the DST log from an ATA drive. (SMART or GPL log)
    //
    //  Entry:
    //!   \param[in]  device file descriptor
    //!   \param[in] extLog - set to true to read the GPL log, false for the SMART log. Recommended you use
    //!   device->drive_info.ata_Options.generalPurposeLoggingSupported for this value. \param[in]  filePath - string
    //!   with path to output the file to. Can be M_NULLPTR for current directory.
    //!
    //  Exit:
    //!   \return SUCCESS = good, !SUCCESS something went wrong see error codes
    //
    //-----------------------------------------------------------------------------
    M_NONNULL_PARAM_LIST(1)
    M_PARAM_RO(1)
    M_NULL_TERM_STRING(3)
    M_PARAM_RO(3)
    OPENSEA_OPERATIONS_API eReturnValues get_ATA_DST_Log(tDevice* device, bool extLog, const char* filePath);

    //-----------------------------------------------------------------------------
    //
    //! get_DST_Log( tDevice * device )
    //
    //! \brief   Pulls the DST log from an ATA or SCSI device.
    //
    //  Entry:
    //!   \param[in]  device file descriptor
    //!   \param[in]  filePath - string with path to output the file to. Can be M_NULLPTR for current directory.
    //!
    //  Exit:
    //!   \return SUCCESS = good, !SUCCESS something went wrong see error codes
    //
    //-----------------------------------------------------------------------------
    M_NONNULL_PARAM_LIST(1)
    M_PARAM_RO(1)
    M_NULL_TERM_STRING(2)
    M_PARAM_RO(2) OPENSEA_OPERATIONS_API eReturnValues get_DST_Log(tDevice* device, const char* filePath);

    //-----------------------------------------------------------------------------
    //
    //! get_Identify_Device_Data_Log( tDevice * device )
    //
    //! \brief   Pulls the ATA Identify Device Data Log
    //
    //  Entry:
    //!   \param[in]  device file descriptor
    //!   \param[in]  filePath - string with path to output the file to. Can be M_NULLPTR for current directory.
    //!
    //  Exit:
    //!   \return SUCCESS = good, !SUCCESS something went wrong see error codes
    //
    //-----------------------------------------------------------------------------
    M_NONNULL_PARAM_LIST(1)
    M_PARAM_RO(1)
    M_NULL_TERM_STRING(2)
    M_PARAM_RO(2)
    OPENSEA_OPERATIONS_API eReturnValues get_Identify_Device_Data_Log(tDevice* device, const char* filePath);

    //-----------------------------------------------------------------------------
    //
    //! get_SATA_Phy_Event_Counters_Log( tDevice * device )
    //
    //! \brief   Pulls the SATA Phy Event Counters Log
    //
    //  Entry:
    //!   \param[in]  device file descriptor
    //!   \param[in]  filePath - string with path to output the file to. Can be M_NULLPTR for current directory.
    //!
    //  Exit:
    //!   \return SUCCESS = good, !SUCCESS something went wrong see error codes
    //
    //-----------------------------------------------------------------------------
    M_NONNULL_PARAM_LIST(1)
    M_PARAM_RO(1)
    M_NULL_TERM_STRING(2)
    M_PARAM_RO(2)
    OPENSEA_OPERATIONS_API eReturnValues get_SATA_Phy_Event_Counters_Log(tDevice* device, const char* filePath);

    //-----------------------------------------------------------------------------
    //
    //  pull_SCSI_G_List(tDevice *device)
    //
    //! \brief   Description: This function pulls the G-List from SAS drives using the read defect data 12 command.
    //                        Pulled with log block address descriptors (LBAs)
    //
    //  Entry:
    //!   \param[in] device = pointer to a valid device structure with a device handle
    //!   \param[in]  filePath - string with path to output the file to. Can be M_NULLPTR for current directory.
    //!
    //  Exit:
    //!   \return SUCCESS = everything worked, !SUCCESS means something went wrong
    //
    //-----------------------------------------------------------------------------
    M_NONNULL_PARAM_LIST(1)
    M_PARAM_RO(1)
    M_NULL_TERM_STRING(2)
    M_PARAM_RO(2) OPENSEA_OPERATIONS_API eReturnValues pull_SCSI_G_List(tDevice* device, const char* filePath);

    //-----------------------------------------------------------------------------
    //
    //  pull_SCSI_Informational_Exceptions_Log(tDevice *device)
    //
    //! \brief   Description: This function pulls the Informational Exceptions log from a SCSI drive.
    //
    //  Entry:
    //!   \param[in] device = pointer to a valid device structure with a device handle
    //!   \param[in]  filePath - string with path to output the file to. Can be M_NULLPTR for current directory.
    //!
    //  Exit:
    //!   \return SUCCESS = everything worked, !SUCCESS means something went wrong
    //
    //-----------------------------------------------------------------------------
    M_NONNULL_PARAM_LIST(1)
    M_PARAM_RO(1)
    M_NULL_TERM_STRING(2)
    M_PARAM_RO(2)
    OPENSEA_OPERATIONS_API eReturnValues pull_SCSI_Informational_Exceptions_Log(tDevice* device, const char* filePath);

    //-----------------------------------------------------------------------------
    //
    //  print_Supported_Logs()
    //
    //! \brief   Description:  This function prints the supported logs to stdout
    //  Entry:
    //!   \param device - pointer to the device structure
    //!   \param flags -  to filter the logs.
    //!
    //  Exit:
    //!   \return SUCCESS = pass, NOT_SUPPORTED = log is not supported by device, !SUCCESS = something when wrong
    //
    //-----------------------------------------------------------------------------
    M_NONNULL_PARAM_LIST(1)
    M_PARAM_RO(1) OPENSEA_OPERATIONS_API eReturnValues print_Supported_Logs(tDevice* device, uint64_t flags);

    //-----------------------------------------------------------------------------
    //
    //  print_Supported_SCSI_Logs()
    //
    //! \brief   Description:  This function prints the supported SCSI logs to stdout
    //  Entry:
    //!   \param device - pointer to the device structure
    //!   \param flags -  to filter the logs.
    //!
    //  Exit:
    //!   \return SUCCESS = pass, NOT_SUPPORTED = log is not supported by device, !SUCCESS = something when wrong
    //
    //-----------------------------------------------------------------------------
    M_NONNULL_PARAM_LIST(1)
    M_PARAM_RO(1) OPENSEA_OPERATIONS_API eReturnValues print_Supported_SCSI_Logs(tDevice* device, uint64_t flags);

    //-----------------------------------------------------------------------------
    //
    //  print_Supported_ATA_Logs()
    //
    //! \brief   Description:  This function prints the supported ATA logs to stdout
    //  Entry:
    //!   \param device - pointer to the device structure
    //!   \param flags -  to filter the logs.
    //!
    //  Exit:
    //!   \return SUCCESS = pass, NOT_SUPPORTED = log is not supported by device, !SUCCESS = something when wrong
    //
    //-----------------------------------------------------------------------------
    M_NONNULL_PARAM_LIST(1)
    M_PARAM_RO(1) OPENSEA_OPERATIONS_API eReturnValues print_Supported_ATA_Logs(tDevice* device, uint64_t flags);

    //-----------------------------------------------------------------------------
    //
    //  print_Supported_NVMe_Logs()
    //
    //! \brief   Description:  This function prints the supported NVMe logs to stdout
    //  Entry:
    //!   \param device - pointer to the device structure
    //!   \param flags -  to filter the logs.
    //!
    //  Exit:
    //!   \return SUCCESS = pass, NOT_SUPPORTED = log is not supported by device, !SUCCESS = something when wrong
    //
    //-----------------------------------------------------------------------------
    M_NONNULL_PARAM_LIST(1)
    M_PARAM_RO(1) OPENSEA_OPERATIONS_API eReturnValues print_Supported_NVMe_Logs(tDevice* device, uint64_t flags);

    //-----------------------------------------------------------------------------
    //
    //  pull_Generic_Log()
    //
    //! \brief   Description:  This function prints the supported NVMe logs to stdout
    //  Entry:
    //!   \param device - pointer to the device structure
    //!   \param logNum - log # to pull
    //!   \param subpage - subpage of the log # to pull (for SCSI)
    //!   \param mode   - what mode to pull the log
    //!   \param filePath   - path for log file creation (if needed, otherwise set to M_NULLPTR)
    //!   \param transferSizeBytes - number of bytes to use with each read through a loop. For example: can be used to
    //!   do 64k instead of a default amount \param logLengthOverride - NVME only. Used to specify the total length of a
    //!   log when known since the generic lookup may not get this correct or may not know the actual length
    //  Exit:
    //!   \return SUCCESS = pass, NOT_SUPPORTED = log is not supported by device, !SUCCESS = something when wrong
    //
    //-----------------------------------------------------------------------------
    M_NONNULL_PARAM_LIST(1)
    M_PARAM_RO(1)
    M_NULL_TERM_STRING(5)
    M_PARAM_RO(5)
    OPENSEA_OPERATIONS_API eReturnValues pull_Generic_Log(tDevice*     device,
                                                          uint8_t      logNum,
                                                          uint8_t      subpage,
                                                          eLogPullMode mode,
                                                          const char*  filePath,
                                                          uint32_t     transferSizeBytes,
                                                          uint32_t     logLengthOverride);

    M_NONNULL_PARAM_LIST(1)
    M_PARAM_RO(1)
    M_NULL_TERM_STRING(4)
    M_PARAM_RO(4)
    OPENSEA_OPERATIONS_API eReturnValues pull_Generic_Error_History(tDevice*     device,
                                                                    uint8_t      bufferID,
                                                                    eLogPullMode mode,
                                                                    const char*  filePath,
                                                                    uint32_t     transferSizeBytes);

    //-----------------------------------------------------------------------------
    //
    //  print_Supported_SCSI_Logs()
    //
    //! \brief   Description:  This function prints the supported SCSI error history buffer IDs to stdout
    //  Entry:
    //!   \param device - pointer to the device structure
    //!   \param flags -  to filter the logs.
    //!
    //  Exit:
    //!   \return SUCCESS = pass, NOT_SUPPORTED = log is not supported by device, !SUCCESS = something when wrong
    //
    //-----------------------------------------------------------------------------
    M_NONNULL_PARAM_LIST(1)
    M_PARAM_RO(1)
    OPENSEA_OPERATIONS_API eReturnValues print_Supported_SCSI_Error_History_Buffer_IDs(tDevice* device, uint64_t flags);

    M_NONNULL_PARAM_LIST(1)
    M_PARAM_RO(1)
    OPENSEA_OPERATIONS_API bool is_SCSI_Read_Buffer_16_Supported(
        tDevice* device); // use for determining how to use this command to pull error history

    // Error history is formatted in vendor specific mannors.
    // Only exception is the current/saved internal status data. This should be pulled using the
    // pull_Internal_Status_Log() function instead!
    //-----------------------------------------------------------------------------
    //
    //   get_SCSI_Error_History_Size(tDevice *device, uint8_t bufferID, uint32_t *errorHistorySize, bool
    //   createNewSnapshot)
    //
    //! \brief   Description: This function will check for the existance of an error history buffer ID and if found,
    //! return it's size
    //  Entry:
    //!   \param[in] device = pointer to a valid device structure with a device handle
    //!   \param[in] bufferID = buffer ID of the error history data
    //!   \param[out] errorHistorySize = pointer to uint32_t that will hold the size of the error history at the
    //!   requested address in bytes. Will be zero when log is not supported; \param[in] createNewSnapshot = set to true
    //!   to force generating new snap shot data. This changes from reading the directory with ID of 0 to 1. \param[in]
    //!   useReadBuffer16 = use the SPC5 read buffer 16 command to read the error history data
    //!
    //  Exit:
    //!   \return SUCCESS = everything worked, NOT_SUPPORTED = log is not supported by device, !SUCCESS means something
    //!   went wrong
    //
    //-----------------------------------------------------------------------------
    M_NONNULL_PARAM_LIST(1, 3)
    M_PARAM_RO(1)
    M_PARAM_WO(3)
    OPENSEA_OPERATIONS_API eReturnValues get_SCSI_Error_History_Size(tDevice*  device,
                                                                     uint8_t   bufferID,
                                                                     uint32_t* errorHistorySize,
                                                                     bool      createNewSnapshot,
                                                                     bool      useReadBuffer16);

    //-----------------------------------------------------------------------------
    //
    //! get_SCSI_Error_History(tDevice *device, uint8_t bufferID, const char *logName, bool createNewSnapshot,
    //! const char *fileExtension, bool toBuffer, uint8_t *myBuf, uint32_t bufSize,
    //! const char * const filePath);
    //
    //! \brief   generic function to pull an SCSI error history data and save it to a file
    //
    //  Entry:
    //!   \param[in]  device - file descriptor
    //!   \param[in]  buffer ID - the buffer ID of the error history data
    //!   \param[in]  logName - a string that is the name of the log (NO SPACES please!) M_NULLPTR if no file output
    //!   needed \param[in]  createNewSnapshot - set to true to generate a new snapshot when reading the error history
    //!   directory. \param[in]  useReadBuffer16 - use the SPC5 read buffer 16 command \param[in]  fileExtension - a
    //!   string for the file extension. You do not need to include a dot character. \param[in]  toBuffer - boolean flag
    //!   specifying if you want to return data in buffer \param[in]  myBuf - buffer to return data in if toBuffer is
    //!   true \param[in]  bufSize - size of the buffer to get data filled into it (use get_SCSI_Log_Size) \param[in]
    //!   filePath - string with path to output the file to. Can be M_NULLPTR for current directory.
    //!
    //  Exit:
    //!   \return SUCCESS = good, !SUCCESS something went wrong see error codes
    //
    //-----------------------------------------------------------------------------
<<<<<<< HEAD
    OPENSEA_OPERATIONS_API eReturnValues get_SCSI_Error_History(tDevice *device, uint8_t bufferID, const char *logName, bool createNewSnapshot, bool useReadBuffer16, \
                                                    const char *fileExtension, bool toBuffer, uint8_t *myBuf, uint32_t bufSize, \
                                                    const char * const filePath, uint32_t transferSizeBytes, char *fileNameUsed);
    
    OPENSEA_OPERATIONS_API eReturnValues pull_FARM_LogPage(tDevice *device, const char * const filePath, uint32_t transferSizeBytes, uint32_t issueFactory, \
                                                uint16_t logPage, uint8_t logAddress, eLogPullMode mode, eLogFileNamingConvention fileNameType);
=======
    M_NONNULL_PARAM_LIST(1)
    M_PARAM_RO(1)
    M_NULL_TERM_STRING(3)
    M_PARAM_RO(3)
    M_NULL_TERM_STRING(6)
    M_PARAM_RO(6)
    M_NONNULL_IF_NONZERO_PARAM(8, 9)
    M_PARAM_WO_SIZE(8, 9)
    M_NULL_TERM_STRING(10)
    M_PARAM_RO(10)
    M_PARAM_WO(12)
    OPENSEA_OPERATIONS_API eReturnValues get_SCSI_Error_History(tDevice*    device,
                                                                uint8_t     bufferID,
                                                                const char* logName,
                                                                bool        createNewSnapshot,
                                                                bool        useReadBuffer16,
                                                                const char* fileExtension,
                                                                bool        toBuffer,
                                                                uint8_t*    myBuf,
                                                                uint32_t    bufSize,
                                                                const char* filePath,
                                                                uint32_t    transferSizeBytes,
                                                                char*       fileNameUsed);

    M_NONNULL_PARAM_LIST(1)
    M_PARAM_RO(1)
    M_NULL_TERM_STRING(2)
    M_PARAM_RO(2)
    OPENSEA_OPERATIONS_API eReturnValues pull_FARM_LogPage(tDevice*     device,
                                                           const char*  filePath,
                                                           uint32_t     transferSizeBytes,
                                                           uint32_t     issueFactory,
                                                           uint16_t     logPage,
                                                           uint8_t      logAddress,
                                                           eLogPullMode mode);
>>>>>>> 9fd68ccc

    //-----------------------------------------------------------------------------
    //
    //  pull_FARM_Log(tDevice *device, const char * const filePath);
    //
    //! \brief   Description: This function pulls the Seagate FARM log from ATA drives
    //
    //  Entry:
    //!   \param[in] device = poiner to a valid device structure with a device handle
    //!   \param[in] filePath = pointer to the path where this log should be generated. Use M_NULLPTR for current
    //!   working dir. \param[in] transferSizeBytes = OPTIONAL. If set to zero, this is ignored. \param[in] issueFactory
    //!   = if set 0-4 issue the command with the factory feature.
    //!                             FARM pull Factory subpages
    //!                             0 - Default: Generate and report new FARM data but do not save to disc (~7ms) (SATA
    //!                             only) 1 - Generate and report new FARM data and save to disc(~45ms)(SATA only) 2 -
    //!                             Report previous FARM data from disc(~20ms)(SATA only) 3 - Report FARM factory data
    //!                             from disc(~20ms)(SATA only) 4 - factory subpage (SAS only)
    //  Exit:
    //!   \return SUCCESS = everything worked, !SUCCESS means something went wrong
    //
    //-----------------------------------------------------------------------------
<<<<<<< HEAD
    OPENSEA_OPERATIONS_API eReturnValues pull_FARM_Log(tDevice *device, const char * const filePath, uint32_t transferSizeBytes, uint32_t issueFactory, uint8_t logAddress, eLogPullMode mode, eLogFileNamingConvention fileNameType);
=======
    M_NONNULL_PARAM_LIST(1)
    M_PARAM_RO(1)
    M_NULL_TERM_STRING(2)
    M_PARAM_RO(2)
    OPENSEA_OPERATIONS_API eReturnValues pull_FARM_Log(tDevice*     device,
                                                       const char*  filePath,
                                                       uint32_t     transferSizeBytes,
                                                       uint32_t     issueFactory,
                                                       uint8_t      logAddress,
                                                       eLogPullMode mode);
>>>>>>> 9fd68ccc

    //-----------------------------------------------------------------------------
    //
    //  is_FARM_Log_Supported(tDevice *device);
    //
    //! \brief   Description: This function check's if the Seagate Current FARM log is supported
    //
    //  Entry:
    //!   \param[in] device = poiner to a valid device structure with a device handle
    //  Exit:
    //!   \return true = supported, false = not supported
    //
    //-----------------------------------------------------------------------------
    M_NONNULL_PARAM_LIST(1) M_PARAM_RO(1) OPENSEA_OPERATIONS_API bool is_FARM_Log_Supported(tDevice* device);

    //-----------------------------------------------------------------------------
    //
    //  is_Factory_FARM_Log_Supported(tDevice *device);
    //
    //! \brief   Description: This function check's if the Seagate FARM Factory log is supported
    //
    //  Entry:
    //!   \param[in] device = poiner to a valid device structure with a device handle
    //  Exit:
    //!   \return true = supported, false = not supported
    //
    //-----------------------------------------------------------------------------
    M_NONNULL_PARAM_LIST(1) M_PARAM_RO(1) OPENSEA_OPERATIONS_API bool is_Factory_FARM_Log_Supported(tDevice* device);

    //-----------------------------------------------------------------------------
    //
    //  is_FARM_Log_Supported(tDevice *device);
    //
    //! \brief   Description: This function check's if the Seagate FARM Time-Series log is supported
    //
    //  Entry:
    //!   \param[in] device = poiner to a valid device structure with a device handle
    //  Exit:
    //!   \return true = supported, false = not supported
    //
    //-----------------------------------------------------------------------------
    M_NONNULL_PARAM_LIST(1)
    M_PARAM_RO(1) OPENSEA_OPERATIONS_API bool is_FARM_Time_Series_Log_Supported(tDevice* device);

    //-----------------------------------------------------------------------------
    //
    //  is_FARM_Sticky_Log_Supported(tDevice *device);
    //
    //! \brief   Description: This function check's if the Seagate FARM Sticky log is supported
    //
    //  Entry:
    //!   \param[in] device = poiner to a valid device structure with a device handle
    //  Exit:
    //!   \return true = supported, false = not supported
    //
    //-----------------------------------------------------------------------------
    M_NONNULL_PARAM_LIST(1) M_PARAM_RO(1) OPENSEA_OPERATIONS_API bool is_FARM_Sticky_Log_Supported(tDevice* device);

    //-----------------------------------------------------------------------------
    //
    //  is_FARM_Long_Saved_Log_Supported(tDevice *device);
    //
    //! \brief   Description: This function check's if the Seagate FARM Sticky log is supported
    //
    //  Entry:
    //!   \param[in] device = poiner to a valid device structure with a device handle
    //  Exit:
    //!   \return true = supported, false = not supported
    //
    //-----------------------------------------------------------------------------
    M_NONNULL_PARAM_LIST(1) M_PARAM_RO(1) OPENSEA_OPERATIONS_API bool is_FARM_Long_Saved_Log_Supported(tDevice* device);

    M_NONNULL_PARAM_LIST(1, 5)
    M_PARAM_RO(1)
    M_PARAM_WO(5)
    OPENSEA_OPERATIONS_API eReturnValues get_SCSI_Mode_Page_Size(tDevice*             device,
                                                                 eScsiModePageControl mpc,
                                                                 uint8_t              modePage,
                                                                 uint8_t              subpage,
                                                                 uint32_t*            modePageSize);

// if using this and not sure if the 6byte or 10 byte command will be used, use this length when allocating your buffer:
// SCSI_MODE_PAGE_MIN_HEADER_LENGTH + length of mode page from standard This is only needed if not calling the
// get_SCSI_Mode_Page_Size as that will already take this into account
#define SCSI_MODE_PAGE_MIN_HEADER_LENGTH                                                                               \
    (M_Max(MODE_PARAMETER_HEADER_6_LEN + SHORT_LBA_BLOCK_DESCRIPTOR_LEN,                                               \
           MODE_PARAMETER_HEADER_10_LEN + LONG_LBA_BLOCK_DESCRIPTOR_LEN))

    M_NONNULL_PARAM_LIST(1)
    M_PARAM_RO(1)
    M_NULL_TERM_STRING(5)
    M_PARAM_RO(5)
    M_NULL_TERM_STRING(6)
    M_PARAM_RO(6)
    M_NONNULL_IF_NONZERO_PARAM(8, 9)
    M_PARAM_WO_SIZE(8, 9)
    M_NULL_TERM_STRING(10)
    M_PARAM_RO(10)
    M_PARAM_WO(11)
    OPENSEA_OPERATIONS_API eReturnValues get_SCSI_Mode_Page(tDevice*             device,
                                                            eScsiModePageControl mpc,
                                                            uint8_t              modePage,
                                                            uint8_t              subpage,
                                                            const char*          logName,
                                                            const char*          fileExtension,
                                                            bool                 toBuffer,
                                                            uint8_t*             myBuf,
                                                            uint32_t             bufSize,
                                                            const char*          filePath,
                                                            bool*                used6ByteCmd);

    // This nvme log pull needs lots of proper updates to be more like the SCSI and ATA functions. nvmeLogSizeBytes
    // should be passed as 0 unless you know the length you want to pull.
    //  nvmeLogSizeBytes is used since there is not a way to look up the length of most NVMe logs like you can with ATA
    //  and SCSI
    M_NONNULL_PARAM_LIST(1)
    M_PARAM_RO(1)
    OPENSEA_OPERATIONS_API eReturnValues pull_Supported_NVMe_Logs(tDevice*     device,
                                                                  uint8_t      logNum,
                                                                  eLogPullMode mode,
                                                                  uint32_t     nvmeLogSizeBytes);

#if defined(__cplusplus)
}
#endif<|MERGE_RESOLUTION|>--- conflicted
+++ resolved
@@ -211,12 +211,6 @@
     //!   \return SUCCESS = good, !SUCCESS something went wrong see error codes
     //
     //-----------------------------------------------------------------------------
-<<<<<<< HEAD
-    OPENSEA_OPERATIONS_API eReturnValues get_SCSI_Log(tDevice *device, uint8_t logAddress, uint8_t subpage, \
-                                        const char *logName, const char *fileExtension, bool toBuffer, \
-                                        uint8_t *myBuf, uint32_t bufSize, \
-                                        const char * const filePath );
-=======
     M_NONNULL_PARAM_LIST(1)
     M_PARAM_RO(1)
     M_NULL_TERM_STRING(4)
@@ -236,7 +230,6 @@
                                                       uint8_t*    myBuf,
                                                       uint32_t    bufSize,
                                                       const char* filePath);
->>>>>>> 9fd68ccc
 
     //-----------------------------------------------------------------------------
     //
@@ -705,14 +698,6 @@
     //!   \return SUCCESS = good, !SUCCESS something went wrong see error codes
     //
     //-----------------------------------------------------------------------------
-<<<<<<< HEAD
-    OPENSEA_OPERATIONS_API eReturnValues get_SCSI_Error_History(tDevice *device, uint8_t bufferID, const char *logName, bool createNewSnapshot, bool useReadBuffer16, \
-                                                    const char *fileExtension, bool toBuffer, uint8_t *myBuf, uint32_t bufSize, \
-                                                    const char * const filePath, uint32_t transferSizeBytes, char *fileNameUsed);
-    
-    OPENSEA_OPERATIONS_API eReturnValues pull_FARM_LogPage(tDevice *device, const char * const filePath, uint32_t transferSizeBytes, uint32_t issueFactory, \
-                                                uint16_t logPage, uint8_t logAddress, eLogPullMode mode, eLogFileNamingConvention fileNameType);
-=======
     M_NONNULL_PARAM_LIST(1)
     M_PARAM_RO(1)
     M_NULL_TERM_STRING(3)
@@ -747,8 +732,8 @@
                                                            uint32_t     issueFactory,
                                                            uint16_t     logPage,
                                                            uint8_t      logAddress,
-                                                           eLogPullMode mode);
->>>>>>> 9fd68ccc
+                                                           eLogPullMode mode,
+                                                           eLogFileNamingConvention fileNameType);
 
     //-----------------------------------------------------------------------------
     //
@@ -770,9 +755,6 @@
     //!   \return SUCCESS = everything worked, !SUCCESS means something went wrong
     //
     //-----------------------------------------------------------------------------
-<<<<<<< HEAD
-    OPENSEA_OPERATIONS_API eReturnValues pull_FARM_Log(tDevice *device, const char * const filePath, uint32_t transferSizeBytes, uint32_t issueFactory, uint8_t logAddress, eLogPullMode mode, eLogFileNamingConvention fileNameType);
-=======
     M_NONNULL_PARAM_LIST(1)
     M_PARAM_RO(1)
     M_NULL_TERM_STRING(2)
@@ -782,8 +764,8 @@
                                                        uint32_t     transferSizeBytes,
                                                        uint32_t     issueFactory,
                                                        uint8_t      logAddress,
-                                                       eLogPullMode mode);
->>>>>>> 9fd68ccc
+                                                       eLogPullMode mode,
+                                                       eLogFileNamingConvention fileNameType);
 
     //-----------------------------------------------------------------------------
     //
