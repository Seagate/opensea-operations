// SPDX-License-Identifier: MPL-2.0
//
// Do NOT modify or remove this copyright and license
//
// Copyright (c) 2012-2024 Seagate Technology LLC and/or its Affiliates, All Rights Reserved
//
// This software is subject to the terms of the Mozilla Public
// License, v. 2.0. If a copy of the MPL was not distributed with this
// file, You can obtain one at http://mozilla.org/MPL/2.0/.
//
// ******************************************************************************************
//
// \file opensea_operation_version.h
// \brief Defines the versioning information for opensea-transport API

#pragma once

#if defined(__cplusplus)
extern "C"
{
#endif

#define COMBINE_OPERATION_VERSIONS_(x, y, z) #x "." #y "." #z
#define COMBINE_OPERATION_VERSIONS(x, y, z)  COMBINE_OPERATION_VERSIONS_(x, y, z)

<<<<<<< HEAD
#define OPENSEA_OPERATION_MAJOR_VERSION 8
#define OPENSEA_OPERATION_MINOR_VERSION 1
#define OPENSEA_OPERATION_PATCH_VERSION 0
=======
#define OPENSEA_OPERATION_MAJOR_VERSION      9
#define OPENSEA_OPERATION_MINOR_VERSION      0
#define OPENSEA_OPERATION_PATCH_VERSION      0
>>>>>>> 39cb029c

#define OPENSEA_OPERATION_VERSION                                                                                      \
    COMBINE_OPERATION_VERSIONS(OPENSEA_OPERATION_MAJOR_VERSION, OPENSEA_OPERATION_MINOR_VERSION,                       \
                               OPENSEA_OPERATION_PATCH_VERSION)

#if defined(__cplusplus)
} // extern "C"
#endif<|MERGE_RESOLUTION|>--- conflicted
+++ resolved
@@ -23,15 +23,9 @@
 #define COMBINE_OPERATION_VERSIONS_(x, y, z) #x "." #y "." #z
 #define COMBINE_OPERATION_VERSIONS(x, y, z)  COMBINE_OPERATION_VERSIONS_(x, y, z)
 
-<<<<<<< HEAD
-#define OPENSEA_OPERATION_MAJOR_VERSION 8
-#define OPENSEA_OPERATION_MINOR_VERSION 1
-#define OPENSEA_OPERATION_PATCH_VERSION 0
-=======
 #define OPENSEA_OPERATION_MAJOR_VERSION      9
 #define OPENSEA_OPERATION_MINOR_VERSION      0
 #define OPENSEA_OPERATION_PATCH_VERSION      0
->>>>>>> 39cb029c
 
 #define OPENSEA_OPERATION_VERSION                                                                                      \
     COMBINE_OPERATION_VERSIONS(OPENSEA_OPERATION_MAJOR_VERSION, OPENSEA_OPERATION_MINOR_VERSION,                       \
