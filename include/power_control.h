--- conflicted
+++ resolved
@@ -144,11 +144,7 @@
     //!   \return SUCCESS = good, !SUCCESS something went wrong see error codes
     //
     //-----------------------------------------------------------------------------
-<<<<<<< HEAD
     OPENSEA_OPERATIONS_API eReturnValues get_Power_State(tDevice *device, uint32_t * powerState, eFeatureModeSelect selectValue );
-=======
-    OPENSEA_OPERATIONS_API eReturnValues get_Power_State(tDevice *device, uint32_t * powerState, eFeatureModeSelect selectValue);
->>>>>>> 7c19a180
 
     typedef struct _powerConsumptionIdentifier
     {
@@ -239,19 +235,11 @@
     //
     //-----------------------------------------------------------------------------
     OPENSEA_OPERATIONS_API eReturnValues map_Watt_Value_To_Power_Consumption_Identifier(tDevice *device, double watts, uint8_t *powerConsumptionIdentifier);
-<<<<<<< HEAD
     
     OPENSEA_OPERATIONS_API eReturnValues enable_Disable_APM_Feature(tDevice *device, bool enable);
     
     OPENSEA_OPERATIONS_API eReturnValues set_APM_Level(tDevice *device, uint8_t apmLevel);
     
-=======
-
-    OPENSEA_OPERATIONS_API eReturnValues enable_Disable_APM_Feature(tDevice *device, bool enable);
-
-    OPENSEA_OPERATIONS_API eReturnValues set_APM_Level(tDevice *device, uint8_t apmLevel);
-
->>>>>>> 7c19a180
     OPENSEA_OPERATIONS_API eReturnValues get_APM_Level(tDevice *device, uint8_t *apmLevel);
 
     typedef struct _powerConditionInfo //written according to ATA spec fields...will try to populate as much as possible that's similar for SCSI
@@ -303,11 +291,7 @@
     OPENSEA_OPERATIONS_API eReturnValues transition_To_Idle(tDevice *device, bool unload); //unload feature must be supported
 
     //NOTE: Do not call this unless you know what you are doing. This requires a reset to wake up from, which may not be callable from an application.
-<<<<<<< HEAD
     OPENSEA_OPERATIONS_API eReturnValues transition_To_Sleep (tDevice *device);
-=======
-    OPENSEA_OPERATIONS_API eReturnValues transition_To_Sleep(tDevice *device);
->>>>>>> 7c19a180
 
     //Be careful changing partial and slumber settings. Not every controller will support it properly!
     OPENSEA_OPERATIONS_API eReturnValues scsi_Set_Partial_Slumber(tDevice *device, bool enablePartial, bool enableSlumber, bool partialValid, bool slumberValid, bool allPhys, uint8_t phyNumber);
