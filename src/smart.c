//
// Do NOT modify or remove this copyright and license
//
// Copyright (c) 2012 - 2018 Seagate Technology LLC and/or its Affiliates, All Rights Reserved
//
// This software is subject to the terms of the Mozilla Public
// License, v. 2.0. If a copy of the MPL was not distributed with this
// file, You can obtain one at http://mozilla.org/MPL/2.0/.
//
// ******************************************************************************************
// 
// \file smart.c
// \brief This file defines the functions related to SMART features on a drive (attributes, Status check)

#include "operations_Common.h"
#include "smart.h"
#include "usb_hacks.h"
#include "logs.h"

int get_SMART_Attributes(tDevice *device, smartLogData * smartAttrs)
{
    int ret = UNKNOWN;
    if (device->drive_info.drive_type == ATA_DRIVE && is_SMART_Enabled(device))
    {
        ataSMARTAttribute *currentAttribute = NULL;
        uint16_t            smartIter = 0;
        uint8_t *ATAdataBuffer = (uint8_t *)calloc(LEGACY_DRIVE_SEC_SIZE, sizeof(uint8_t));
        if (ATAdataBuffer == NULL)
        {
            perror("Calloc Failure!\n");
            return MEMORY_FAILURE;
        }
        ret = ata_SMART_Read_Data(device, ATAdataBuffer, LEGACY_DRIVE_SEC_SIZE);
        if (ret == SUCCESS)
        {
            for (smartIter = ATA_SMART_BEGIN_ATTRIBUTES; smartIter < ATA_SMART_END_ATTRIBUTES; smartIter += ATA_SMART_ATTRIBUTE_SIZE)
            {
                currentAttribute = (ataSMARTAttribute *)&ATAdataBuffer[smartIter];
                if (currentAttribute->attributeNumber > 0 && currentAttribute->attributeNumber < 255)
                {
                    smartAttrs->attributes.ataSMARTAttr.attributes[currentAttribute->attributeNumber].valid = true;
                    memcpy(&smartAttrs->attributes.ataSMARTAttr.attributes[currentAttribute->attributeNumber].data, currentAttribute, sizeof(ataSMARTAttribute));
                    //check if it's warrantied (This should work on Seagate drives at least)
                    if (currentAttribute->status & BIT0)
                    {
                        smartAttrs->attributes.ataSMARTAttr.attributes[currentAttribute->attributeNumber].isWarrantied = true;
                    }
                }
            }
            memset(ATAdataBuffer, 0, LEGACY_DRIVE_SEC_SIZE);
            if (SUCCESS == ata_SMART_Read_Thresholds(device, ATAdataBuffer, LEGACY_DRIVE_SEC_SIZE))
            {
                ataSMARTThreshold *currentThreshold = NULL;
                for (smartIter = ATA_SMART_BEGIN_ATTRIBUTES; smartIter < ATA_SMART_END_ATTRIBUTES; smartIter += ATA_SMART_ATTRIBUTE_SIZE)
                {
                    currentThreshold = (ataSMARTThreshold*)&ATAdataBuffer[smartIter];
                    if (currentThreshold->attributeNumber > 0 && currentThreshold->attributeNumber < 255)
                    {
                        smartAttrs->attributes.ataSMARTAttr.attributes[currentThreshold->attributeNumber].thresholdDataValid = true;
                        memcpy(&smartAttrs->attributes.ataSMARTAttr.attributes[currentThreshold->attributeNumber].thresholdData, currentThreshold, sizeof(ataSMARTThreshold));
                    }
                }
            }
        }
        free(ATAdataBuffer);
    }
	#if !defined(DISABLE_NVME_PASSTHROUGH)
    else if (device->drive_info.drive_type == NVME_DRIVE) 
    {
        ret = nvme_Get_SMART_Log_Page(device,NVME_ALL_NAMESPACES,(uint8_t *)&smartAttrs->attributes,NVME_SMART_HEALTH_LOG_LEN) ;
    }
	#endif
    else
    {
        ret = NOT_SUPPORTED;
        if (VERBOSITY_QUIET < g_verbosity)
        {
            printf("Getting SMART attributes is not supported on this drive type at this time\n");
        }
    }
    return ret;
}

void get_Attribute_Name(tDevice *device, uint8_t attributeNumber, char **attributeName)
{
    eSeagateFamily isSeagateDrive = is_Seagate_Family(device);
    /*
    I broke the attribute name finder apart because sometimes there's overlap and sometimes there isn't.
    Also, this will let me name the attributes according to the respective specs for each drive.
    */
    memset(*attributeName, 0, MAX_ATTRIBUTE_NAME_LENGTH);
    switch (isSeagateDrive)
    {
    case SEAGATE:
        switch (attributeNumber)
        {
        case 1://read error rate
            sprintf(*attributeName, "Read Error Rate");
            break;
        case 3://spin up time
            sprintf(*attributeName, "Spin Up Time");
            break;
        case 4://start stop count
            sprintf(*attributeName, "Start/Stop Count");
            break;
        case 5://retired sectors count
            sprintf(*attributeName, "Retired Sectors Count");
            break;
        case 7://Seek Error Rate
            sprintf(*attributeName, "Seek Error Rate");
            break;
        case 9: //Power on Hours
            sprintf(*attributeName, "Power On Hours");
            break;
        case 10: //Spin Retry Count
            sprintf(*attributeName, "Spin Retry Count");
            break;
        case 12: //Drive Power Cycle Count
            sprintf(*attributeName, "Drive Power Cycle Count");
            break;
        case 174: //Unexpected Power Loss Count
            sprintf(*attributeName, "Unexpected Power Loss Count");
            break;
        case 183://PHY Counter Events
            sprintf(*attributeName, "PHY Counter Events");
            break;
        case 184://IOEDC Count
            sprintf(*attributeName, "IOEDC Count");
            break;
        case 187: //Reported Un-correctable
            sprintf(*attributeName, "Reported Un-correctable");
            break;
        case 188: //Command Timeout
            sprintf(*attributeName, "Command Timeout");
            break;
        case 189: //High Fly Writes
            sprintf(*attributeName, "High Fly Writes");
            break;
        case 190: //Airflow Temperature
            sprintf(*attributeName, "Airflow Temperature");
            break;
        case 191: //Shock Sensor Counter
            sprintf(*attributeName, "Shock Sensor Counter");
            break;
        case 192: //Emergency Retract Count
            sprintf(*attributeName, "Emergency Retract Count");
            break;
        case 193: //Load-Unload Count
            sprintf(*attributeName, "Load-Unload Count");
            break;
        case 194: //Temperature
            sprintf(*attributeName, "Temperature");
            break;
        case 195: //ECC On the Fly Count
            sprintf(*attributeName, "ECC On The Fly Count");
            break;
        case 197: //Pending-Sparing Count
            sprintf(*attributeName, "Pending-Sparing Count");
            break;
        case 199: //Ultra DMA CRC Error
            sprintf(*attributeName, "Ultra DMA CRC Error");
            break;
        case 200: //Pressure Measurement Limit
            sprintf(*attributeName, "Pressure Measurement Limit");
            break;
        case 230: //Life Curve Status
            sprintf(*attributeName, "Life Curve Status");
            break;
        case 231: //SSD Life Left
            sprintf(*attributeName, "SSD Life Left");
            break;
        case 235: //SSD Power Loss Mgmt Life Left
            sprintf(*attributeName, "SSD Power Less Mgmt Life Left");
            break;
        case 240: //Head flight Hours
            sprintf(*attributeName, "Head Flight Hours");
            break;
        case 241: //Lifetime Writes from Host
            sprintf(*attributeName, "Lifetime Writes From Host");
            break;
        case 242: //Lifetime Reads from Host
            sprintf(*attributeName, "Lifetime Reads From Host");
            break;
        case 254: //Free Fall Event
            sprintf(*attributeName, "Free Fall Event");
            break;
        default:
            break;
        }
        break;
    case SEAGATE_VENDOR_D://with Seagate for now. Might move sometime
    case SEAGATE_VENDOR_E://with Seagate for now. Might move sometime
        switch (attributeNumber)
        {
        case 1://read error rate
            sprintf(*attributeName, "Read Error Rate");
            break;
        case 5://retired sectors count
            sprintf(*attributeName, "Retired Sectors Count");
            break;
        case 9: //Power on Hours
            sprintf(*attributeName, "Power On Hours");
            break;
        case 12: //Drive Power Cycle Count
            sprintf(*attributeName, "Drive Power Cycle Count");
            break;
        case 171: //Program Fail Count
            sprintf(*attributeName, "Program Fail Count");
            break;
        case 172: //Erase Fail Count
            sprintf(*attributeName, "Erase Fail Count");
            break;
        case 181: //Program Fail Count
            sprintf(*attributeName, "Program Fail Count");
            break;
        case 182: //Erase Fail Count
            sprintf(*attributeName, "Erase Fail Count");
            break;
        case 194: //Temperature
            sprintf(*attributeName, "Temperature");
            break;
        case 201: //Soft Error Rate
            sprintf(*attributeName, "Soft Error Rate");
            break;
        case 204: //Soft ECC Correction Rate
            sprintf(*attributeName, "Soft ECC Correction Rate");
            break;
        case 231: //SSD Life Left
            sprintf(*attributeName, "SSD Life Left");
            break;
        case 234: //Lifetime Write to Flash
            sprintf(*attributeName, "Lifetime Writes To Flash in GiB");
            break;
        case 241: //Lifetime Writes from Host
            sprintf(*attributeName, "Lifetime Writes From Host in GiB");
            break;
        case 242: //Lifetime Reads from Host
            sprintf(*attributeName, "Lifetime Reads From Host in GiB");
            break;
        case 250: //Lifetime NAND Read Retries
            sprintf(*attributeName, "Lifetime NAND Read Retries");
            break;
        default:
            break;
        }
        break;
    case SAMSUNG:
        switch (attributeNumber)
        {
        case 1://read error rate
            sprintf(*attributeName, "Read Error Rate");
            break;
        case 2: //Throughput Performance
            sprintf(*attributeName, "Throughput Performance");
            break;
        case 3://spin up time
            sprintf(*attributeName, "Spin Up Time");
            break;
        case 4://start stop count
            sprintf(*attributeName, "Start/Stop Count");
            break;
        case 5://retired sectors count
            sprintf(*attributeName, "Retired Sectors Count");
            break;
        case 7://Seek Error Rate
            sprintf(*attributeName, "Seek Error Rate");
            break;
        case 8://seek time performance.
            sprintf(*attributeName, "Seek Time Performance");
            break;
        case 9: //Power on Hours
            sprintf(*attributeName, "Power On Hours");
            break;
        case 10: //Spin Retry Count
            sprintf(*attributeName, "Spin Retry Count");
            break;
        case 11: //calibration retry count
            sprintf(*attributeName, "Calibration Retry Count");
            break;
        case 12: //Drive Power Cycle Count
            sprintf(*attributeName, "Drive Power Cycle Count");
            break;
        case 184://End to End detection
            sprintf(*attributeName, "End To End Detection");
            break;
        case 187: //Reported Un-correctable
            sprintf(*attributeName, "Reported Un-correctable");
            break;
        case 188: //Command Timeout
            sprintf(*attributeName, "Command Timeout");
            break;
        case 190: //Airflow Temperature
            sprintf(*attributeName, "Airflow Temperature");
            break;
        case 191: //Shock Sensor Counter
            sprintf(*attributeName, "Shock Sensor Counter");
            break;
        case 192: //Emergency Retract Count
            sprintf(*attributeName, "Emergency Retract Count");
            break;
        case 193: //Load-Unload Count
            sprintf(*attributeName, "Load-Unload Count");
            break;
        case 194: //Temperature
            sprintf(*attributeName, "Temperature");
            break;
        case 195: //ECC On the Fly Count
            sprintf(*attributeName, "ECC On The Fly Count");
            break;
        case 196: //Re-allocate Sector Event
            sprintf(*attributeName, "Re-allocate Sector Event");
            break;
        case 197: //Pending-Sparing Count
            sprintf(*attributeName, "Pending Sector Count");
            break;
        case 198://offlince uncorrectable sectors
            sprintf(*attributeName, "Offline Uncorrectable Sectors");
            break;
        case 199: //Ultra DMA CRC Error
            sprintf(*attributeName, "Ultra DMA CRC Error");
            break;
        case 200: //Write Error Rate
            sprintf(*attributeName, "Write Error Rate");
            break;
        case 201: //Soft Error Rate
            sprintf(*attributeName, "Soft Error Rate");
            break;
        case 223: //Load Retry Count
            sprintf(*attributeName, "Load Retry Count");
            break;
        case 225: //Load Cycle Count
            sprintf(*attributeName, "Load Cycle Count");
            break;
        default:
            break;
        }
        break;
    case MAXTOR: //names are from here: https://www.smartmontools.org/wiki/AttributesMaxtor
        switch (attributeNumber)
        {
        case 1: //raw read error rate
            sprintf(*attributeName, "Raw Read Error Rate");
            break;
        case 2: //throughput performance
            sprintf(*attributeName, "Throughput Performance");
            break;
        case 3: //spin-up time
            sprintf(*attributeName, "Spin Up Time");
            break;
        case 4: //start/stop count
            sprintf(*attributeName, "Start/Stop Count");
            break;
        case 5: //Reallocated Sector Count
            sprintf(*attributeName, "Reallocated Sector Count");
            break;
        case 6: //start/stop count
            sprintf(*attributeName, "Start/Stop Count");
            break;
        case 7: //seek error Rate
            sprintf(*attributeName, "Seek Error Rate");
            break;
        case 8: //seek time performance
            sprintf(*attributeName, "Seek Time Performance");
            break;
        case 9: //power on hours
            sprintf(*attributeName, "Power-On Hours");
            break;
        case 10: //spin-up retry count
            sprintf(*attributeName, "Spin-Up Retry Count");
            break;
        case 11: //calibration retry count
            sprintf(*attributeName, "Calibration Retry Count");
            break;
        case 12: //power cycle count
            sprintf(*attributeName, "Power Cycle Count");
            break;
        case 13: //soft read error rate
            sprintf(*attributeName, "Soft Read Error Rate");
            break;
        case 192: //power-off retract cycle count
            sprintf(*attributeName, "Power-Off Retract Cycle Count");
            break;
        case 193: //Load/Unload Cycle Count
            sprintf(*attributeName, "Load/Unload Cycle Count");
            break;
        case 194: //HDA Temperature
            sprintf(*attributeName, "HDA Temperature");
            break;
        case 195: //Hardware ECC Recovered
            sprintf(*attributeName, "Hardware ECC Recovered");
            break;
        case 196: //Reallocated Event Count
            sprintf(*attributeName, "Re-allocate Event Count");
            break;
        case 197: //Current Pending Sector Count
            sprintf(*attributeName, "Current Pending Sector Count");
            break;
        case 198: //Offline Scan Uncorrectable Count
            sprintf(*attributeName, "Off-line Uncorrectable Count");
            break;
        case 199: //UltraDMA CRC Error Rate
            sprintf(*attributeName, "Ultra DMA CRC Error Rate");
            break;
        case 200: //Write Error Rate
            sprintf(*attributeName, "Write Error Rate");
            break;
        case 201: //Soft Read Error Rate
            sprintf(*attributeName, "Soft Read Error Rate");
            break;
        case 202: //Data Addres Mark Errors
            sprintf(*attributeName, "Data Address Mark Errors");
            break;
        case 203: //run out cancel
            sprintf(*attributeName, "Run Out Cancel");
            break;
        case 204: //Soft ECC Correction
            sprintf(*attributeName, "Soft ECC Correction");
            break;
        case 205: //Thermal Asperity Rate
            sprintf(*attributeName, "Thermal Asperity Rate");
            break;
        case 206: //Flying Height
            sprintf(*attributeName, "Flying Height");
            break;
        case 207: //Spin High Current
            sprintf(*attributeName, "Spin High Current");
            break;
        case 208: //Spin Buzz
            sprintf(*attributeName, "Spin Buzz");
            break;
        case 209: //Offline Seek Performance
            sprintf(*attributeName, "Offline Seek Performance");
            break;
        case 220: //Disk Shift
            sprintf(*attributeName, "Disk Shift");
            break;
        case 221: //G-Sense Error Rate
            sprintf(*attributeName, "G-Sense Error Rate");
            break;
        case 222: //Loaded Hours
            sprintf(*attributeName, "Loaded Hours");
            break;
        case 223: //Load/Unload Retry Count
            sprintf(*attributeName, "Load/Unload Retry Count");
            break;
        case 224: //Load Friction
            sprintf(*attributeName, "Load Friction");
            break;
        case 225: //Load/Unload Cycle Count
            sprintf(*attributeName, "Load/Unload Cycle Count");
            break;
        case 226: //Load-in Time
            sprintf(*attributeName, "Load-In Time");
            break;
        case 227: //Torque Amplification Count
            sprintf(*attributeName, "Torgque Amplification Count");
            break;
        case 228: //Power-Off Retract Cycle
            sprintf(*attributeName, "Power-Off Retract Cycle");
            break;
        case 230: //GMR Head Amplitude
            sprintf(*attributeName, "GMR Head Amplitude");
            break;
        case 231: //Temperature
            sprintf(*attributeName, "Temperature");
            break;
        case 240: //Head Flying Hours
            sprintf(*attributeName, "Head Flying Hours");
            break;
        case 250: //Read Error Retry Rate
            sprintf(*attributeName, "Read Error Retry Rate");
            break;
        default:
            break;
        }
        break;
    case SEAGATE_VENDOR_B:
    case SEAGATE_VENDOR_C:
        switch (attributeNumber)
        {
        case 1://read error rate
            sprintf(*attributeName, "Raw Read Error Rate");
            break;
        case 5://retired block count
            sprintf(*attributeName, "Retired Block Count");
            break;
        case 9: //Power on Hours
            sprintf(*attributeName, "Power On Hours");
            break;
        case 12: //Drive Power Cycle Count
            sprintf(*attributeName, "Drive Power Cycle Count");
            break;
        case 100: //Total Erase Count
            sprintf(*attributeName, "Total Erase Count");
            break;
        case 168: //Min Power Cycle Count
            sprintf(*attributeName, "Min Power Cycle Count");
            break;
        case 169: //Max power cycle count (seagate-vendor-b-c)
            sprintf(*attributeName, "Max Power Cycle Count");
            break;
        case 171: //Program Fail Count
            sprintf(*attributeName, "Program Fail Count");
            break;
        case 172: //Erase Fail Count
            sprintf(*attributeName, "Erase Fail Count");
            break;
        case 174: //Unexpected Power Loss Count
            sprintf(*attributeName, "Unexpected Power Loss Count");
            break;
        case 175: //Maximum Program Fail Count
            sprintf(*attributeName, "Maximum Program Fail Count");
            break;
        case 176: //Maximum Erase Fail Count
            sprintf(*attributeName, "Maximum Erase Fail Count");
            break;
        case 177: //Wear Leveling Count
            if (isSeagateDrive == SEAGATE_VENDOR_B)
            {
                sprintf(*attributeName, "Wear Leveling Count");
            }
            else if (isSeagateDrive == SEAGATE_VENDOR_C)
            {
                sprintf(*attributeName, "Endurance Used");
            }
            break;
        case 178: //Used Reserved Block Count for The Worst Die
            sprintf(*attributeName, "Used Reserve Block Count (Chip)");
            break;
        case 179: //Used Reserved Block Count for SSD
            sprintf(*attributeName, "Used Reserve Block Count (Total)");
            break;
        case 180: //reported IOEDC Error In Interval (Seagate/Samsung), End to End Error Detection Rate
            if (isSeagateDrive == SEAGATE_VENDOR_C)
            {
                sprintf(*attributeName, "End To End Error Detection Rate");
            }
            else if (isSeagateDrive == SEAGATE_VENDOR_B)
            {
                sprintf(*attributeName, "Unused Reserved Block Count (Total)");
            }
            break;
        case 181: //Program Fail Count
            sprintf(*attributeName, "Program Fail Count");
            break;
        case 182: //Erase Fail Count
            sprintf(*attributeName, "Erase Fail Count");
            break;
        case 183://PHY Counter Events (Seagate), SATA Downshift Count (Seagate-vendor-b-c)
            sprintf(*attributeName, "SATA Downshift Count");
            break;
        case 184://IOEDC Count (Seagate), End to End Error Detection Count (Seagate-vendor-b-c)
            sprintf(*attributeName, "End To End Error Detection Count");
            break;
        case 187: //Reported Un-correctable
            sprintf(*attributeName, "Reported Un-correctable");
            break;
        case 188: //Command Timeout
            sprintf(*attributeName, "Command Timeout");
            break;
        case 190: //Airflow Temperature (Seagate), SATA Error Counters (Seagate-vendor-b-c)
            sprintf(*attributeName, "SATA Error Counters");
            break;
        case 194: //Temperature
            sprintf(*attributeName, "Temperature");
            break;
        case 195: //ECC On the Fly Count (Seagate)
            sprintf(*attributeName, "ECC On The Fly Count");
            break;
        case 196: //Re-allocate Sector Event
            sprintf(*attributeName, "Re-allocate Sector Event");
            break;
        case 197: //Pending-Sparing Count
            sprintf(*attributeName, "Current Pending Sector Count");
            break;
        case 198://offlince uncorrectable sectors
            sprintf(*attributeName, "Off-line Uncorrectable Sectors");
            break;
        case 199: //Ultra DMA CRC Error
            sprintf(*attributeName, "Ultra DMA CRC Error");
            break;
        case 201: //Uncorrectable Read Error Rate (Seagate-vendor-b-c)
            sprintf(*attributeName, "Uncorrectable Read Error Rate");
            break;
        case 204: //Soft ECC Correction Rate
            sprintf(*attributeName, "Soft ECC Correction Rate");
            break;
        case 212: //Phy Error Count
            sprintf(*attributeName, "Phy Error Count");
            break;
        case 231: //SSD Life Left
            sprintf(*attributeName, "SSD Life Left");
            break;
        case 234: //
            if (isSeagateDrive == SEAGATE_VENDOR_B)
            {
                sprintf(*attributeName, "NAND GiB Written");
            }
            else if (isSeagateDrive == SEAGATE_VENDOR_C)
            {
                sprintf(*attributeName, "Vendor Specific");
            }
            break;
        case 241: //Lifetime Writes from Host
            if (isSeagateDrive == SEAGATE_VENDOR_B)
            {
                sprintf(*attributeName, "Lifetime Writes From Host in GiB");
            }
            else if (isSeagateDrive == SEAGATE_VENDOR_C)
            {
                sprintf(*attributeName, "Total LBAs Written");
            }
            break;
        case 242: //Lifetime Reads from Host
            if (isSeagateDrive == SEAGATE_VENDOR_B)
            {
                sprintf(*attributeName, "Lifetime Reads From Host in GiB");
            }
            else if (isSeagateDrive == SEAGATE_VENDOR_C)
            {
                sprintf(*attributeName, "Total LBAs Read");
            }
            break;
        case 245: //SSD Life Left (%)
            sprintf(*attributeName, "SSD Life Left %%");
            break;
        case 250: //Lifetime NAND Read Retries
            if (isSeagateDrive == SEAGATE_VENDOR_B)
            {
                sprintf(*attributeName, "Lifetime NAND Read Retries");
            }
            else if (isSeagateDrive == SEAGATE_VENDOR_C)
            {
                sprintf(*attributeName, "Read Error Retry Rate");
            }
            break;
        default:
            break;
        }
        break;
    default:
        break;
    }
}

static void print_ATA_SMART_Attribute_Raw(ataSMARTValue *currentAttribute, char *attributeName)
{
    uint8_t rawIter = 0;
    if (currentAttribute->data.attributeNumber != 0)
    {
        if (currentAttribute->isWarrantied)
        {
            printf("*");
        }
        else
        {
            printf(" ");
        }
        if (currentAttribute->thresholdDataValid)
        {
            printf("%3"PRIu8" %-35s  %04"PRIX16"h    %02"PRIX8"h     %02"PRIX8"h     %02"PRIX8"h   ", currentAttribute->data.attributeNumber, attributeName, currentAttribute->data.status, currentAttribute->data.nominal, currentAttribute->data.worstEver, currentAttribute->thresholdData.thresholdValue);
        }
        else
        {
            printf("%3"PRIu8" %-35s  %04"PRIX16"h    %02"PRIX8"h     %02"PRIX8"h     N/A   ", currentAttribute->data.attributeNumber, attributeName, currentAttribute->data.status, currentAttribute->data.nominal, currentAttribute->data.worstEver);
        }
        for (rawIter = 0; rawIter < 7; rawIter++)
        {
            printf("%02"PRIX8"", currentAttribute->data.rawData[6 - rawIter]);
        }
        printf("h\n");
    }
    //clear out the attribute name before looping again so we don't show dulicates
    sprintf(attributeName, "                             ");
    return;
}

static void print_Raw_ATA_Attributes(tDevice *device, smartLogData *smartData)
{
    //making the attribute name seperate so that if we add is_Seagate() logic in we can turn on and off printing the name
    char *attributeName = (char *)calloc(MAX_ATTRIBUTE_NAME_LENGTH, sizeof(char));
    if (attributeName == NULL)
    {
        perror("Calloc Failure!\n");
        return;
    }
    printf("   # Attribute Name:                     Status: Nominal: Worst: Thresh: Raw (hex):\n");
    for (uint8_t iter = 0; iter < 255; ++iter)
    {
        if (smartData->attributes.ataSMARTAttr.attributes[iter].valid)
        {
            get_Attribute_Name(device, iter, &attributeName);
            print_ATA_SMART_Attribute_Raw(&smartData->attributes.ataSMARTAttr.attributes[iter], attributeName);
        }
    }
    safe_Free(attributeName);
}

static void print_Analyzed_ATA_Attributes(tDevice *device, smartLogData *smartData)
{
    //making the attribute name seperate so that if we add is_Seagate() logic in we can turn on and off printing the name
    char *attributeName = (char *)calloc(MAX_ATTRIBUTE_NAME_LENGTH, sizeof(char));
    if (attributeName == NULL)
    {
        perror("Calloc Failure!\n");
        return;
    }

    for (uint8_t iter = 0; iter < 255; ++iter)
    {
        if (smartData->attributes.ataSMARTAttr.attributes[iter].valid)
        {
            get_Attribute_Name(device, iter, &attributeName);

            if (smartData->attributes.ataSMARTAttr.attributes[iter].valid)
            {
                if (strlen(attributeName))
                {
                    printf("%u - %s\n", iter, attributeName);
                }
                else
                {
                    printf("%u - Unknown Attribute\n", iter);
                }
                printf("\tAttribute Type(s):\n");
                if (smartData->attributes.ataSMARTAttr.attributes[iter].data.status & BIT0)
                {
                    printf("\t\tPre-fail\n");
                }
                if (smartData->attributes.ataSMARTAttr.attributes[iter].data.status & BIT1)
                {
                    printf("\t\tOnline Data Collection\n");
                }
                if (smartData->attributes.ataSMARTAttr.attributes[iter].data.status & BIT2)
                {
                    printf("\t\tPerformance\n");
                }
                if (smartData->attributes.ataSMARTAttr.attributes[iter].data.status & BIT3)
                {
                    printf("\t\tError Rate\n");
                }
                if (smartData->attributes.ataSMARTAttr.attributes[iter].data.status & BIT4)
                {
                    printf("\t\tEvent Count\n");
                }
                if (smartData->attributes.ataSMARTAttr.attributes[iter].data.status & BIT5)
                {
                    printf("\t\tSelf-Preserving\n");
                }
                printf("\tNominal Value: %"PRIu8"\n", smartData->attributes.ataSMARTAttr.attributes[iter].data.nominal);
                printf("\tWorst Ever Value: %"PRIu8"\n", smartData->attributes.ataSMARTAttr.attributes[iter].data.worstEver);
                if (smartData->attributes.ataSMARTAttr.attributes[iter].thresholdDataValid)
                {
                    if (smartData->attributes.ataSMARTAttr.attributes[iter].thresholdData.thresholdValue == 0)
                    {
                        printf("\tThreshold set to always passing\n");
                    }
                    else if (smartData->attributes.ataSMARTAttr.attributes[iter].thresholdData.thresholdValue == 0xFF)
                    {
                        printf("\tThreshold set to always failing\n");
                    }
                    else
                    {
                        printf("\tThreshold: %"PRIu8"\n", smartData->attributes.ataSMARTAttr.attributes[iter].thresholdData.thresholdValue);
                    }
                }
                printf("\tRaw Data: ");
                for (uint8_t rawIter = 0; rawIter < 7; ++rawIter)
                {
                    printf("%02"PRIX8"", smartData->attributes.ataSMARTAttr.attributes[iter].data.rawData[6 - rawIter]);
                }
                printf("h\n");
            }
        }
    }
    safe_Free(attributeName);
}

int print_SMART_Attributes(tDevice *device, eSMARTAttrOutMode outputMode)
{
    int ret = UNKNOWN;
    smartLogData smartData; 
    memset(&smartData,0,sizeof(smartLogData));
    ret = get_SMART_Attributes(device,&smartData);
    if (ret != SUCCESS) 
    {
        if (ret == NOT_SUPPORTED) 
        {
            printf("Printing SMART attributes is not supported on this drive type at this time\n");
        }
        else
        {
            printf("Error retreiving the logs. \n");
        }
    }
    else
    {
        if (device->drive_info.drive_type == ATA_DRIVE)
        {
            if (outputMode == SMART_ATTR_OUTPUT_RAW)
            {
                print_Raw_ATA_Attributes(device, &smartData);
            }
            else if (outputMode == SMART_ATTR_OUTPUT_ANALYZED)
            {
                print_Analyzed_ATA_Attributes(device, &smartData);
            }
            else
            {
                ret = BAD_PARAMETER;
            }
        }
		#if !defined(DISABLE_NVME_PASSTHROUGH)
        else if (device->drive_info.drive_type == NVME_DRIVE) 
        {
                uint32_t temperature = ((smartData.attributes.nvmeSMARTAttr.temperature[1] << 8) |
                    smartData.attributes.nvmeSMARTAttr.temperature[0]) - 273;

                printf("Critical Warnings                   : %#x\n", smartData.attributes.nvmeSMARTAttr.criticalWarning & 0x1F);
                printf("Temperature                         : %"PRIu32" C\n", temperature);
                printf("Available Spare                     : %"PRIu8"%%\n", smartData.attributes.nvmeSMARTAttr.availSpare);
                printf("Available Spare Threshold           : %"PRIu8"%%\n", smartData.attributes.nvmeSMARTAttr.spareThresh);
                printf("Percentage Used                     : %"PRIu8"%%\n", smartData.attributes.nvmeSMARTAttr.percentUsed);
                printf("Data Units Read                     : %.0f\n", convert_128bit_to_double(smartData.attributes.nvmeSMARTAttr.dataUnitsRead));
                printf("Data Units Written                  : %.0f\n", convert_128bit_to_double(smartData.attributes.nvmeSMARTAttr.dataUnitsWritten));
                printf("Host Read Commands                  : %.0f\n", convert_128bit_to_double(smartData.attributes.nvmeSMARTAttr.hostReads));
                printf("Host Write Commands                 : %.0f\n", convert_128bit_to_double(smartData.attributes.nvmeSMARTAttr.hostWrites));
                printf("Controller Busy Time                : %.0f\n", convert_128bit_to_double(smartData.attributes.nvmeSMARTAttr.ctrlBusyTime));                
                printf("Power Cycles                        : %.0f\n", convert_128bit_to_double(smartData.attributes.nvmeSMARTAttr.powerCycles));
                printf("Power On Hours (POH)                : %.0f\n", convert_128bit_to_double(smartData.attributes.nvmeSMARTAttr.powerOnHours));
                printf("Unsafe Shutdowns                    : %.0f\n", convert_128bit_to_double(smartData.attributes.nvmeSMARTAttr.unsafeShutdowns));
                printf("Media Errors                        : %.0f\n", convert_128bit_to_double(smartData.attributes.nvmeSMARTAttr.mediaErrors));
                printf("Num. Of Error Info. Log             : %.0f\n", convert_128bit_to_double(smartData.attributes.nvmeSMARTAttr.numErrLogEntries));
				printf("Warning Composite Temperature Time  : %"PRIu32"\n", smartData.attributes.nvmeSMARTAttr.warningTempTime);
				printf("Critical Composite Temperature Time : %"PRIu32"\n", smartData.attributes.nvmeSMARTAttr.criticalCompTime);
				for (uint8_t temperatureSensorCount = 0; temperatureSensorCount < 8; temperatureSensorCount++) {
					if (smartData.attributes.nvmeSMARTAttr.tempSensor[temperatureSensorCount] != 0) {
						uint16_t temperatureSensor = smartData.attributes.nvmeSMARTAttr.tempSensor[temperatureSensorCount] - 273;
						printf("Temperature Sensor %"PRIu8"                : %"PRIu16" C\n", (temperatureSensorCount + 1), temperatureSensor);
					}
				}
				printf("Thermal Management T1 Trans Count   : %"PRIu32"\n", smartData.attributes.nvmeSMARTAttr.thermalMgmtTemp1TransCount);
				printf("Thermal Management T2 Trans Count   : %"PRIu32"\n", smartData.attributes.nvmeSMARTAttr.thermalMgmtTemp2TransCount);
				printf("Thermal Management T1 Total Time    : %"PRIu32"\n", smartData.attributes.nvmeSMARTAttr.totalTimeThermalMgmtTemp1);
				printf("Thermal Management T2 Total Time    : %"PRIu32"\n", smartData.attributes.nvmeSMARTAttr.totalTimeThermalMgmtTemp2);
        }
		#endif
        else
        {
            //shouldn't get here.
            ret = NOT_SUPPORTED;
        }
    }
    return ret;
}

bool is_SMART_Command_Transport_Supported(tDevice *device)
{
    bool supported = false;
    if (device->drive_info.drive_type == ATA_DRIVE)
    {
        if (device->drive_info.IdentifyData.ata.Word206 & BIT0)
        {
            supported = true;
        }
    }
    return supported;
}

bool is_SMART_Error_Logging_Supported(tDevice *device)
{
    bool supported = false;
    if (device->drive_info.drive_type == ATA_DRIVE)
    {
        if ((device->drive_info.IdentifyData.ata.Word084 != 0x0000 && device->drive_info.IdentifyData.ata.Word084 != 0xFFFF && device->drive_info.IdentifyData.ata.Word084 & BIT0)
            ||
            (device->drive_info.IdentifyData.ata.Word087 != 0x0000 && device->drive_info.IdentifyData.ata.Word087 != 0xFFFF && device->drive_info.IdentifyData.ata.Word087 & BIT0)
            )
        {
            supported = true;
        }
    }
    return supported;
}

int get_ATA_SMART_Status_From_SCT_Log(tDevice *device)
{
    int ret = NOT_SUPPORTED;
    if (is_SMART_Command_Transport_Supported(device))
    {
        bool checkData = false;
        //try reading the SCT status log (ACS4 adds SMART status to this log)
        bool readSCTStatusWithSMARTCommand = sct_With_SMART_Commands(device);//USB hack
        uint8_t sctStatus[512] = { 0 };
        if (device->drive_info.ata_Options.generalPurposeLoggingSupported && !readSCTStatusWithSMARTCommand &&
            SUCCESS == ata_Read_Log_Ext(device, ATA_SCT_COMMAND_STATUS, 0, sctStatus, 512, device->drive_info.ata_Options.readLogWriteLogDMASupported, 0)
            )
        {
            checkData = true;
        }
        else
        {
            if (is_SMART_Error_Logging_Supported(device))
            {
                if (SUCCESS == ata_SMART_Read_Log(device, ATA_SCT_COMMAND_STATUS, sctStatus, 512))
                {
                    checkData = true;
                }
            }
        }
        if (checkData)
        {
            uint16_t sctFormatVersion = M_BytesTo2ByteValue(sctStatus[1], sctStatus[0]);
            if (sctFormatVersion > 2)
            {
                uint16_t smartStatus = M_BytesTo2ByteValue(sctStatus[215], sctStatus[214]);
                //SMART status
                switch (smartStatus)
                {
                case 0xC24F:
                    ret = SUCCESS;
                    break;
                case 0x2CF4:
                    ret = FAILURE;
                    break;
                default:
                    ret = UNKNOWN;
                    break;
                }
            }
        }
    }
    return ret;
}

int ata_SMART_Check(tDevice *device, ptrSmartTripInfo tripInfo)
{
    int ret = NOT_SUPPORTED; //command return value
    if (is_SMART_Enabled(device))
    {
        bool attemptCheckWithAttributes = false;
        if (supports_ATA_Return_SMART_Status_Command(device))//USB hack. Will return true on IDE/SCSI interface. May return true or false otherwise depending on what device we detect
        {
            ret = ata_SMART_Return_Status(device);
            if (device->drive_info.lastCommandRTFRs.lbaMid == ATA_SMART_SIG_MID && device->drive_info.lastCommandRTFRs.lbaHi == ATA_SMART_SIG_HI)
            {
                ret = SUCCESS;
            }
            else if (device->drive_info.lastCommandRTFRs.lbaMid == ATA_SMART_BAD_SIG_MID && device->drive_info.lastCommandRTFRs.lbaHi == ATA_SMART_BAD_SIG_HI)
            {
                //SMART is tripped
                ret = FAILURE;
            }
            else
            {
                //try SCT status log first...
                ret = get_ATA_SMART_Status_From_SCT_Log(device);
                if (ret == UNKNOWN && device->drive_info.interface_type != IDE_INTERFACE)
                {
                    //try use SAT translation instead
                    ret = scsi_SMART_Check(device, tripInfo);
                    if (ret == UNKNOWN)
                    {
                        attemptCheckWithAttributes = true;
                    }
                }
                else
                {
                    attemptCheckWithAttributes = true;
                }
            }
        }
        else
        {
            //this device doesn't support getting SMART status from return status command (translator bug)
            //try other methods.
            ret = get_ATA_SMART_Status_From_SCT_Log(device);
            if (ret == UNKNOWN && device->drive_info.interface_type != IDE_INTERFACE)
            {
                //try use SAT translation instead
                ret = scsi_SMART_Check(device, tripInfo);
                if (ret == UNKNOWN)
                {
                    attemptCheckWithAttributes = true;
                }
            }
            else
            {
                attemptCheckWithAttributes = true;
            }
        }
        
        if ((ret == FAILURE && tripInfo) || ret == UNKNOWN || ret == NOT_SUPPORTED || attemptCheckWithAttributes)
        {
            smartLogData attributes;
            memset(&attributes, 0, sizeof(smartLogData));
            if (SUCCESS == get_SMART_Attributes(device, &attributes))
            {
                //go through and compare attirbutes to thresholds (as long as the thresholds were able to be read!!!)
                for (uint16_t counter = 0; counter < 256; ++counter)
                {
                    if (attributes.attributes.ataSMARTAttr.attributes[counter].valid)
                    {
                        if (attributes.attributes.ataSMARTAttr.attributes[counter].thresholdDataValid)
                        {
                            if (attributes.attributes.ataSMARTAttr.attributes[counter].thresholdData.thresholdValue == 0)
                            {
                                //skip, this is an always passing attribute
                            }
                            else if (attributes.attributes.ataSMARTAttr.attributes[counter].thresholdData.thresholdValue == 0xFF)
                            {
                                //This is an always failing attribute! (make note on the screen)
                                ret = FAILURE;//this should override the "unknown" return value if it was set
                                if (tripInfo)
                                {
                                    tripInfo->additionalInformationType = SMART_TRIP_INFO_TYPE_ATA;
                                    tripInfo->ataAttribute.attributeNumber = attributes.attributes.ataSMARTAttr.attributes[counter].data.attributeNumber;
                                    tripInfo->ataAttribute.nominalValue = attributes.attributes.ataSMARTAttr.attributes[counter].data.nominal;
                                    tripInfo->ataAttribute.thresholdValue = attributes.attributes.ataSMARTAttr.attributes[counter].thresholdData.thresholdValue;
                                    char *attributeName = (char *)calloc(MAX_ATTRIBUTE_NAME_LENGTH, sizeof(char));
                                    get_Attribute_Name(device, tripInfo->ataAttribute.attributeNumber, &attributeName);
                                    if (strlen(attributeName))
                                    {
                                        //use the name in the error reason
                                        snprintf(tripInfo->reasonString, UINT8_MAX, "%s [%" PRIu8 "] set to test trip!", attributeName, tripInfo->ataAttribute.attributeNumber);
                                        tripInfo->reasonStringLength = (uint8_t)strlen(tripInfo->reasonString);
                                    }
                                    else
                                    {
                                        //Couldn't look up the name, so set a generic error reason
                                        snprintf(tripInfo->reasonString, UINT8_MAX, "Attribute %" PRIu8 " set to test trip!", tripInfo->ataAttribute.attributeNumber);
                                        tripInfo->reasonStringLength = (uint8_t)strlen(tripInfo->reasonString);
                                    }
                                }
                                break;
                            }
                            else if (attributes.attributes.ataSMARTAttr.attributes[counter].data.nominal <= attributes.attributes.ataSMARTAttr.attributes[counter].thresholdData.thresholdValue)
                            {
                                //found the attribute causing the problem!!!
                                ret = FAILURE;//this should override the "unknown" return value if it was set
                                if (tripInfo)
                                {
                                    tripInfo->additionalInformationType = SMART_TRIP_INFO_TYPE_ATA;
                                    tripInfo->ataAttribute.attributeNumber = attributes.attributes.ataSMARTAttr.attributes[counter].data.attributeNumber;
                                    tripInfo->ataAttribute.nominalValue = attributes.attributes.ataSMARTAttr.attributes[counter].data.nominal;
                                    tripInfo->ataAttribute.thresholdValue = attributes.attributes.ataSMARTAttr.attributes[counter].thresholdData.thresholdValue;
                                    char *attributeName = (char *)calloc(MAX_ATTRIBUTE_NAME_LENGTH, sizeof(char));
                                    get_Attribute_Name(device, tripInfo->ataAttribute.attributeNumber, &attributeName);
                                    if (strlen(attributeName))
                                    {
                                        //use the name in the error reason
                                        snprintf(tripInfo->reasonString, UINT8_MAX, "%s [%" PRIu8 "] tripped! Nominal Value %" PRIu8 " below Threshold %" PRIu8 "", attributeName, tripInfo->ataAttribute.attributeNumber, tripInfo->ataAttribute.nominalValue, tripInfo->ataAttribute.thresholdValue);
                                        tripInfo->reasonStringLength = (uint8_t)strlen(tripInfo->reasonString);
                                    }
                                    else
                                    {
                                        //Couldn't look up the name, so set a generic error reason
                                        snprintf(tripInfo->reasonString, UINT8_MAX, "Attribute %" PRIu8 " tripped! Nominal Value %" PRIu8 " below Threshold %" PRIu8 "", tripInfo->ataAttribute.attributeNumber, tripInfo->ataAttribute.nominalValue, tripInfo->ataAttribute.thresholdValue);
                                        tripInfo->reasonStringLength = (uint8_t)strlen(tripInfo->reasonString);
                                    }
                                }
                                break;
                            }
                        }
                    }
                }
            }
        }
    }
    return ret;
}

void translate_SCSI_SMART_Sense_To_String(uint8_t asc, uint8_t ascq, char *reasonString, uint8_t reasonStringMaxLength)
{
    switch (asc)
    {
    case 0x5D:
        if (ascq >= 0 && ascq < 0x10)
        {
            switch (ascq)
            {
            case 0x00:
                snprintf(reasonString, reasonStringMaxLength, "Failure Prediction Threshold Exceeded");
                break;
            case 0x01:
                snprintf(reasonString, reasonStringMaxLength, "Media Failure Prediction Threshold Exceeded");
                break;
            case 0x02:
                snprintf(reasonString, reasonStringMaxLength, "Logical Unit Failure Prediction Threshold Exceeded");
                break;
            case 0x03:
                snprintf(reasonString, reasonStringMaxLength, "Spare Area Exhaustion Prediction Threshold Exceeded");
                break;
            default:
                break;
            }
        }
        else if (ascq < 0x70)
        {
            bool impendingFailureMissing = false;
            bool failureReasonMissing = false;
            char impendingFailure[40] = { 0 };
            switch (ascq >> 4)
            {
            case 1:
                snprintf(impendingFailure, 40, "Hardware Impending Failure");
                break;
            case 2:
                snprintf(impendingFailure, 40, "Controller Impending Failure");
                break;
            case 3:
                snprintf(impendingFailure, 40, "Data Channel Impending Failure");
                break;
            case 4:
                snprintf(impendingFailure, 40, "Servo Impending Failure");
                break;
            case 5:
                snprintf(impendingFailure, 40, "Spindle Impending Failure");
                break;
            case 6:
                snprintf(impendingFailure, 40, "Firmware Impending Failure");
                break;
            default:
                impendingFailureMissing = true;
                break;
            }
            char failureReason[40] = { 0 };
            switch (ascq & 0x0F)
            {
            case 0x00:
                snprintf(impendingFailure, 40, "General Hard Drive Failure");
                break;
            case 0x01:
                snprintf(impendingFailure, 40, "Drive Error Rate Too High");
                break;
            case 0x02:
                snprintf(impendingFailure, 40, "Data Error Rate Too High");
                break;
            case 0x03:
                snprintf(impendingFailure, 40, "Seek Error Rate Too High");
                break;
            case 0x04:
                snprintf(impendingFailure, 40, "Too Many Block Reassigns");
                break;
            case 0x05:
                snprintf(impendingFailure, 40, "Access Times Too High");
                break;
            case 0x06:
                snprintf(impendingFailure, 40, "Start Unit Times Too high");
                break;
            case 0x07:
                snprintf(impendingFailure, 40, "Channel Parametrics");
                break;
            case 0x08:
                snprintf(impendingFailure, 40, "Controller Detected");
                break;
            case 0x09:
                snprintf(impendingFailure, 40, "Throughput Performance");
                break;
            case 0x0A:
                snprintf(impendingFailure, 40, "Seek Time Performance");
                break;
            case 0x0B:
                snprintf(impendingFailure, 40, "Spin-up Retry Count");
                break;
            case 0x0C:
                snprintf(impendingFailure, 40, "Drive Calibration Retry Count");
                break;
            case 0x0D:
                snprintf(impendingFailure, 40, "Power Loss Protection Circuit");
                break;
            default:
                failureReasonMissing = true;
                break;
            }
            if (failureReasonMissing || impendingFailureMissing)
            {
                if (impendingFailureMissing)
                {
                    snprintf(reasonString, reasonStringMaxLength, "unknown ascq %" PRIu8 "", ascq);
                }
                else
                {
                    snprintf(reasonString, reasonStringMaxLength, "%s - unknown ascq %" PRIu8 "", impendingFailure, ascq);
                }
            }
            else
            {
                snprintf(reasonString, reasonStringMaxLength, "%s - %s", impendingFailure, failureReason);
            }
        }
        else
        {
            switch (ascq)
            {
            case 0x73:
                snprintf(reasonString, reasonStringMaxLength, "Media Impending Failure Endurance Limit Met");
                break;
            case 0xFF:
                snprintf(reasonString, reasonStringMaxLength, "Failure Prediction Threshold Exceeded (False)");
                break;
            default:
                break;
            }
        }
        break;
    case 0x0B:
        switch (ascq)
        {
        case 0x00:
            //This only means "WARNING" which isn't very useful....so I'm not translating it right now. - TJE
            break;
        case 0x01:
            snprintf(reasonString, reasonStringMaxLength, "Warning - Specified Temperature Exceeded");
            break;
        case 0x02:
            snprintf(reasonString, reasonStringMaxLength, "Warning - Enclosure Degraded");
            break;
        case 0x03:
            snprintf(reasonString, reasonStringMaxLength, "Warning - Background Self-Test Failed");
            break;
        case 0x04:
            snprintf(reasonString, reasonStringMaxLength, "Warning - Background Pre-scan Detected Medium Error");
            break;
        case 0x05:
            snprintf(reasonString, reasonStringMaxLength, "Warning - Background Medium Scan Detected Medium Error");
            break;
        case 0x06:
            snprintf(reasonString, reasonStringMaxLength, "Warning - Non-Volatile Cache Now Volatile");
            break;
        case 0x07:
            snprintf(reasonString, reasonStringMaxLength, "Warning - Degraded Power To Non-Volatile Cache");
            break;
        case 0x08:
            snprintf(reasonString, reasonStringMaxLength, "Warning - Power Loss Expected");
            break;
        case 0x09:
            snprintf(reasonString, reasonStringMaxLength, "Warning - Device Statistics Notification Active");
            break;
        case 0x0A:
            snprintf(reasonString, reasonStringMaxLength, "Warning - High Critical Temperature Limit Exceeded");
            break;
        case 0x0B:
            snprintf(reasonString, reasonStringMaxLength, "Warning - Low Critical Tempterure Limit Exceeded");
            break;
        case 0x0C:
            snprintf(reasonString, reasonStringMaxLength, "Warning - High Operating Temperature Limit Exceeded");
            break;
        case 0x0D:
            snprintf(reasonString, reasonStringMaxLength, "Warning - Low Operating Temperature Limit Exceeded");
            break;
        case 0x0E:
            snprintf(reasonString, reasonStringMaxLength, "Warning - High Critical Humidity Limit Exceeded");
            break;
        case 0x0F:
            snprintf(reasonString, reasonStringMaxLength, "Warning - Low Critical Humidity Limit Exceeded");
            break;
        case 0x10:
            snprintf(reasonString, reasonStringMaxLength, "Warning - High Operating Humidity Limit Exceeded");
            break;
        case 0x11:
            snprintf(reasonString, reasonStringMaxLength, "Warning - Low Operating Humidity Limit Exceeded");
            break;
        case 0x12:
            snprintf(reasonString, reasonStringMaxLength, "Warning - Microcode Security At Risk");
            break;
        case 0x13:
            snprintf(reasonString, reasonStringMaxLength, "Warning - Microcode Digital Signature Validation Failure");
            break;
        default:
            break;
        }
        break;
    default:
        //Don't do anything. This is not a valid sense combination for a SMART trip
        break;
    }
}
//
int scsi_SMART_Check(tDevice *device, ptrSmartTripInfo tripInfo)
{
    int ret = NOT_SUPPORTED;
    if (VERBOSITY_COMMAND_NAMES <= g_verbosity)
    {
        printf("Starting SCSI SMART Check\n");
    }

    informationalExceptionsLog infoExceptionsLog;
    informationalExceptionsControl infoExceptionsControl;
    memset(&infoExceptionsLog, 0, sizeof(informationalExceptionsLog));
    memset(&infoExceptionsControl, 0, sizeof(informationalExceptionsControl));
    bool sendRequestSense = false;
    bool readModePage = false;
    bool temporarilyEnableMRIEMode6 = false;//This will hold if we are changing the mode from a value of 1-5 to 6. DO NOT CHANGE IT IF IT IS ZERO! We should return NOT_SUPPORTED in this case. - TJE
    uint32_t delayTimeMilliseconds = 0;//This will be used to make a delay only if the interval is a value less than 1000milliseconds, otherwise we'll change the mode page.
    //get informational exceptions data from the drive first
    if(SUCCESS == get_SCSI_Informational_Exceptions_Info(device, MPC_CURRENT_VALUES, &infoExceptionsControl, &infoExceptionsLog) || infoExceptionsLog.isValid)
    {
        if (infoExceptionsLog.isValid)
        {
            //This is supposed to be the most consistent way of determining this...it should work always so long as the page is supported.
            if (infoExceptionsLog.additionalSenseCode == 0x5D)
            {
                ret = FAILURE;
                if (tripInfo)
                {
                    tripInfo->informationIsValid = true;
                    tripInfo->additionalInformationType = SMART_TRIP_INFO_TYPE_SCSI;
                    tripInfo->scsiSenseCode.asc = infoExceptionsLog.additionalSenseCode;
                    tripInfo->scsiSenseCode.ascq = infoExceptionsLog.additionalSenseCodeQualifier;
                    translate_SCSI_SMART_Sense_To_String(tripInfo->scsiSenseCode.asc, tripInfo->scsiSenseCode.ascq, tripInfo->reasonString, UINT8_MAX);
                }
            }
            else if (infoExceptionsLog.additionalSenseCode == 0x0B)
            {
                ret = IN_PROGRESS;//using this to signify that a warning is being generated from the drive.
                if (tripInfo)
                {
                    tripInfo->informationIsValid = true;
                    tripInfo->additionalInformationType = SMART_TRIP_INFO_TYPE_SCSI;
                    tripInfo->scsiSenseCode.asc = infoExceptionsLog.additionalSenseCode;
                    tripInfo->scsiSenseCode.ascq = infoExceptionsLog.additionalSenseCodeQualifier;
                    translate_SCSI_SMART_Sense_To_String(tripInfo->scsiSenseCode.asc, tripInfo->scsiSenseCode.ascq, tripInfo->reasonString, UINT8_MAX);
                }
            }
            else
            {
                ret = SUCCESS;
            }
        }
        else
        {
            //got the log and mode page...need to check mode page settings to see if an error get's logged and the MRIE value so we can attempt a request sense.
            if (infoExceptionsControl.isValid)
            {
                readModePage = true;
                switch (infoExceptionsControl.mrie)
                {
                case 1://asynchronous event reporting (not supported on Seagate drives)
                case 2://Generate Unit attention (sense key 6, asc = 5D. Fail command, no data transfer)
                case 3://Conditionally generate recovered error (sense key 1, asc 5D on command that normall generates good status. Honors PER bit)
                case 4://Unconditionally generate recovered error (sense key 1, asc 5D on command that normall generates good status. Independent of PER bit)
                case 5://Generate No Sense (sense key 0, asc 5D)
                    temporarilyEnableMRIEMode6 = true;
                    sendRequestSense = true;
                    break;
                case 6://issue request sense. We may need to change the interval or reporting count first....
                    sendRequestSense = true;
                    //we need to check the interval and the report count fields...depending on what these are, we may need to either wait or make a mode page change
                    if (infoExceptionsControl.intervalTimer == 0 || infoExceptionsControl.intervalTimer == UINT32_MAX || infoExceptionsControl.intervalTimer > 10)
                    {
                        temporarilyEnableMRIEMode6 = true;
                    }
                    else
                    {
                        delayTimeMilliseconds = 100 * infoExceptionsControl.intervalTimer;
                    }
                    if (infoExceptionsControl.reportCount != 0)//we want an infinite number of times just so that we always generate it with our request sense command
                    {
                        temporarilyEnableMRIEMode6 = true;
                    }
                    break;
                case 0://not enabled
                default://unknown or not supported value
                    //not enabled, return NOT_SUPPORTED. Make them use the --setMRIE option to change to something else first
                    ret = NOT_SUPPORTED;
                    break;
                }
            }
            else
            {
                //uhh...just try request sense or return NOT_SUPPORTED???...I don't think this case should ever get hit - TJE
                sendRequestSense = true;
            }
        }
    }
    else
    {
        //This device doesn't support the log page or mode page...so just try a request sense and see what the sense data gives.
        sendRequestSense = true;
    }
    if (temporarilyEnableMRIEMode6)
    {
        delayTimeMilliseconds = 100;//100 milliseconds to match our temporary change
        //change MRIE mode to 6, PS = 0 and SP = false to change this temporarily so we can issue a request sense.
        informationalExceptionsControl tempControl;
        //copy current settings over
        memcpy(&tempControl, &infoExceptionsControl, sizeof(informationalExceptionsControl));
        tempControl.mrie = 6;//generate error upon request
        tempControl.reportCount = 0;//always generate errors
        tempControl.intervalTimer = 1;//100 milliseconds
        tempControl.ewasc = true;//turn on warnings for the check since we are making a temporary change...TODO: determine above if we should turn this on all the time or not (if it's not already on)
        tempControl.ps = false;//make sure we don't save this value!
        set_SCSI_Informational_Exceptions_Info(device, false, &tempControl);//save bit to false...don't want to save this change
    }
    if (delayTimeMilliseconds > 0 && delayTimeMilliseconds <= 1000)//do not wait longer than a second...should be caught above, but just in case....-TJE
    {
        delay_Milliseconds(delayTimeMilliseconds);
    }
    if (sendRequestSense)
    {
        uint8_t *senseData = (uint8_t*)calloc(SPC3_SENSE_LEN, sizeof(uint8_t));
        scsi_Request_Sense_Cmd(device, false, senseData, SPC3_SENSE_LEN);
        uint8_t senseKey = 0, asc = 0, ascq = 0, fru = 0;
        get_Sense_Key_ASC_ASCQ_FRU(senseData, SPC3_SENSE_LEN, &senseKey, &asc, &ascq, &fru);
        if (asc == 0x5D)
        {
            ret = FAILURE;
            if (tripInfo)
            {
                tripInfo->informationIsValid = true;
                tripInfo->additionalInformationType = SMART_TRIP_INFO_TYPE_SCSI;
                tripInfo->scsiSenseCode.asc = asc;
                tripInfo->scsiSenseCode.ascq = ascq;
                translate_SCSI_SMART_Sense_To_String(tripInfo->scsiSenseCode.asc, tripInfo->scsiSenseCode.ascq, tripInfo->reasonString, UINT8_MAX);
            }
        }
        else if (asc == 0x0B)
        {
            ret = IN_PROGRESS;//using this to signify that a warning is being generated from the drive.
            if (tripInfo)
            {
                tripInfo->informationIsValid = true;
                tripInfo->additionalInformationType = SMART_TRIP_INFO_TYPE_SCSI;
                tripInfo->scsiSenseCode.asc = asc;
                tripInfo->scsiSenseCode.ascq = ascq;
                translate_SCSI_SMART_Sense_To_String(tripInfo->scsiSenseCode.asc, tripInfo->scsiSenseCode.ascq, tripInfo->reasonString, UINT8_MAX);
            }
        }
        else
        {
            if (readModePage)
            {
                ret = SUCCESS;
            }
            else
            {
                ret = UNKNOWN;
            }
        }
        safe_Free(senseData);
    }
    if (temporarilyEnableMRIEMode6)
    {
        //Change back to the user's saved settings
        informationalExceptionsControl savedControlSettings;
        memset(&savedControlSettings, 0, sizeof(informationalExceptionsControl));
        if(SUCCESS == get_SCSI_Informational_Exceptions_Info(device, MPC_SAVED_VALUES, &savedControlSettings, NULL))
        {
            if (SUCCESS != set_SCSI_Informational_Exceptions_Info(device, true, &savedControlSettings))
            {
                //try again with the save bit set to false...shouldn't happen but we need to try to get this back to the user's other settings.
                set_SCSI_Informational_Exceptions_Info(device, false, &savedControlSettings);
            }
        }
        //no else...we tried our best...-TJE
    }
    return ret;
}

#if !defined (DISABLE_NVME_PASSTHROUGH)
int nvme_SMART_Check(tDevice *device, ptrSmartTripInfo tripInfo)
{
    int ret = UNKNOWN;
    uint8_t smartLogPage[LEGACY_DRIVE_SEC_SIZE] = { 0 };
    nvmeGetLogPageCmdOpts smartPageOpts;
    memset(&smartPageOpts, 0, sizeof(nvmeGetLogPageCmdOpts));
    smartPageOpts.addr = (uint64_t)smartLogPage;
    smartPageOpts.dataLen = LEGACY_DRIVE_SEC_SIZE;
    smartPageOpts.lid = NVME_LOG_SMART_ID;
    smartPageOpts.nsid = UINT32_MAX;//requesting controller page, not namespace page. - TJE
    if (SUCCESS == nvme_Get_Log_Page(device, &smartPageOpts))
    {
        //check the critical warning byte! (Byte 0)
        if (smartLogPage[0] > 0)
        {
            //TODO: Return the reason for the failure! - TJE
            ret = FAILURE;
        }
        else
        {
            ret = SUCCESS;
        }
        if (tripInfo && ret == FAILURE)
        {
            tripInfo->additionalInformationType = SMART_TRIP_INFO_TYPE_NVME;
            tripInfo->informationIsValid = true;
            if (smartLogPage[0] & BIT0)
            {
                tripInfo->nvmeCriticalWarning.spareSpaceBelowThreshold = true;
                sprintf(tripInfo->reasonString, "Available Spare Space has fallen below the threshold\0");
                tripInfo->reasonStringLength = (uint8_t)strlen(tripInfo->reasonString);
            }
            if (smartLogPage[0] & BIT1)
            {
                tripInfo->nvmeCriticalWarning.temperatureExceedsThreshold = true;
                sprintf(tripInfo->reasonString, "Temperature is above an over termperature threshold or below an under temperature threshold\0");
                tripInfo->reasonStringLength = (uint8_t)strlen(tripInfo->reasonString);
            }
            if (smartLogPage[0] & BIT2)
            {
                tripInfo->nvmeCriticalWarning.nvmSubsystemDegraded = true;
                sprintf(tripInfo->reasonString, "NVM subsystem reliability has been degraded due to significant media related errors or an internal error that degrades reliability\0");
                tripInfo->reasonStringLength = (uint8_t)strlen(tripInfo->reasonString);
            }
            if (smartLogPage[0] & BIT3)
            {
                tripInfo->nvmeCriticalWarning.mediaReadOnly = true;
                sprintf(tripInfo->reasonString, "Media has been placed in read only mode\0");
                tripInfo->reasonStringLength = (uint8_t)strlen(tripInfo->reasonString);
            }
            if (smartLogPage[0] & BIT4)
            {
                tripInfo->nvmeCriticalWarning.volatileMemoryBackupFailed = true;
                sprintf(tripInfo->reasonString, "Volatile Memory backup device has failed\0");
                tripInfo->reasonStringLength = (uint8_t)strlen(tripInfo->reasonString);
            }
            if (smartLogPage[0] & BIT5)
            {
                tripInfo->nvmeCriticalWarning.reservedBit5 = true;
            }
            if (smartLogPage[0] & BIT6)
            {
                tripInfo->nvmeCriticalWarning.reservedBit6 = true;
            }
            if (smartLogPage[0] & BIT7)
            {
                tripInfo->nvmeCriticalWarning.reservedBit7 = true;
            }
        }
    }

    return ret;
}
#endif

int run_SMART_Check(tDevice *device, ptrSmartTripInfo tripInfo)
{
    int result = UNKNOWN;
    if (device->drive_info.drive_type == SCSI_DRIVE)
    {
        result = scsi_SMART_Check(device, tripInfo);
    }
    else if (device->drive_info.drive_type == ATA_DRIVE)
    {
        result = ata_SMART_Check(device, tripInfo);
    }
    else if (device->drive_info.drive_type == NVME_DRIVE)
    {
#if !defined (DISABLE_NVME_PASSTHROUGH)
        result = nvme_SMART_Check(device, tripInfo);
#else
        //No SCSI translation exists for this, so return not_supported
        result = NOT_SUPPORTED;
#endif
    }
    return result;
}


bool is_SMART_Enabled(tDevice *device)
{
    bool enabled = false;
    switch (device->drive_info.drive_type)
    {
    case ATA_DRIVE:
        //check identify data
        if (device->drive_info.IdentifyData.ata.Word085 != 0x0000 && device->drive_info.IdentifyData.ata.Word085 != 0xFFFF && device->drive_info.IdentifyData.ata.Word085 & BIT0)
        {
            enabled = true;
        }
        break;
    case NVME_DRIVE:
#if !defined (DISABLE_NVME_PASSTHROUGH)
        //SMART/health is built in and not enable-able or disable-able - TJE
        enabled = true;
#endif
    case SCSI_DRIVE:
    {
        //read the informational exceptions mode page and check MRIE value for something other than 0
        uint8_t *infoExceptionsControl = (uint8_t*)calloc(12 + MODE_PARAMETER_HEADER_10_LEN, sizeof(uint8_t));
        if (!infoExceptionsControl)
        {
            perror("calloc failure for infoExceptionsControl");
            return false;
        }
        if (SUCCESS == scsi_Mode_Sense_10(device, MP_INFORMATION_EXCEPTIONS_CONTROL, 12 + MODE_PARAMETER_HEADER_10_LEN, 0, true, false, MPC_CURRENT_VALUES, infoExceptionsControl))
        {
            if (M_Nibble0(infoExceptionsControl[MODE_PARAMETER_HEADER_10_LEN + 3]) > 0)
            {
                enabled = true;
            }
        }
        else if (SUCCESS == scsi_Mode_Sense_6(device, MP_INFORMATION_EXCEPTIONS_CONTROL, 12 + MODE_PARAMETER_HEADER_6_LEN, 0, true, MPC_CURRENT_VALUES, infoExceptionsControl))
        {
            if (M_Nibble0(infoExceptionsControl[MODE_PARAMETER_HEADER_6_LEN + 3]) > 0)
            {
                enabled = true;
            }
        }
        safe_Free(infoExceptionsControl);
    }
    break;
    default:
        break;
    }
    return enabled;
}

int get_Pending_List_Count(tDevice *device, uint32_t *pendingCount)
{
    int ret = SUCCESS;
    if (device->drive_info.drive_type == ATA_DRIVE)
    {
        //get from SMART attribute 197 or from device statistics log
        bool pendingCountFound = false;
        if (device->drive_info.softSATFlags.deviceStatisticsSupported)
        {
            //printf("In Device Statistics\n");
            uint8_t rotatingMediaStatistics[LEGACY_DRIVE_SEC_SIZE] = { 0 };
            if (SUCCESS == ata_Read_Log_Ext(device, ATA_LOG_DEVICE_STATISTICS, ATA_DEVICE_STATS_LOG_ROTATING_MEDIA, rotatingMediaStatistics, LEGACY_DRIVE_SEC_SIZE, device->drive_info.ata_Options.readLogWriteLogDMASupported, 0))
            {
                uint64_t *qWordPtr = (uint64_t*)&rotatingMediaStatistics[0];
                if (qWordPtr[7] & BIT63 && qWordPtr[7] & BIT62)
                {
                    *pendingCount = M_DoubleWord0(qWordPtr[7]);
                    pendingCountFound = true;
                }
            }
        }
        if (!pendingCountFound && is_SMART_Enabled(device))
        {
            //printf("In Attributes\n");
            //try SMART data
            smartLogData smartData;
            memset(&smartData, 0, sizeof(smartLogData));
            if (SUCCESS == get_SMART_Attributes(device, &smartData))
            {
                //now get the count from the SMART attribute raw data
                if (smartData.attributes.ataSMARTAttr.attributes[197].valid)
                {
                    *pendingCount = M_BytesTo4ByteValue(smartData.attributes.ataSMARTAttr.attributes[197].data.rawData[3], \
                        smartData.attributes.ataSMARTAttr.attributes[197].data.rawData[2], \
                        smartData.attributes.ataSMARTAttr.attributes[197].data.rawData[1], \
                        smartData.attributes.ataSMARTAttr.attributes[197].data.rawData[0]);
                    pendingCountFound = true;
                }
            }
        }
        if (!pendingCountFound)
        {
            ret = NOT_SUPPORTED;
        }
    }
    else if (device->drive_info.drive_type == SCSI_DRIVE)
    {
        //get by reading the pending defects log page (SBC4) parameter 0, which is a count
        uint8_t pendingLog[12] = { 0 };
        if (SUCCESS == scsi_Log_Sense_Cmd(device, false, LPC_CUMULATIVE_VALUES, LP_PENDING_DEFECTS, 1, 0, pendingLog, 12))
        {
            //parameter 0 has the count
            *pendingCount = M_BytesTo4ByteValue(pendingLog[LOG_PAGE_HEADER_LENGTH + 4], pendingLog[LOG_PAGE_HEADER_LENGTH + 5], pendingLog[LOG_PAGE_HEADER_LENGTH + 6], pendingLog[LOG_PAGE_HEADER_LENGTH + 7]);
        }
        else
        {
            ret = NOT_SUPPORTED;
        }
    }
    else
    {
        ret = NOT_SUPPORTED;
    }
    return ret;
}

int get_Grown_List_Count(tDevice *device, uint32_t *grownCount)
{
    int ret = SUCCESS;
    if (device->drive_info.drive_type == ATA_DRIVE)
    {
        //get from SMART attribute 5 or from device statistics log
        bool grownCountFound = false;
        if (device->drive_info.softSATFlags.deviceStatisticsSupported)
        {
            uint8_t rotatingMediaStatistics[LEGACY_DRIVE_SEC_SIZE] = { 0 };
            if (SUCCESS == ata_Read_Log_Ext(device, ATA_LOG_DEVICE_STATISTICS, ATA_DEVICE_STATS_LOG_ROTATING_MEDIA, rotatingMediaStatistics, LEGACY_DRIVE_SEC_SIZE, device->drive_info.ata_Options.readLogWriteLogDMASupported, 0))
            {
                uint64_t *qWordPtr = (uint64_t*)&rotatingMediaStatistics[0];
                if (qWordPtr[4] & BIT63 && qWordPtr[4] & BIT62)
                {
                    *grownCount = M_DoubleWord0(qWordPtr[4]);
                    grownCountFound = true;
                }
            }
        }
        if (!grownCountFound && is_SMART_Enabled(device))
        {
            smartLogData smartData;
            memset(&smartData, 0, sizeof(smartLogData));
            if (SUCCESS == get_SMART_Attributes(device, &smartData))
            {
                //now get the count from the SMART attribute raw data
                if (smartData.attributes.ataSMARTAttr.attributes[5].valid)
                {
                    *grownCount = M_BytesTo4ByteValue(smartData.attributes.ataSMARTAttr.attributes[5].data.rawData[3], \
                        smartData.attributes.ataSMARTAttr.attributes[5].data.rawData[2], \
                        smartData.attributes.ataSMARTAttr.attributes[5].data.rawData[1], \
                        smartData.attributes.ataSMARTAttr.attributes[5].data.rawData[0]);
                    grownCountFound = true;
                }
            }
        }
        if (!grownCountFound)
        {
            ret = NOT_SUPPORTED;
        }
    }
    else if (device->drive_info.drive_type == SCSI_DRIVE)
    {
        uint8_t defectData[8] = { 0 };
        //get by reading the grown list since it contains a number of entries at the beggining
        if (SUCCESS == scsi_Read_Defect_Data_12(device, false, true, AD_PHYSICAL_SECTOR_FORMAT_ADDRESS_DESCRIPTOR, 0, 8, defectData))//physical chs
        {
            *grownCount = M_BytesTo4ByteValue(defectData[4], defectData[5], defectData[6], defectData[7]) / 8;
        }
        else if (SUCCESS == scsi_Read_Defect_Data_10(device, false, true, AD_PHYSICAL_SECTOR_FORMAT_ADDRESS_DESCRIPTOR, 8, defectData))
        {
            *grownCount = M_BytesTo2ByteValue(defectData[2], defectData[3]) / 8;
        }
        else
        {
            ret = NOT_SUPPORTED;
        }
    }
    else
    {
        ret = NOT_SUPPORTED;
    }
    return ret;
}

//there is also a "get" method that should be added below
int sct_Set_Feature_Control(tDevice *device, eSCTFeature sctFeature, bool enableDisable, bool defaultValue, bool isVolatile, uint16_t hdaTemperatureIntervalOrState)
{
    int ret = NOT_SUPPORTED;
    //Note: SCT is a SATA thing. No SCSI equivalent
    if (device->drive_info.drive_type == ATA_DRIVE)
    {
        //check if SCT and SCT feature control is supported
        if (device->drive_info.IdentifyData.ata.Word206 & BIT0 && device->drive_info.IdentifyData.ata.Word206 & BIT4)
        {
            uint16_t featureCode = 0, state = 0, optionFlags = 0;
            switch (sctFeature)
            {
            case SCT_FEATURE_CONTROL_WRITE_CACHE_STATE:
                //set feature code
                featureCode = 1;
                //set state
                if (defaultValue)
                {
                    state = 1;
                }
                else
                {
                    if (enableDisable)
                    {
                        state = 2;
                    }
                    else
                    {
                        state = 3;
                    }
                }
                break;
            case SCT_FEATURE_CONTROL_WRITE_CACHE_REORDERING:
                //set feature code
                featureCode = 2;
                //set state
                if (defaultValue)
                {
                    state = 1;//spec says this is the default value
                }
                else
                {
                    if (enableDisable)
                    {
                        state = 1;
                    }
                    else
                    {
                        state = 2;
                    }
                }
                break;
            case SCT_FEATURE_CONTROL_SET_HDA_TEMPERATURE_INTERVAL:
                //set feature code
                featureCode = 3;
                //set state
                if (defaultValue)
                {
                    //for this we need to read the "sample period" from the SCT data tables command...not supported for now
                    return NOT_SUPPORTED;
                }
                else
                {
                    state = hdaTemperatureIntervalOrState;
                }
                break;
            default:
                featureCode = (uint16_t)sctFeature;
                state = hdaTemperatureIntervalOrState;
                break;
            }
            //set option flags
            if (!isVolatile)
            {
                optionFlags = BIT0;
            }
            ret = ata_SCT_Feature_Control(device, device->drive_info.ata_Options.generalPurposeLoggingSupported, device->drive_info.ata_Options.readLogWriteLogDMASupported, 0x0001, featureCode, &state, &optionFlags);
            if (ret == SUCCESS)
            {
                //do we need to check and get specific status?
            }
        }
    }
    return ret;
}

int sct_Get_Feature_Control(tDevice *device, eSCTFeature sctFeature, bool *enableDisable, bool *defaultValue, uint16_t *hdaTemperatureIntervalOrState, uint16_t *featureOptionFlags)
{
    int ret = NOT_SUPPORTED;
    //Note: SCT is a SATA thing. No SCSI equivalent
    if (device->drive_info.drive_type == ATA_DRIVE)
    {
        //check if SCT and SCT feature control is supported
        if (device->drive_info.IdentifyData.ata.Word206 & BIT0 && device->drive_info.IdentifyData.ata.Word206 & BIT4)
        {
            uint16_t featureCode = 0, state = 0, optionFlags = 0;
            switch (sctFeature)
            {
            case SCT_FEATURE_CONTROL_WRITE_CACHE_STATE:
                //set feature code
                featureCode = 1;
                break;
            case SCT_FEATURE_CONTROL_WRITE_CACHE_REORDERING:
                //set feature code
                featureCode = 2;
                break;
            case SCT_FEATURE_CONTROL_SET_HDA_TEMPERATURE_INTERVAL:
                //set feature code
                featureCode = 3;
                break;
            default:
                featureCode = (uint16_t)sctFeature;
                break;
            }
            ret = ata_SCT_Feature_Control(device, device->drive_info.ata_Options.generalPurposeLoggingSupported, device->drive_info.ata_Options.readLogWriteLogDMASupported, 0x0002, featureCode, &state, &optionFlags);
            if (ret == SUCCESS)
            {
                if (hdaTemperatureIntervalOrState)
                {
                    *hdaTemperatureIntervalOrState = state;
                }
                if (defaultValue)
                {
                    *defaultValue = false;
                }
                switch (sctFeature)
                {
                case SCT_FEATURE_CONTROL_WRITE_CACHE_STATE:
                    switch (state)
                    {
                    case 0x0001:
                        if (defaultValue)
                        {
                            *defaultValue = true;
                        }
                        break;
                    case 0x0002:
                        if (enableDisable)
                        {
                            *enableDisable = true;
                        }
                        break;
                    case 0x0003:
                        if (enableDisable)
                        {
                            *enableDisable = false;
                        }
                        break;
                    default:
                        //unknown, don't do anything
                        break;
                    }
                    break;
                case SCT_FEATURE_CONTROL_WRITE_CACHE_REORDERING:
                    switch (state)
                    {
                    case 0x0001:
                        if (defaultValue)
                        {
                            *defaultValue = true;
                        }
                        if (enableDisable)
                        {
                            *enableDisable = true;
                        }
                        break;
                    case 0x0002:
                        if (enableDisable)
                        {
                            *enableDisable = false;
                        }
                        break;
                    default:
                        //unknown, don't do anything
                        break;
                    }
                    break;
                case SCT_FEATURE_CONTROL_SET_HDA_TEMPERATURE_INTERVAL:
                    //already set above
                    break;
                default://do nothing
                    break;
                }
                //get option flags if pointer is valid
                if (featureOptionFlags)
                {
                    ret = ata_SCT_Feature_Control(device, device->drive_info.ata_Options.generalPurposeLoggingSupported, device->drive_info.ata_Options.readLogWriteLogDMASupported, 0x0003, featureCode, &state, &optionFlags);
                    *featureOptionFlags = optionFlags;
                }
            }
        }
    }
    return ret;
}

int sct_Set_Command_Timer(tDevice *device, eSCTErrorRecoveryCommand ercCommand, uint32_t timerValueMilliseconds)
{
    int ret = NOT_SUPPORTED;
    if (device->drive_info.drive_type == ATA_DRIVE)
    {
        if (device->drive_info.IdentifyData.ata.Word206 & BIT3)//check that the feature is supported by this drive
        {
            //made it this far, so the feature is supported
            switch (ercCommand)
            {
            case SCT_ERC_READ_COMMAND:
                ret = ata_SCT_Error_Recovery_Control(device, device->drive_info.ata_Options.generalPurposeLoggingSupported, device->drive_info.ata_Options.readLogWriteLogDMASupported, 0x0001, 0x0001, NULL, timerValueMilliseconds / 100);
                break;
            case SCT_ERC_WRITE_COMMAND:
                ret = ata_SCT_Error_Recovery_Control(device, device->drive_info.ata_Options.generalPurposeLoggingSupported, device->drive_info.ata_Options.readLogWriteLogDMASupported, 0x0001, 0x0002, NULL, timerValueMilliseconds / 100);
                break;
            default:
                break;
            }
        }
    }
    return ret;
}

int sct_Get_Command_Timer(tDevice *device, eSCTErrorRecoveryCommand ercCommand, uint32_t *timerValueMilliseconds)
{
    int ret = NOT_SUPPORTED;
    if (device->drive_info.drive_type == ATA_DRIVE)
    {
        if (device->drive_info.IdentifyData.ata.Word206 & BIT3)//check that the feature is supported by this drive
        {
            //made it this far, so the feature is supported
            uint16_t currentTimerValue = 0;
            switch (ercCommand)
            {
            case SCT_ERC_READ_COMMAND:
                ret = ata_SCT_Error_Recovery_Control(device, device->drive_info.ata_Options.generalPurposeLoggingSupported, device->drive_info.ata_Options.readLogWriteLogDMASupported, 0x0002, 0x0001, &currentTimerValue, 0);
                break;
            case SCT_ERC_WRITE_COMMAND:
                ret = ata_SCT_Error_Recovery_Control(device, device->drive_info.ata_Options.generalPurposeLoggingSupported, device->drive_info.ata_Options.readLogWriteLogDMASupported, 0x0002, 0x0002, &currentTimerValue, 0);
                break;
            default:
                break;
            }
            if (ret == SUCCESS)
            {
                *timerValueMilliseconds = (uint32_t)currentTimerValue * UINT32_C(100);
            }
        }
    }
    return ret;
}

int enable_Disable_SMART_Feature(tDevice *device, bool enable)
{
    int ret = NOT_SUPPORTED;
    if(device->drive_info.drive_type == ATA_DRIVE)
    {
        if (device->drive_info.IdentifyData.ata.Word082 & BIT0)
        {
            if(enable)
            {
                ret = ata_SMART_Enable_Operations(device);
            }
            else
            {
                ret = ata_SMART_Disable_Operations(device);
            }
        }
    }
    else if (device->drive_info.drive_type == SCSI_DRIVE)
    {
        informationalExceptionsControl control;
        memset(&control, 0, sizeof(informationalExceptionsControl));
        if(SUCCESS == get_SCSI_Informational_Exceptions_Info(device, MPC_CURRENT_VALUES, &control, NULL))
        {
            if (enable)
            {
                control.mrie = 6;//closest to an "enable" that we care about
            }
            else
            {
                control.mrie = 0;//disables smart
            }
            ret = set_SCSI_Informational_Exceptions_Info(device, true, &control);
        }
        else
        {
            ret = NOT_SUPPORTED;//leave as this since the drive doesn't support this mode page
        }
    }
    return ret;
}

int set_MRIE_Mode(tDevice *device, uint8_t mrieMode, bool driveDefault)
{
    int ret = NOT_SUPPORTED;
    if (device->drive_info.drive_type == SCSI_DRIVE)
    {
        informationalExceptionsControl control;
        memset(&control, 0, sizeof(informationalExceptionsControl));
        uint8_t defaultMode = 6;
        if (driveDefault)
        {
            if (SUCCESS == get_SCSI_Informational_Exceptions_Info(device, MPC_DEFAULT_VALUES, &control, NULL))
            {
                defaultMode = control.mrie;
            }
            else
            {
                return FAILURE;
            }
        }
        if(SUCCESS == get_SCSI_Informational_Exceptions_Info(device, MPC_CURRENT_VALUES, &control, NULL))
        {
            control.mrie = mrieMode;
            if (driveDefault)
            {
                control.mrie = defaultMode;
            }
            ret = set_SCSI_Informational_Exceptions_Info(device, true, &control);
        }
        else
        {
            ret = NOT_SUPPORTED;//leave as this since the drive doesn't support this mode page
        }
    }
    return ret;
}

//always gets the control data. log data is optional
int get_SCSI_Informational_Exceptions_Info(tDevice *device, eScsiModePageControl mpc, ptrInformationalExceptionsControl controlData, ptrInformationalExceptionsLog logData)
{
    int ret = NOT_SUPPORTED;
    if (!controlData)
    {
        return BAD_PARAMETER;
    }
    //if logData is non-null, read the log page...do this first in case a mode select is being performed after this function call!
    if (logData)
    {
        uint8_t *infoLogPage = (uint8_t*)calloc(LP_INFORMATION_EXCEPTIONS_LEN, sizeof(uint8_t));
        if (infoLogPage)
        {
            if (SUCCESS == scsi_Log_Sense_Cmd(device, true, LPC_CUMULATIVE_VALUES, LP_INFORMATION_EXCEPTIONS, 0, 0, infoLogPage, LP_INFORMATION_EXCEPTIONS_LEN))
            {
                //validate the page code since some SATLs return bad data
                if (M_GETBITRANGE(infoLogPage[0], 5, 0) == 0x2F && infoLogPage[1] == 0 &&
                    M_BytesTo2ByteValue(infoLogPage[4], infoLogPage[5]) == 0 //make sure it's param 0
                   )
                {
                    logData->isValid = true;
                    logData->additionalSenseCode = infoLogPage[8];
                    logData->additionalSenseCodeQualifier = infoLogPage[9];
                    logData->mostRecentTemperatureReading = infoLogPage[10];
                }
            }
            safe_Free(infoLogPage);
        }
    }
    //read the mode page
    uint8_t *infoControlPage = (uint8_t*)calloc(MODE_PARAMETER_HEADER_10_LEN + MP_INFORMATION_EXCEPTIONS_LEN, sizeof(uint8_t));
    if (infoControlPage)
    {
        bool gotData = false;
        uint8_t headerLength = MODE_PARAMETER_HEADER_10_LEN;
        if (SUCCESS == scsi_Mode_Sense_10(device, MP_INFORMATION_EXCEPTIONS_CONTROL, MODE_PARAMETER_HEADER_10_LEN + MP_INFORMATION_EXCEPTIONS_LEN, 0, true, false, mpc, infoControlPage))
        {
            gotData = true;
            controlData->deviceSpecificParameter = infoControlPage[3];
        }
        else if (SUCCESS == scsi_Mode_Sense_6(device, MP_INFORMATION_EXCEPTIONS_CONTROL, MODE_PARAMETER_HEADER_6_LEN + MP_INFORMATION_EXCEPTIONS_LEN, 0, true, mpc, infoControlPage))
        {
            gotData = true;
            headerLength = MODE_PARAMETER_HEADER_6_LEN;
            controlData->sixByteCommandUsed = true;
            controlData->deviceSpecificParameter = infoControlPage[2];
        }
        if (gotData)
        {
            ret = SUCCESS;
            if (M_GETBITRANGE(infoControlPage[headerLength + 0], 5, 0) == 0x1C)//check page code since some SATLs return bad data
            {
                controlData->isValid = true;
                controlData->ps = infoControlPage[headerLength + 0] & BIT7;
                controlData->perf = infoControlPage[headerLength + 2] & BIT7;
                controlData->ebf = infoControlPage[headerLength + 2] & BIT5;
                controlData->ewasc = infoControlPage[headerLength + 2] & BIT4;
                controlData->dexcpt = infoControlPage[headerLength + 2] & BIT3;
                controlData->test = infoControlPage[headerLength + 2] & BIT2;
                controlData->ebackerr = infoControlPage[headerLength + 2] & BIT1;
                controlData->logerr = infoControlPage[headerLength + 2] & BIT0;
                controlData->mrie = M_Nibble0(infoControlPage[headerLength + 3]);
                controlData->intervalTimer = M_BytesTo4ByteValue(infoControlPage[headerLength + 4], infoControlPage[headerLength + 5], infoControlPage[headerLength + 6], infoControlPage[headerLength + 7]);
                controlData->reportCount = M_BytesTo4ByteValue(infoControlPage[headerLength + 8], infoControlPage[headerLength + 9], infoControlPage[headerLength + 10], infoControlPage[headerLength + 11]);
            }
        }
        safe_Free(infoControlPage);
    }
    return ret;
}

int set_SCSI_Informational_Exceptions_Info(tDevice *device, bool save, ptrInformationalExceptionsControl controlData)
{
    int ret = SUCCESS;
    uint8_t *infoControlPage = (uint8_t*)calloc(MODE_PARAMETER_HEADER_10_LEN + MP_INFORMATION_EXCEPTIONS_LEN, sizeof(uint8_t));
    if (!infoControlPage)
    {
        return MEMORY_FAILURE;
    }
    uint8_t modePageDataOffset = MODE_PARAMETER_HEADER_10_LEN;
    //set up the header first
    if (controlData->sixByteCommandUsed)
    {
        modePageDataOffset = MODE_PARAMETER_HEADER_6_LEN;
        infoControlPage[0] = MP_INFORMATION_EXCEPTIONS_LEN;
        infoControlPage[1] = 0;//medium type
        infoControlPage[2] = controlData->deviceSpecificParameter;
        infoControlPage[3] = 0;//block descriptor length
    }
    else
    {
        infoControlPage[0] = M_Byte1(MP_INFORMATION_EXCEPTIONS_LEN);
        infoControlPage[1] = M_Byte0(MP_INFORMATION_EXCEPTIONS_LEN);
        infoControlPage[2] = 0;//medium type
        infoControlPage[3] = controlData->deviceSpecificParameter;
        infoControlPage[4] = 0;//long lba bit = 0
        infoControlPage[5] = RESERVED;
        infoControlPage[6] = 0;//block descriptor length
        infoControlPage[7] = 0;//block descriptor length
    }
    //now we need to set up the page itself
    infoControlPage[modePageDataOffset + 0] = 0x1C;//page code
    if (controlData->ps)
    {
        infoControlPage[modePageDataOffset + 0] |= BIT7;
    }
    infoControlPage[modePageDataOffset + 1] = 0x0A;//page length
    //lots of bits...
    if (controlData->perf)
    {
        infoControlPage[modePageDataOffset + 2] |= BIT7;
    }
    if (controlData->ebf)
    {
        infoControlPage[modePageDataOffset + 2] |= BIT5;
    }
    if (controlData->ewasc)
    {
        infoControlPage[modePageDataOffset + 2] |= BIT4;
    }
    if (controlData->dexcpt)
    {
        infoControlPage[modePageDataOffset + 2] |= BIT3;
    }
    if (controlData->test)
    {
        infoControlPage[modePageDataOffset + 2] |= BIT2;
    }
    if (controlData->ebackerr)
    {
        infoControlPage[modePageDataOffset + 2] |= BIT1;
    }
    if (controlData->logerr)
    {
        infoControlPage[modePageDataOffset + 2] |= BIT0;
    }
    //set MRIE mode
    infoControlPage[modePageDataOffset + 3] = controlData->mrie;
    //interval timer
    infoControlPage[modePageDataOffset + 4] = M_Byte3(controlData->intervalTimer);
    infoControlPage[modePageDataOffset + 5] = M_Byte2(controlData->intervalTimer);
    infoControlPage[modePageDataOffset + 6] = M_Byte1(controlData->intervalTimer);
    infoControlPage[modePageDataOffset + 7] = M_Byte0(controlData->intervalTimer);
    //report count
    infoControlPage[modePageDataOffset + 8] = M_Byte3(controlData->reportCount);
    infoControlPage[modePageDataOffset + 9] = M_Byte2(controlData->reportCount);
    infoControlPage[modePageDataOffset + 10] = M_Byte1(controlData->reportCount);
    infoControlPage[modePageDataOffset + 11] = M_Byte0(controlData->reportCount);

    if (controlData->sixByteCommandUsed)
    {
        ret = scsi_Mode_Select_6(device, modePageDataOffset + MP_INFORMATION_EXCEPTIONS_LEN, true, save, infoControlPage, modePageDataOffset + MP_INFORMATION_EXCEPTIONS_LEN);
    }
    else
    {
        ret = scsi_Mode_Select_10(device, modePageDataOffset + MP_INFORMATION_EXCEPTIONS_LEN, true, save, infoControlPage, modePageDataOffset + MP_INFORMATION_EXCEPTIONS_LEN);
    }
    safe_Free(infoControlPage);
    return ret;
}

int enable_Disable_SMART_Attribute_Autosave(tDevice *device, bool enable)
{
    int ret = NOT_SUPPORTED;
    if(device->drive_info.drive_type == ATA_DRIVE)
    {
        if (device->drive_info.IdentifyData.ata.Word082 & BIT0 && device->drive_info.IdentifyData.ata.Word085 & BIT0)
        {
            uint8_t smartData[LEGACY_DRIVE_SEC_SIZE] = { 0 };
            //read the data
            ret = ata_SMART_Read_Data(device, smartData, LEGACY_DRIVE_SEC_SIZE);
            if (ret == SUCCESS)
            {
                if (M_BytesTo2ByteValue(smartData[369], smartData[368]) & BIT1)
                {
                    ret = ata_SMART_Attribute_Autosave(device, enable);
                }
                else
                {
                    ret = NOT_SUPPORTED;
                }
            }
        }
    }
    return ret;
}

int enable_Disable_SMART_Auto_Offline(tDevice *device, bool enable)
{
    int ret = NOT_SUPPORTED;
    if (device->drive_info.drive_type == ATA_DRIVE)
    {
        if (device->drive_info.IdentifyData.ata.Word082 & BIT0 && device->drive_info.IdentifyData.ata.Word085 & BIT0)
        {
            uint8_t smartData[LEGACY_DRIVE_SEC_SIZE] = { 0 };
            //read the data
            ret = ata_SMART_Read_Data(device, smartData, LEGACY_DRIVE_SEC_SIZE);
            if (ret == SUCCESS)
            {
                if (smartData[367] & BIT1)
                {
                    ret = ata_SMART_Auto_Offline(device, enable);
                }
                else
                {
                    ret = NOT_SUPPORTED;
                }
            }
        }
    }
    return ret;
}

int get_SMART_Info(tDevice *device, ptrSmartFeatureInfo smartInfo)
{
    int ret = NOT_SUPPORTED;
    if (!smartInfo)
    {
        return BAD_PARAMETER;
    }
    if (device->drive_info.drive_type == ATA_DRIVE)
    {
        //check SMART support and enabled
        if (device->drive_info.IdentifyData.ata.Word082 & BIT0 && device->drive_info.IdentifyData.ata.Word085 & BIT0)
        {
            uint8_t smartData[LEGACY_DRIVE_SEC_SIZE] = { 0 };
            //read the data
            ret = ata_SMART_Read_Data(device, smartData, LEGACY_DRIVE_SEC_SIZE);
            if (SUCCESS == ret)
            {
                smartInfo->smartVersion = M_BytesTo2ByteValue(smartData[1], smartData[0]);
                //attributes?
                smartInfo->offlineDataCollectionStatus = smartData[362];
                smartInfo->selfTestExecutionStatus = smartData[363];
                smartInfo->timeToCompleteOfflineDataCollection = M_BytesTo2ByteValue(smartData[365], smartData[364]);
                //reserved/vendor specific
                smartInfo->offlineDataCollectionCapability = smartData[367];
                smartInfo->smartCapability = M_BytesTo2ByteValue(smartData[369], smartData[368]);
                smartInfo->errorLoggingCapability = smartData[370];
                smartInfo->vendorSpecific = smartData[371];
                smartInfo->shortSelfTestPollingTime = smartData[372];
                smartInfo->extendedSelfTestPollingTime = smartData[373];
                smartInfo->conveyenceSelfTestPollingTime = smartData[374];
                smartInfo->longExtendedSelfTestPollingTime = M_BytesTo2ByteValue(smartData[376], smartData[375]);
            }
        }
    }
    return ret;
}

int print_SMART_Info(tDevice *device, ptrSmartFeatureInfo smartInfo)
{
    int ret = NOT_SUPPORTED;
    if (!smartInfo)
    {
        return BAD_PARAMETER;
    }
    if (device->drive_info.drive_type == ATA_DRIVE)
    {
        printf("\n===SMART Info===\n");
        printf("SMART Version: %"PRIu16"\n", smartInfo->smartVersion);
        //off-line data collection status
        printf("Off-line Data Collection Status: \n\t%"PRIX8 "h - ", smartInfo->offlineDataCollectionStatus);
        bool autoOfflineEnabled = smartInfo->offlineDataCollectionStatus & BIT7;
        switch (smartInfo->offlineDataCollectionStatus)
        {
        case 0:
        case 0x80:
            printf("Off-line Data Collection Never Started");
            break;
        case 2:
        case 0x82:
            printf("Off-line data collection activity was completed without error");
            break;
        case 3:
            printf("Off-line activity in progress");
            break;
        case 4:
        case 0x84:
            printf("Off-line data collection activity was suspended by an interrupting command from host");
            break;
        case 5:
        case 0x85:
            printf("Off-line data collection activity was aborted by an interrupting command from host");
            break;
        case 6:
        case 0x86:
            printf("Off-line data collection activity was aborted by the device with a fatal error");
            break;
        default:
            //vendor specific
            if ((smartInfo->offlineDataCollectionStatus >= 0x40 && smartInfo->offlineDataCollectionStatus <= 0x7F) || (smartInfo->offlineDataCollectionStatus >= 0xC0 && smartInfo->offlineDataCollectionStatus <= 0xFF))
            {
                printf("Vendor Specific");
            }
            else //reserved
            {
                printf("Reserved");
            }
        }
        if (autoOfflineEnabled)
        {
            printf(" (Auto-Off-Line Enabled)");
        }
        printf("\n");
        //self test execution status
        printf("Self Test Execution Status: %02"PRIX8"h\n", smartInfo->selfTestExecutionStatus);
        printf("\tPercent Remaining: %"PRIu32"\n", M_Nibble0(smartInfo->selfTestExecutionStatus) * 10);
        printf("\tStatus: ");
        switch (M_Nibble0(smartInfo->selfTestExecutionStatus))
        {
        case 0:
            printf("Self-test routine completed without error or no self-test status is available");
            break;
        case 1:
            printf("The self-test routine was aborted by the host");
            break;
        case 2:
            printf("The self-test routine was interrupted by the host with a hardware or software reset");
            break;
        case 3:
            printf("A fatal error or unknown test error occurred while the device was executing its self-test routine and the device was unable to complete the self-test routine");
            break;
        case 4:
            printf("The previous self-test completed having a test element that failed and the test element that failed is not known");
            break;
        case 5:
            printf("The previous self-test completed having the electrical element of the test failed");
            break;
        case 6:
            printf("The previous self-test completed having the servo and/or seek test element of the test failed");
            break;
        case 7:
            printf("The previous self-test completed having the read element of the test failed");
            break;
        case 8:
            printf("The previous self-test completed having a test element that failed and the device is suspected of having handling damage");
            break;
        case 0xF:
            printf("Self-test routine in progress");
            break;
        default:
            printf("Reserved");
        }
        printf("\n");
        //off-line data collection capability
        printf("Off-Line Data Collection Capabilities:\n");
        if (smartInfo->offlineDataCollectionCapability & BIT7)
        {
            printf("\tReserved\n");
        }
        if (smartInfo->offlineDataCollectionCapability & BIT6)
        {
            printf("\tSelective Self Test\n");
        }
        if (smartInfo->offlineDataCollectionCapability & BIT5)
        {
            printf("\tConveyance Self Test\n");
        }
        if (smartInfo->offlineDataCollectionCapability & BIT4)
        {
            printf("\tShort & Extended Self Test\n");
        }
        if (smartInfo->offlineDataCollectionCapability & BIT3)
        {
            printf("\tOff-Line Read Scanning\n");
        }
        if (smartInfo->offlineDataCollectionCapability & BIT2)
        {
            printf("\tReserved\n");
        }
        if (smartInfo->offlineDataCollectionCapability & BIT1)
        {
            printf("\tAuto-Off-Line\n");
        }
        if (smartInfo->offlineDataCollectionCapability & BIT0)
        {
            printf("\tExecute Off-Line Immediate\n");
        }
        //smart capabilities
        printf("SMART Capabilities:\n");
        if (smartInfo->smartCapability & BIT1)
        {
            printf("\tAttribute Auto-Save\n");
        }
        if (smartInfo->smartCapability & BIT0)
        {
            printf("\tSMART Data Saved before entering power save mode\n");
        }
        //error logging capability
        printf("Error Logging: ");
        if (smartInfo->errorLoggingCapability & BIT0)
        {
            printf("Supported\n");
        }
        else
        {
            printf("Not Supported\n");
        }
        //time to complete off-line data collection
        printf("Time To Complete Off-Line Data Collection: %0.2f minutes\n", smartInfo->timeToCompleteOfflineDataCollection / 60.0);
        //short self test polling time
        if (smartInfo->offlineDataCollectionCapability & BIT4)
        {
            printf("Short Self Test Polling Time: %"PRIu8" minutes\n", smartInfo->shortSelfTestPollingTime);
            //extended self test polling time
            if (smartInfo->extendedSelfTestPollingTime == 0xFF)
            {
                printf("Extended Self Test Polling Time: %"PRIu16" minutes\n", smartInfo->longExtendedSelfTestPollingTime);
            }
            else
            {
                printf("Extended Self Test Polling Time: %"PRIu8" minutes\n", smartInfo->extendedSelfTestPollingTime);
            }
        }
        //conveyance self test polling time
        if (smartInfo->offlineDataCollectionCapability & BIT5)
        {
            printf("Conveyance Self Test Polling Time: %"PRIu8" minutes\n", smartInfo->conveyenceSelfTestPollingTime);
        }
    }
    return ret;
}

<<<<<<< HEAD
int get_ATA_Summary_SMART_Error_Log(tDevice * device, ptrSummarySMARTErrorLog smartErrorLog)
{
    int ret = NOT_SUPPORTED;
    if (device->drive_info.drive_type == ATA_DRIVE)
    {
        if (!smartErrorLog)
        {
            return BAD_PARAMETER;
        }
        if (is_SMART_Enabled(device))//must be enabled to read this page
        {
            if (device->drive_info.IdentifyData.ata.Word084 & BIT0 || device->drive_info.IdentifyData.ata.Word087 & BIT0)//checking that SMART error logging is supported
            {
                //Check to make sure it is in the SMART log directory
                uint32_t smartErrorLogSize = 0;
                get_ATA_Log_Size(device, ATA_LOG_SUMMARY_SMART_ERROR_LOG, &smartErrorLogSize, false, true);
                if (smartErrorLogSize > 0)
                {
                    uint8_t errorLog[512] = { 0 }; //This log is only 1 page in spec
                    int getLog = ata_SMART_Read_Log(device, ATA_LOG_SUMMARY_SMART_ERROR_LOG, errorLog, 512);
                    if (SUCCESS == getLog || WARN_INVALID_CHECKSUM == getLog)
                    {
                        uint8_t errorLogIndex = errorLog[1];
                        smartErrorLog->version = errorLog[0];
                        if (getLog == SUCCESS)
                        {
                            smartErrorLog->checksumsValid = true;
                        }
                        else
                        {
                            smartErrorLog->checksumsValid = false;
                        }
                        smartErrorLog->deviceErrorCount = M_BytesTo2ByteValue(errorLog[453], errorLog[452]);
                        if (errorLogIndex > 0 && errorLogIndex < 5)
                        {
                            uint8_t zeros[90] = { 0 };
                            uint32_t offset = 2 + (errorLogIndex * 90);//first entry is at offset 2, each entry is 90 bytes long
                            //offset should now be our starting point to populate the list
                            for (uint8_t entryCount = 0; entryCount < M_Min(5, smartErrorLog->deviceErrorCount); ++entryCount, offset += 90)
                            {
                                if (offset > 451)
                                {
                                    offset = 2;
                                    //log has wrapped, restart to the first entry
                                }
                                //check if the entry is empty
                                if (memcmp(&errorLog[offset], zeros, 90) == 0)
                                {
                                    //restart the loop to find another entry (if any)
                                    continue;
                                }
                                //each entry has 5 command data structures to fill in followed by error data
                                smartErrorLog->smartError[smartErrorLog->numberOfEntries].extDataStructures = false;
                                //NOTE: don't memcpy since we aren't packing the structs
                                uint32_t commandEntryOffset = offset;
                                for (uint8_t commandEntry = 0; commandEntry < 5; ++commandEntry, commandEntryOffset += 12)
                                {
                                    if (memcmp(&errorLog[commandEntryOffset + 0], zeros, 12) == 0)
                                    {
                                        continue;
                                    }
                                    smartErrorLog->smartError[smartErrorLog->numberOfEntries].command[commandEntry].transportSpecific = errorLog[commandEntryOffset + 0];
                                    smartErrorLog->smartError[smartErrorLog->numberOfEntries].command[commandEntry].feature = errorLog[commandEntryOffset + 1];
                                    smartErrorLog->smartError[smartErrorLog->numberOfEntries].command[commandEntry].count = errorLog[commandEntryOffset + 2];
                                    smartErrorLog->smartError[smartErrorLog->numberOfEntries].command[commandEntry].lbaLow = errorLog[commandEntryOffset + 3];
                                    smartErrorLog->smartError[smartErrorLog->numberOfEntries].command[commandEntry].lbaMid = errorLog[commandEntryOffset + 4];
                                    smartErrorLog->smartError[smartErrorLog->numberOfEntries].command[commandEntry].lbaHi = errorLog[commandEntryOffset + 5];
                                    smartErrorLog->smartError[smartErrorLog->numberOfEntries].command[commandEntry].device = errorLog[commandEntryOffset + 6];
                                    smartErrorLog->smartError[smartErrorLog->numberOfEntries].command[commandEntry].contentWritten = errorLog[commandEntryOffset + 7];
                                    smartErrorLog->smartError[smartErrorLog->numberOfEntries].command[commandEntry].timestampMilliseconds = M_BytesTo4ByteValue(errorLog[commandEntryOffset + 11], errorLog[commandEntryOffset + 10], errorLog[commandEntryOffset + 9], errorLog[commandEntryOffset + 8]);
                                    ++(smartErrorLog->smartError[smartErrorLog->numberOfEntries].numberOfCommands);
                                }
                                //now set the error data
                                smartErrorLog->smartError[smartErrorLog->numberOfEntries].error.reserved = errorLog[offset + 60];
                                smartErrorLog->smartError[smartErrorLog->numberOfEntries].error.error = errorLog[offset + 61];
                                smartErrorLog->smartError[smartErrorLog->numberOfEntries].error.count = errorLog[offset + 62];
                                smartErrorLog->smartError[smartErrorLog->numberOfEntries].error.lbaLow = errorLog[offset + 63];
                                smartErrorLog->smartError[smartErrorLog->numberOfEntries].error.lbaMid = errorLog[offset + 64];
                                smartErrorLog->smartError[smartErrorLog->numberOfEntries].error.lbaHi = errorLog[offset + 65];
                                smartErrorLog->smartError[smartErrorLog->numberOfEntries].error.device = errorLog[offset + 66];
                                smartErrorLog->smartError[smartErrorLog->numberOfEntries].error.status = errorLog[offset + 67];
                                memcpy(smartErrorLog->smartError[smartErrorLog->numberOfEntries].error.extendedErrorInformation, &errorLog[offset + 68], 19);
                                smartErrorLog->smartError[smartErrorLog->numberOfEntries].error.state = errorLog[offset + 87];
                                smartErrorLog->smartError[smartErrorLog->numberOfEntries].error.lifeTimestamp = M_BytesTo2ByteValue(errorLog[offset + 89], errorLog[offset + 88]);
                                ++(smartErrorLog->numberOfEntries);
                            }
                        }
                        else
                        {
                            //nothing to do since index zero means no entries in the list;
                            smartErrorLog->numberOfEntries = 0;
                        }
                        ret = SUCCESS;
                    }
                    else
                    {
                        ret = FAILURE;
                    }
                }
            }
        }
    }
    return ret;
}

//This function will automatically select SMART vs GPL log
int get_ATA_Comprehensive_SMART_Error_Log(tDevice * device, ptrComprehensiveSMARTErrorLog smartErrorLog)
{
    int ret = NOT_SUPPORTED;
    if (device->drive_info.drive_type == ATA_DRIVE)
    {
        if (!smartErrorLog)
        {
            return BAD_PARAMETER;
        }
        if (is_SMART_Enabled(device))//must be enabled to read this page
        {
            if (device->drive_info.IdentifyData.ata.Word084 & BIT0 || device->drive_info.IdentifyData.ata.Word087 & BIT0)//checking that SMART error logging is supported
            {
                //now check for GPL summort so we know if we are reading the ext log or not
                if (device->drive_info.ata_Options.generalPurposeLoggingSupported)
                {
                    //extended comprehensive SMART error log
                    //We will read each sector of the log as we need it to help with some USB compatibility (and so we don't read more than we need)
                    uint8_t errorLog[512] = { 0 };
                    uint16_t pageNumber = 0;
                    uint32_t compErrLogSize = 0;
                    get_ATA_Log_Size(device, ATA_LOG_COMPREHENSIVE_SMART_ERROR_LOG, &compErrLogSize, false, true);
                    uint16_t maxPage = compErrLogSize / 512;
                    if (compErrLogSize > 0)
                    {
                        int getLog = ata_Read_Log_Ext(device, ATA_LOG_EXTENDED_COMPREHENSIVE_SMART_ERROR_LOG, pageNumber, errorLog, 512, device->drive_info.ata_Options.readLogWriteLogDMASupported, 0);
                        if (getLog == SUCCESS || getLog == WARN_INVALID_CHECKSUM)
                        {
                            smartErrorLog->version = errorLog[0];
                            if (getLog == SUCCESS)
                            {
                                smartErrorLog->checksumsValid = true;
                            }
                            else
                            {
                                smartErrorLog->checksumsValid = false;
                            }
                            smartErrorLog->deviceErrorCount = M_BytesTo2ByteValue(errorLog[501], errorLog[500]);
                            uint16_t errorLogIndex = M_BytesTo2ByteValue(errorLog[3], errorLog[2]);
                            if (errorLogIndex > 0)
                            {
                                //get the starting page number
                                pageNumber = errorLogIndex / 4;//4 entries per page
                                uint8_t pageEntryNumber = errorLogIndex % 4;//which entry on the page (zero indexed)
                                uint8_t zeros[124] = { 0 };
                                while (smartErrorLog->numberOfEntries < SMART_EXT_COMPREHENSIVE_ERRORS_MAX && smartErrorLog->numberOfEntries < smartErrorLog->deviceErrorCount)
                                {
                                    while (pageNumber < maxPage)
                                    {
                                        //first read this page
                                        memset(errorLog, 0, 512);
                                        getLog = ata_Read_Log_Ext(device, ATA_LOG_EXTENDED_COMPREHENSIVE_SMART_ERROR_LOG, pageNumber, errorLog, 512, device->drive_info.ata_Options.readLogWriteLogDMASupported, 0);
                                        if (getLog == SUCCESS || getLog == WARN_INVALID_CHECKSUM)
                                        {
                                            if (getLog == WARN_INVALID_CHECKSUM)
                                            {
                                                smartErrorLog->checksumsValid = false;
                                            }
                                            while (pageEntryNumber < 4)
                                            {
                                                uint32_t offset = (pageEntryNumber * 124) + 4;
                                                ++pageEntryNumber;//increment now before we forget
                                                //check if the entry is empty
                                                if (memcmp(&errorLog[offset], zeros, 124) == 0)
                                                {
                                                    //restart the loop to find another entry (if any)
                                                    continue;
                                                }
                                                //each entry has 5 command data structures to fill in followed by error data
                                                smartErrorLog->smartError[smartErrorLog->numberOfEntries].extDataStructures = true;
                                                //NOTE: don't memcpy since we aren't packing the structs
                                                uint32_t commandEntryOffset = offset;
                                                for (uint8_t commandEntry = 0; commandEntry < 5; ++commandEntry, commandEntryOffset += 18)
                                                {
                                                    if (memcmp(&errorLog[commandEntryOffset + 0], zeros, 18) == 0)
                                                    {
                                                        continue;
                                                    }
                                                    smartErrorLog->smartError[smartErrorLog->numberOfEntries].extCommand[commandEntry].deviceControl = errorLog[commandEntryOffset + 0];
                                                    smartErrorLog->smartError[smartErrorLog->numberOfEntries].extCommand[commandEntry].feature = errorLog[commandEntryOffset + 1];
                                                    smartErrorLog->smartError[smartErrorLog->numberOfEntries].extCommand[commandEntry].featureExt = errorLog[commandEntryOffset + 2];
                                                    smartErrorLog->smartError[smartErrorLog->numberOfEntries].extCommand[commandEntry].count = errorLog[commandEntryOffset + 3];
                                                    smartErrorLog->smartError[smartErrorLog->numberOfEntries].extCommand[commandEntry].countExt = errorLog[commandEntryOffset + 4];
                                                    smartErrorLog->smartError[smartErrorLog->numberOfEntries].extCommand[commandEntry].lbaLow = errorLog[commandEntryOffset + 5];
                                                    smartErrorLog->smartError[smartErrorLog->numberOfEntries].extCommand[commandEntry].lbaLowExt = errorLog[commandEntryOffset + 6];
                                                    smartErrorLog->smartError[smartErrorLog->numberOfEntries].extCommand[commandEntry].lbaMid = errorLog[commandEntryOffset + 7];
                                                    smartErrorLog->smartError[smartErrorLog->numberOfEntries].extCommand[commandEntry].lbaMidExt = errorLog[commandEntryOffset + 8];
                                                    smartErrorLog->smartError[smartErrorLog->numberOfEntries].extCommand[commandEntry].lbaHi = errorLog[commandEntryOffset + 9];
                                                    smartErrorLog->smartError[smartErrorLog->numberOfEntries].extCommand[commandEntry].lbaHiExt = errorLog[commandEntryOffset + 10];
                                                    smartErrorLog->smartError[smartErrorLog->numberOfEntries].extCommand[commandEntry].device = errorLog[commandEntryOffset + 11];
                                                    smartErrorLog->smartError[smartErrorLog->numberOfEntries].extCommand[commandEntry].contentWritten = errorLog[commandEntryOffset + 12];
                                                    smartErrorLog->smartError[smartErrorLog->numberOfEntries].extCommand[commandEntry].reserved = errorLog[commandEntryOffset + 13];
                                                    smartErrorLog->smartError[smartErrorLog->numberOfEntries].extCommand[commandEntry].timestampMilliseconds = M_BytesTo4ByteValue(errorLog[commandEntryOffset + 17], errorLog[commandEntryOffset + 16], errorLog[commandEntryOffset + 15], errorLog[commandEntryOffset + 14]);
                                                    ++(smartErrorLog->smartError[smartErrorLog->numberOfEntries].numberOfCommands);
                                                }
                                                //now set the error data
                                                smartErrorLog->smartError[smartErrorLog->numberOfEntries].extError.transportSpecific = errorLog[offset + 90];
                                                smartErrorLog->smartError[smartErrorLog->numberOfEntries].extError.error = errorLog[offset + 91];
                                                smartErrorLog->smartError[smartErrorLog->numberOfEntries].extError.count = errorLog[offset + 92];
                                                smartErrorLog->smartError[smartErrorLog->numberOfEntries].extError.countExt = errorLog[offset + 93];
                                                smartErrorLog->smartError[smartErrorLog->numberOfEntries].extError.lbaLow = errorLog[offset + 94];
                                                smartErrorLog->smartError[smartErrorLog->numberOfEntries].extError.lbaLowExt = errorLog[offset + 95];
                                                smartErrorLog->smartError[smartErrorLog->numberOfEntries].extError.lbaMid = errorLog[offset + 96];
                                                smartErrorLog->smartError[smartErrorLog->numberOfEntries].extError.lbaMidExt = errorLog[offset + 97];
                                                smartErrorLog->smartError[smartErrorLog->numberOfEntries].extError.lbaHi = errorLog[offset + 98];
                                                smartErrorLog->smartError[smartErrorLog->numberOfEntries].extError.lbaHiExt = errorLog[offset + 99];
                                                smartErrorLog->smartError[smartErrorLog->numberOfEntries].extError.device = errorLog[offset + 100];
                                                smartErrorLog->smartError[smartErrorLog->numberOfEntries].extError.status = errorLog[offset + 101];
                                                memcpy(smartErrorLog->smartError[smartErrorLog->numberOfEntries].extError.extendedErrorInformation, &errorLog[offset + 102], 19);
                                                smartErrorLog->smartError[smartErrorLog->numberOfEntries].extError.state = errorLog[offset + 121];
                                                smartErrorLog->smartError[smartErrorLog->numberOfEntries].extError.lifeTimestamp = M_BytesTo2ByteValue(errorLog[offset + 123], errorLog[offset + 122]);
                                                ++(smartErrorLog->numberOfEntries);
                                            }
                                            //reset the pageEntry number to zero for next page
                                            pageEntryNumber = 0;
                                        }
                                        else
                                        {
                                            //break out of the loop!
                                        }
                                        ++pageNumber;//go to the next page of the log
                                    }
                                    //roll page number back to beginning
                                    pageNumber = 0;
                                }
                            }
                            else
                            {
                                smartErrorLog->numberOfEntries = 0;
                                ret = SUCCESS;
                            }
                        }
                        else
                        {
                            ret = FAILURE;
                        }
                    }
                }
                else
                {
                    //comprehensive SMART error log
                    //read the first sector to get index and device error count. Will read the full thing if those are non-zero
                    uint32_t compErrLogSize = 0;
                    get_ATA_Log_Size(device, ATA_LOG_COMPREHENSIVE_SMART_ERROR_LOG, &compErrLogSize, false, true);
                    if (compErrLogSize > 0)
                    {
                        uint8_t *errorLog = (uint8_t*)calloc(512, sizeof(uint8_t));
                        if (!errorLog)
                        {
                            return MEMORY_FAILURE;
                        }
                        int getLog = ata_SMART_Read_Log(device, ATA_LOG_COMPREHENSIVE_SMART_ERROR_LOG, errorLog, 512);
                        if (getLog == SUCCESS || getLog == WARN_INVALID_CHECKSUM)
                        {
                            smartErrorLog->version = errorLog[0];
                            if (getLog == SUCCESS)
                            {
                                smartErrorLog->checksumsValid = true;
                            }
                            else
                            {
                                smartErrorLog->checksumsValid = false;
                            }
                            smartErrorLog->deviceErrorCount = M_BytesTo2ByteValue(errorLog[453], errorLog[452]);
                            uint8_t errorLogIndex = errorLog[1];
                            if (errorLogIndex > 0)
                            {
                                //read the full log to populate all fields
                                uint8_t *temp = (uint8_t*)realloc(errorLog, compErrLogSize * sizeof(uint8_t));
                                if (!temp)
                                {
                                    safe_Free(errorLog);
                                    return MEMORY_FAILURE;
                                }
                                errorLog = temp;
                                memset(errorLog, 0, compErrLogSize);
                                getLog = ata_SMART_Read_Log(device, ATA_LOG_COMPREHENSIVE_SMART_ERROR_LOG, errorLog, compErrLogSize);
                                if (getLog == SUCCESS || getLog == WARN_INVALID_CHECKSUM)
                                {
                                    //We now have the full log in memory. 
                                    //First, figure out the first page to read. Next: need to handle switching between pages as we fill in the structure with data.
                                    uint16_t pageNumber = errorLogIndex / 5;//5 entries per page
                                    uint16_t maxPages = compErrLogSize / 512;
                                    //byte offset, this will point to the first entry
                                    uint8_t pageEntryNumber = errorLogIndex % 5;//remainder...zero indexed
                                    uint32_t offset = 0;// (pageNumber * 512) + (pageEntryNumber * 90) + 2;
                                    //EX: Entry 28: pageNumber = 28 / 5 = 5;
                                    //              pageEntryNumber = 28 % 5 = 3;
                                    //              offset = (5 * 512) + (3 * 90) + 2;
                                    //              5 * 512 gets us to that page offset (2560)
                                    //              3 * 90 + 2 gets us to the entry offset on the page we need = 272, which is 4th entry on the page (5th page)
                                    //              this gets us entry 4 on page 5 which is entry number 28
                                    //Now, we need to loop through the data and jump between pages.
                                    //go until we fill up our structure with a max number of entries
                                    uint8_t zeros[90] = { 0 };
                                    while (smartErrorLog->numberOfEntries < SMART_COMPREHENSIVE_ERRORS_MAX && smartErrorLog->numberOfEntries < smartErrorLog->deviceErrorCount)
                                    {
                                        while (pageNumber < maxPages)
                                        {
                                            while (pageEntryNumber < 5)
                                            {
                                                //calculate the offset of the first entry we need to read from this page
                                                offset = (pageNumber * 512) + (pageEntryNumber * 90) + 2;
                                                ++pageEntryNumber;//increment now so we don't forget to in this loop
                                                //read the entry into memory if it is valid, otherwise continue the loop
                                                //check if the entry is empty
                                                if (memcmp(&errorLog[offset], zeros, 90) == 0)
                                                {
                                                    //restart the loop to find another entry (if any)
                                                    continue;
                                                }
                                                //each entry has 5 command data structures to fill in followed by error data
                                                smartErrorLog->smartError[smartErrorLog->numberOfEntries].extDataStructures = false;
                                                //NOTE: don't memcpy since we aren't packing the structs
                                                uint32_t commandEntryOffset = offset;
                                                for (uint8_t commandEntry = 0; commandEntry < 5; ++commandEntry, commandEntryOffset += 12)
                                                {
                                                    if (memcmp(&errorLog[commandEntryOffset + 0], zeros, 12) == 0)
                                                    {
                                                        continue;
                                                    }
                                                    smartErrorLog->smartError[smartErrorLog->numberOfEntries].command[commandEntry].transportSpecific = errorLog[commandEntryOffset + 0];
                                                    smartErrorLog->smartError[smartErrorLog->numberOfEntries].command[commandEntry].feature = errorLog[commandEntryOffset + 1];
                                                    smartErrorLog->smartError[smartErrorLog->numberOfEntries].command[commandEntry].count = errorLog[commandEntryOffset + 2];
                                                    smartErrorLog->smartError[smartErrorLog->numberOfEntries].command[commandEntry].lbaLow = errorLog[commandEntryOffset + 3];
                                                    smartErrorLog->smartError[smartErrorLog->numberOfEntries].command[commandEntry].lbaMid = errorLog[commandEntryOffset + 4];
                                                    smartErrorLog->smartError[smartErrorLog->numberOfEntries].command[commandEntry].lbaHi = errorLog[commandEntryOffset + 5];
                                                    smartErrorLog->smartError[smartErrorLog->numberOfEntries].command[commandEntry].device = errorLog[commandEntryOffset + 6];
                                                    smartErrorLog->smartError[smartErrorLog->numberOfEntries].command[commandEntry].contentWritten = errorLog[commandEntryOffset + 7];
                                                    smartErrorLog->smartError[smartErrorLog->numberOfEntries].command[commandEntry].timestampMilliseconds = M_BytesTo4ByteValue(errorLog[commandEntryOffset + 11], errorLog[commandEntryOffset + 10], errorLog[commandEntryOffset + 9], errorLog[commandEntryOffset + 8]);
                                                    ++(smartErrorLog->smartError[smartErrorLog->numberOfEntries].numberOfCommands);
                                                }
                                                //now set the error data
                                                smartErrorLog->smartError[smartErrorLog->numberOfEntries].error.reserved = errorLog[offset + 60];
                                                smartErrorLog->smartError[smartErrorLog->numberOfEntries].error.error = errorLog[offset + 61];
                                                smartErrorLog->smartError[smartErrorLog->numberOfEntries].error.count = errorLog[offset + 62];
                                                smartErrorLog->smartError[smartErrorLog->numberOfEntries].error.lbaLow = errorLog[offset + 63];
                                                smartErrorLog->smartError[smartErrorLog->numberOfEntries].error.lbaMid = errorLog[offset + 64];
                                                smartErrorLog->smartError[smartErrorLog->numberOfEntries].error.lbaHi = errorLog[offset + 65];
                                                smartErrorLog->smartError[smartErrorLog->numberOfEntries].error.device = errorLog[offset + 66];
                                                smartErrorLog->smartError[smartErrorLog->numberOfEntries].error.status = errorLog[offset + 67];
                                                memcpy(smartErrorLog->smartError[smartErrorLog->numberOfEntries].error.extendedErrorInformation, &errorLog[offset + 68], 19);
                                                smartErrorLog->smartError[smartErrorLog->numberOfEntries].error.state = errorLog[offset + 87];
                                                smartErrorLog->smartError[smartErrorLog->numberOfEntries].error.lifeTimestamp = M_BytesTo2ByteValue(errorLog[offset + 89], errorLog[offset + 88]);
                                                ++(smartErrorLog->numberOfEntries);
                                            }
                                            pageEntryNumber = 0;//back to first entry for the next page
                                            ++pageNumber;
                                        }
                                        pageNumber = 0;//if we broke out of the previous loop, we hit the end and need to go back to the first page
                                    }
                                    ret = SUCCESS;
                                }
                                else
                                {
                                    ret = FAILURE;
                                }
                            }
                            else
                            {
                                smartErrorLog->numberOfEntries = 0;
                                ret = SUCCESS;
                            }
                        }
                        else
                        {
                            ret = FAILURE;
                        }
                        safe_Free(errorLog);
                    }
                }
            }
        }
    }
    return ret;
}

#define ATA_COMMAND_INFO_MAX_LENGTH UINT8_C(4096) //making this bigger than we need for the moment
//only to be used for the commands defined in the switch! Other commands are not supported by this function!
void get_Read_Write_Command_Info(const char* commandName, uint8_t commandOpCode, uint16_t features, uint16_t count, uint64_t lba, uint8_t device, char commandInfo[ATA_COMMAND_INFO_MAX_LENGTH])
{
    bool isLBAMode = (device & LBA_MODE_BIT);//almost everything should be LBA mode. Only a few CHS things should be here, but we need to handle them
    bool ext = false;//48bit command
    bool async = false;//dma queued and fpdma
    bool stream = false;//read/write stream
    bool streamDir = false;//true = write
    bool longCmd = false;//read/write long
    bool fpdma = false;
    //bool noRetries = false;
    uint64_t commandLBA = lba;
    uint32_t sectorsToTransfer = count;//true for synchronous commands...
    switch (commandOpCode)
    {
    case ATA_WRITE_LONG_NORETRY:
    case ATA_READ_LONG_NORETRY:
        //noRetries = true;
    case ATA_READ_LONG_RETRY:
    case ATA_WRITE_LONG_RETRY:
        longCmd = true;
        break;
    case ATA_READ_SECT_NORETRY:
    case ATA_WRITE_SECT_NORETRY:
    case ATA_READ_DMA_NORETRY:
    case ATA_WRITE_DMA_NORETRY:
        //noRetries = true;
    case ATA_READ_SECT:
    case ATA_WRITE_SECT:
    case ATA_WRITE_SECTV_RETRY:
    case ATA_READ_MULTIPLE:
    case ATA_WRITE_MULTIPLE:
    case ATA_READ_DMA_RETRY:
    case ATA_WRITE_DMA_RETRY:
        break;
    case ATA_READ_SECT_EXT:
    case ATA_READ_DMA_EXT:
    case ATA_READ_READ_MULTIPLE_EXT:
    case ATA_WRITE_MULTIPLE_FUA_EXT:
    case ATA_WRITE_SECT_EXT:
    case ATA_WRITE_DMA_EXT:
    case ATA_WRITE_MULTIPLE_EXT:
    case ATA_WRITE_DMA_FUA_EXT:
        ext = true;
        break;
    case ATA_WRITE_STREAM_DMA_EXT:
    case ATA_WRITE_STREAM_EXT:
        streamDir = true;
    case ATA_READ_STREAM_DMA_EXT:
    case ATA_READ_STREAM_EXT:
        ext = true;
        stream = true;
        break;
    case ATA_READ_VERIFY_NORETRY:
        //noRetries = true;
    case ATA_READ_VERIFY_RETRY:
        break;
    case ATA_READ_VERIFY_EXT:
        ext = true;
        break;
    case ATA_READ_FPDMA_QUEUED_CMD:
    case ATA_WRITE_FPDMA_QUEUED_CMD:
        fpdma = true;
    case ATA_READ_DMA_QUE_EXT:
    case ATA_WRITE_DMA_QUE_FUA_EXT:
    case ATA_WRITE_DMA_QUE_EXT:
        ext = true;
    case ATA_WRITE_DMA_QUEUED_CMD:
    case ATA_READ_DMA_QUEUED_CMD:
        async = true;
        sectorsToTransfer = features;//number of sectors to tansfer
        break;
    default://unknown command...
        return;
        break;
    }
    if (async)
    {
        //parse out fields we need for command info for asynchronous commands
        if (ext)
        {
            //interpretting all of this as LBA mode since spec requires it
            bool forceUnitAccess = device & BIT7;//fpdma only
            uint8_t prio = M_GETBITRANGE(count, 15, 14);//fpdma only
            uint8_t tag = M_GETBITRANGE(count, 7, 3);
            bool rarc = count & BIT0;//read fpdma only
            if (sectorsToTransfer == 0)
            {
                sectorsToTransfer = 65536;
            }
            if (fpdma)
            {
                snprintf(commandInfo, ATA_COMMAND_INFO_MAX_LENGTH, "%s - LBA: %" PRIu64 " Count: %" PRIu32 " NCQ Tag: %" PRIu8 " FUA: %d PRIO: %" PRIu8 "", commandName, lba, sectorsToTransfer, tag, forceUnitAccess, prio);
            }
            else
            {
                snprintf(commandInfo, ATA_COMMAND_INFO_MAX_LENGTH, "%s - LBA: %" PRIu64 " Count: %" PRIu32 " Tag: %" PRIu8 "", commandName, lba, sectorsToTransfer, tag);
            }
        }
        else //old dma queued commands
        {
            uint8_t tag = M_GETBITRANGE(count, 7, 3);
            if (sectorsToTransfer == 0)
            {
                sectorsToTransfer = 256;
            }
            if (isLBAMode)//probably not necessary since these commands only ever reference LBA mode...
            {
                uint32_t readSecLBA = M_Nibble0(device) << 24;
                readSecLBA |= M_DoubleWord0(lba) & UINT32_C(0x00FFFFFF);//grabbing first 24 bits only since the others should be zero
                snprintf(commandInfo, ATA_COMMAND_INFO_MAX_LENGTH, "%s - LBA: %" PRIu32 " Count: %" PRIu16 " Tag: %" PRIu8 "", commandName, readSecLBA, sectorsToTransfer, tag);
            }
            else
            {
                uint16_t cylinder = M_BytesTo2ByteValue(M_Byte2(lba), M_Byte1(lba));
                uint8_t head = M_Nibble0(device);
                uint8_t sector = M_Byte0(lba);
                snprintf(commandInfo, ATA_COMMAND_INFO_MAX_LENGTH, "%s - Cylinder: %" PRIu16 " Head: %" PRIu8 " Sector: %" PRIu8 " Count: %" PRIu16 " Tag: %" PRIu8 "", commandName, cylinder, head, sector, sectorsToTransfer, tag);
            }
        }
    }
    else
    {
        if (ext)
        {
            if (sectorsToTransfer == 0)
            {
                sectorsToTransfer = 65536;
            }
            if (isLBAMode)
            {
                if (stream)
                {
                    uint8_t cctl = M_Byte1(features);
                    bool urgentTransferRequest = features & BIT7;
                    bool readWriteContinuous = features & BIT6;
                    bool notSequentialORFlush = features & BIT5;//not sequential = read; flush = write
                    bool handleStreamingError = features & BIT4;
                    //bool reserved = features & BIT2;
                    uint8_t streamID = M_GETBITRANGE(features, 2, 0);
                    if (streamDir)//true = write
                    {
                        snprintf(commandInfo, ATA_COMMAND_INFO_MAX_LENGTH, "%s - LBA: %" PRIu64 " Count: %" PRIu32 " StreamID: %" PRIu8 " CCTL: %" PRIu8 " Urgent: %d WC: %d Flush %d HSE: %d", commandName, lba, sectorsToTransfer, streamID, cctl, urgentTransferRequest, readWriteContinuous, notSequentialORFlush, handleStreamingError);
                    }
                    else
                    {
                        snprintf(commandInfo, ATA_COMMAND_INFO_MAX_LENGTH, "%s - LBA: %" PRIu64 " Count: %" PRIu32 " StreamID: %" PRIu8 " CCTL: %" PRIu8 " Urgent: %d RC: %d NC %d HSE: %d", commandName, lba, sectorsToTransfer, streamID, cctl, urgentTransferRequest, readWriteContinuous, notSequentialORFlush, handleStreamingError);
                    }
                }
                else
                {
                    snprintf(commandInfo, ATA_COMMAND_INFO_MAX_LENGTH, "%s - LBA: %" PRIu64 " Count: %" PRIu32 "", commandName, lba, sectorsToTransfer);
                }
            }
            else //unlikely...most or all transfers should be LBA mode for this command...ATA6 does not require LBA mode bit set like later specifications do
            {
                uint32_t cylinder = M_BytesTo4ByteValue(M_Byte5(lba), M_Byte4(lba), M_Byte2(lba), M_Byte1(lba));
                uint8_t head = M_Nibble0(device);
                uint16_t sector = M_BytesTo2ByteValue(M_Byte3(lba), M_Byte0(lba));
                snprintf(commandInfo, ATA_COMMAND_INFO_MAX_LENGTH, "%s - Cylinder: %" PRIu32 " Head: %" PRIu8 " Sector: %" PRIu16 " Count: %" PRIu32 "", commandName, cylinder, head, sector, sectorsToTransfer);
            }
        }
        else
        {
            if (sectorsToTransfer == 0)
            {
                sectorsToTransfer = 256;
            }
            if (isLBAMode)
            {
                uint32_t readSecLBA = M_Nibble0(device) << 24;
                readSecLBA |= M_DoubleWord0(lba) & UINT32_C(0x00FFFFFF);//grabbing first 24 bits only since the others should be zero
                snprintf(commandInfo, ATA_COMMAND_INFO_MAX_LENGTH, "%s - LBA: %" PRIu32 " Count: %" PRIu16 "", commandName, readSecLBA, sectorsToTransfer);
            }
            else
            {
                uint16_t cylinder = M_BytesTo2ByteValue(M_Byte2(lba), M_Byte1(lba));
                uint8_t head = M_Nibble0(device);
                uint8_t sector = M_Byte0(lba);
                snprintf(commandInfo, ATA_COMMAND_INFO_MAX_LENGTH, "%s - Cylinder: %" PRIu16 " Head: %" PRIu8 " Sector: %" PRIu8 " Count: %" PRIu16 "", commandName, cylinder, head, sector, sectorsToTransfer);
            }
        }
    }
}

void get_GPL_Log_Command_Info(const char* commandName, uint8_t commandOpCode, uint16_t features, uint16_t count, uint64_t lba, uint8_t device, char commandInfo[ATA_COMMAND_INFO_MAX_LENGTH])
{
    uint16_t pageNumber = M_BytesTo2ByteValue(M_Byte5(lba), M_Byte1(lba));
    uint8_t logAddress = M_Byte0(lba);
    char logAddressName[32] = { 0 };
    uint32_t logPageCount = count;
    bool invalidLog = false;
    if (commandOpCode == ATA_SEND_FPDMA || commandOpCode == ATA_RECEIVE_FPDMA)//these commands can encapsulate read/write log ext commands
    {
        logPageCount = features;
    }
    if (logPageCount == 0)
    {
        logPageCount = 65536;
    }
    switch (logAddress)
    {
    case ATA_LOG_DIRECTORY:
        snprintf(logAddressName, 31, "Directory");
        break;
    case ATA_LOG_SUMMARY_SMART_ERROR_LOG://smart log...should be an error using this command!
        snprintf(logAddressName, 31, "Summary SMART Error");
        invalidLog = true;
        break;
    case ATA_LOG_COMPREHENSIVE_SMART_ERROR_LOG://smart log...should be an error using this command!
        snprintf(logAddressName, 31, "Comprehensive SMART Error");
        invalidLog = true;
        break;
    case ATA_LOG_EXTENDED_COMPREHENSIVE_SMART_ERROR_LOG:
        snprintf(logAddressName, 31, "Ext Comprehensive SMART Error");
        break;
    case ATA_LOG_DEVICE_STATISTICS:
        snprintf(logAddressName, 31, "Device Statistics");
        break;
    case ATA_LOG_SMART_SELF_TEST_LOG://smart log...should be an error using this command!
        snprintf(logAddressName, 31, "SMART Self-Test");
        invalidLog = true;
        break;
    case ATA_LOG_EXTENDED_SMART_SELF_TEST_LOG:
        snprintf(logAddressName, 31, "Ext SMART Self-Test");
        break;
    case ATA_LOG_POWER_CONDITIONS:
        snprintf(logAddressName, 31, "Power Conditions");
        break;
    case ATA_LOG_SELECTIVE_SELF_TEST_LOG://smart log...should be an error using this command!
        snprintf(logAddressName, 31, "Selective Self-Test");
        invalidLog = true;
        break;
    case ATA_LOG_DEVICE_STATISTICS_NOTIFICATION:
        snprintf(logAddressName, 31, "Device Statistics Notification");
        break;
    case ATA_LOG_PENDING_DEFECTS_LOG:
        snprintf(logAddressName, 31, "Pending Defects");
        break;
    case ATA_LOG_LPS_MISALIGNMENT_LOG:
        snprintf(logAddressName, 31, "LPS Misalignment");
        break;
    case ATA_LOG_SENSE_DATA_FOR_SUCCESSFUL_NCQ_COMMANDS:
        snprintf(logAddressName, 31, "Sense Data for Successful NCQ");
        break;
    case ATA_LOG_NCQ_COMMAND_ERROR_LOG:
        snprintf(logAddressName, 31, "NCQ Command Errors");
        break;
    case ATA_LOG_SATA_PHY_EVENT_COUNTERS_LOG:
        snprintf(logAddressName, 31, "SATA Phy Event Counters");
        break;
    case ATA_LOG_SATA_NCQ_QUEUE_MANAGEMENT_LOG:
        snprintf(logAddressName, 31, "NCQ Queue Management");
        break;
    case ATA_LOG_SATA_NCQ_SEND_AND_RECEIVE_LOG:
        snprintf(logAddressName, 31, "NCQ Send and Receive");
        break;
    case ATA_LOG_HYBRID_INFORMATION:
        snprintf(logAddressName, 31, "Hybrid Information");
        break;
    case ATA_LOG_REBUILD_ASSIST:
        snprintf(logAddressName, 31, "Rebuild Assist");
        break;
    case ATA_LOG_LBA_STATUS:
        snprintf(logAddressName, 31, "LBA Status");
        break;
    case ATA_LOG_STREAMING_PERFORMANCE:
        snprintf(logAddressName, 31, "Streaming Performance");
        break;
    case ATA_LOG_WRITE_STREAM_ERROR_LOG:
        snprintf(logAddressName, 31, "Write Stream Errors");
        break;
    case ATA_LOG_READ_STREAM_ERROR_LOG:
        snprintf(logAddressName, 31, "Read Stream Errors");
        break;
    case ATA_LOG_DELAYED_LBA_LOG:
        snprintf(logAddressName, 31, "Delayed LBA");
        break;
    case ATA_LOG_CURRENT_DEVICE_INTERNAL_STATUS_DATA_LOG:
        snprintf(logAddressName, 31, "Current Device Internal Status");
        break;
    case ATA_LOG_SAVED_DEVICE_INTERNAL_STATUS_DATA_LOG:
        snprintf(logAddressName, 31, "Saved Device Internal Status");
        break;
    case ATA_LOG_SECTOR_CONFIGURATION_LOG:
        snprintf(logAddressName, 31, "Sector Configuration");
        break;
    case ATA_LOG_IDENTIFY_DEVICE_DATA:
        snprintf(logAddressName, 31, "Identify Device Data");
        break;
    case ATA_SCT_COMMAND_STATUS:
        snprintf(logAddressName, 31, "SCT Command/Status");
        break;
    case ATA_SCT_DATA_TRANSFER:
        snprintf(logAddressName, 31, "SCT Data Transfer");
        break;
    default:
        if (logAddress >= 0x80 && logAddress <= 0x9F)
        {
            snprintf(logAddressName, 31, "Host Specific");
        }
        else if (logAddress >= 0xA0 && logAddress <= 0xDF)
        {
            snprintf(logAddressName, 31, "Vendor Specific");
        }
        else
        {
            snprintf(logAddressName, 31, "Unknown");
        }
        break;
    }
    if (invalidLog)
    {
        snprintf(commandInfo, ATA_COMMAND_INFO_MAX_LENGTH, "%s - Log: %s (Invalid Address) Page Number: %" PRIu16 " PageCount: %" PRIu16 " Features: %" PRIX16 "h", commandName, logAddressName, pageNumber, logPageCount, features);
    }
    else
    {
        snprintf(commandInfo, ATA_COMMAND_INFO_MAX_LENGTH, "%s - Log: %s Page Number: %" PRIu16 " PageCount: %" PRIu16 " Features: %" PRIX16 "h", commandName, logAddressName, pageNumber, logPageCount, features);
    }
}

void get_Download_Command_Info(const char* commandName, uint8_t commandOpCode, uint16_t features, uint16_t count, uint64_t lba, uint8_t device, char commandInfo[ATA_COMMAND_INFO_MAX_LENGTH])
{
    uint8_t subcommand = M_Byte0(features);
    uint16_t blockCount = M_BytesTo2ByteValue(M_Byte0(lba), M_Byte0(count));
    uint16_t bufferOffset = M_BytesTo2ByteValue(M_Byte2(lba), M_Byte1(lba));
    char subCommandName[21] = { 0 };
    switch (subcommand)
    {
    case 0x01://immediate temporary use (obsolete)
        snprintf(subCommandName, 20, "Temporary");
        break;
    case 0x03://offsets and save immediate
        snprintf(subCommandName, 20, "Offsets - Immediate");
        break;
    case 0x07://save for immediate use (full buffer)
        snprintf(subCommandName, 20, "Full - Immediate");
        break;
    case 0x0E://offsets and defer for future activation
        snprintf(subCommandName, 20, "Offsets - Deferred");
        break;
    case 0x0F://Activate deferred code
        snprintf(subCommandName, 20, "Activate");
        break;
    default://unknown because not yet defined when this was written
        snprintf(subCommandName, 20, "Unknown Mode (%02" PRIX8 "h)", subcommand);
        break;
    }
    snprintf(commandInfo, ATA_COMMAND_INFO_MAX_LENGTH, "%s - Mode: %s Block Count: %" PRIu16 " Buffer Offset: %" PRIu16 "", commandName, subCommandName, blockCount, bufferOffset);
}

void get_Trusted_Command_Info(const char* commandName, uint8_t commandOpCode, uint16_t features, uint16_t count, uint64_t lba, uint8_t device, char commandInfo[ATA_COMMAND_INFO_MAX_LENGTH])
{
    uint8_t securityProtocol = M_Byte0(features);
    uint16_t securityProtocolSpecific = M_BytesTo2ByteValue(M_Byte3(lba), M_Byte2(lba));
    uint16_t transferLength = M_BytesTo2ByteValue(M_Byte0(lba), M_Byte0(count));
    char securityProtocolName[21] = { 0 };
    switch (securityProtocol)
    {
    case SECURITY_PROTOCOL_RETURN_SUPPORTED:
        snprintf(securityProtocolName, 20, "Supported");
        break;
    case SECURITY_PROTOCOL_TCG_1:
    case SECURITY_PROTOCOL_TCG_2:
    case SECURITY_PROTOCOL_TCG_3:
    case SECURITY_PROTOCOL_TCG_4:
    case SECURITY_PROTOCOL_TCG_5:
    case SECURITY_PROTOCOL_TCG_6:
        snprintf(securityProtocolName, 20, "TCG %" PRIu8 "", securityProtocol);
        break;
    case SECURITY_PROTOCOL_CbCS:
        snprintf(securityProtocolName, 20, "CbCS");
        break;
    case SECURITY_PROTOCOL_TAPE_DATA_ENCRYPTION:
        snprintf(securityProtocolName, 20, "Tape Encryption");
        break;
    case SECURITY_PROTOCOL_DATA_ENCRYPTION_CONFIGURATION:
        snprintf(securityProtocolName, 20, "Encryption Configuration");
        break;
    case SECURITY_PROTOCOL_SA_CREATION_CAPABILITIES:
        snprintf(securityProtocolName, 20, "SA Creation Cap");
        break;
    case SECURITY_PROTOCOL_IKE_V2_SCSI:
        snprintf(securityProtocolName, 20, "IKE V2 SCSI");
        break;
    case SECURITY_PROTOCOL_NVM_EXPRESS:
        snprintf(securityProtocolName, 20, "NVM Express");
        break;
    case SECURITY_PROTOCOL_SCSA:
        snprintf(securityProtocolName, 20, "SCSA");
        break;
    case SECURITY_PROTOCOL_JEDEC_UFS:
        snprintf(securityProtocolName, 20, "JEDEC UFS");
        break;
    case SECURITY_PROTOCOL_SDcard_TRUSTEDFLASH_SECURITY:
        snprintf(securityProtocolName, 20, "SD Trusted Flash");
        break;
    case SECURITY_PROTOCOL_IEEE_1667:
        snprintf(securityProtocolName, 20, "IEEE 1667");
        break;
    case SECURITY_PROTOCOL_ATA_DEVICE_SERVER_PASSWORD:
        snprintf(securityProtocolName, 20, "ATA Security");
        break;
    default:
        if (securityProtocol >= 0xF0 && securityProtocol <= 0xFF)
        {
            snprintf(securityProtocolName, 20, "Vendor Specific (%02" PRIX8"h)", securityProtocol);
            break;
        }
        else
        {
            snprintf(securityProtocolName, 20, "Unknown (%02" PRIX8"h)", securityProtocol);
            break;
        }
    }
    if (commandOpCode == ATA_TRUSTED_NON_DATA)
    {
        transferLength = 0;
        if (device & BIT0)//spec is a little misleading, but the bits 24:27 are in the device/head register on 28 bit commands
        {
            //receive
            snprintf(commandInfo, ATA_COMMAND_INFO_MAX_LENGTH, "%s (Receive) - Protocol: %s Protocol Specific: %" PRIu16 "", commandName, securityProtocolName, securityProtocolSpecific);
        }
        else
        {
            //send
            snprintf(commandInfo, ATA_COMMAND_INFO_MAX_LENGTH, "%s (Send) - Protocol: %s Protocol Specific: %" PRIu16 "", commandName, securityProtocolName, securityProtocolSpecific);
        }
    }
    else
    {
        snprintf(commandInfo, ATA_COMMAND_INFO_MAX_LENGTH, "%s - Protocol: %s Protocol Specific: %" PRIu16 " Transfer Length: %" PRIu16 "", commandName, securityProtocolName, securityProtocolSpecific, transferLength);
    }
}

void get_SMART_Offline_Immediate_Info(const char* commandName, uint8_t commandOpCode, uint16_t features, uint16_t count, uint64_t lba, uint8_t device, char commandInfo[ATA_COMMAND_INFO_MAX_LENGTH], const char *smartSigValid)
{
    uint8_t offlineImmdTest = M_Byte0(lba);
    char offlineTestName[31] = { 0 };
    switch (offlineImmdTest)
    {
    case 0://SMART off-line routine (offline mode)
        snprintf(offlineTestName, 30, "SMART Off-line routine");
        break;
    case 0x01://short self test (offline)
        snprintf(offlineTestName, 30, "Short Self-Test (offline)");
        break;
    case 0x02://extended self test (offline)
        snprintf(offlineTestName, 30, "Extended Self-Test (offline)");
        break;
    case 0x03://conveyance self test (offline)
        snprintf(offlineTestName, 30, "Conveyance Self-Test (offline)");
        break;
    case 0x04://selective self test (offline)
        snprintf(offlineTestName, 30, "Selective Self-Test (offline)");
        break;
    case 0x7F://abort offline test
        snprintf(offlineTestName, 30, "Abort Self-Test");
        break;
    case 0x81://short self test (captive)
        snprintf(offlineTestName, 30, "Short Self-Test (captive)");
        break;
    case 0x82://extended self test (captive)
        snprintf(offlineTestName, 30, "Extended Self-Test (captive)");
        break;
    case 0x83://conveyance self test (captive)
        snprintf(offlineTestName, 30, "Conveyance Self-Test (captive)");
        break;
    case 0x84://selective self test (captive)
        snprintf(offlineTestName, 30, "Selective Self-Test (captive)");
        break;
    default:
        if (offlineImmdTest >= 0x05 && offlineImmdTest <= 0x3F)
        {
            //reserved (offline)
            snprintf(offlineTestName, 30, "Unknown %" PRIX8 "h (offline)", offlineImmdTest);
        }
        else if (offlineImmdTest == 0x80 || (offlineImmdTest >= 0x85 && offlineImmdTest <= 0x8F))
        {
            //reserved (captive)
            snprintf(offlineTestName, 30, "Unknown %" PRIX8 "h (captive)", offlineImmdTest);
        }
        else if (offlineImmdTest >= 0x40 && offlineImmdTest <= 0x7E)
        {
            //vendor unique (offline)
            snprintf(offlineTestName, 30, "Vendor Specific %" PRIX8 "h (offline)", offlineImmdTest);
        }
        else if (offlineImmdTest >= 0x90 && offlineImmdTest <= 0xFF)
        {
            //vendor unique (captive)
            snprintf(offlineTestName, 30, "Vendor Specific %" PRIX8 "h (captive)", offlineImmdTest);
        }
        else
        {
            //shouldn't get here, but call it a generic unknown self test
            snprintf(offlineTestName, 30, "Unknown %" PRIX8 "h", offlineImmdTest);
        }
        break;
    }
    snprintf(commandInfo, ATA_COMMAND_INFO_MAX_LENGTH, "%s - Offline Immediate: %s, SMART Signature %s", commandName, offlineTestName, smartSigValid);
}

void get_SMART_Log_Info(const char* commandName, uint8_t commandOpCode, uint16_t features, uint16_t count, uint64_t lba, uint8_t device, char commandInfo[ATA_COMMAND_INFO_MAX_LENGTH], const char *smartSigValid)
{
    uint8_t logAddress = M_Byte0(lba);
    char logAddressName[31] = { 0 };
    uint8_t logPageCount = M_Byte0(count);
    bool invalidLog = false;
    switch (logAddress)
    {
    case ATA_LOG_DIRECTORY:
        snprintf(logAddressName, 30, "Directory");
        break;
    case ATA_LOG_SUMMARY_SMART_ERROR_LOG:
        snprintf(logAddressName, 30, "Summary SMART Error");
        break;
    case ATA_LOG_COMPREHENSIVE_SMART_ERROR_LOG:
        snprintf(logAddressName, 30, "Comprehensive SMART Error");
        break;
    case ATA_LOG_EXTENDED_COMPREHENSIVE_SMART_ERROR_LOG://GPL log...should be an error using this command!
        snprintf(logAddressName, 30, "Ext Comprehensive SMART Error");
        invalidLog = true;
        break;
    case ATA_LOG_DEVICE_STATISTICS:
        snprintf(logAddressName, 30, "Device Statistics");
        break;
    case ATA_LOG_SMART_SELF_TEST_LOG:
        snprintf(logAddressName, 30, "SMART Self-Test");
        break;
    case ATA_LOG_EXTENDED_SMART_SELF_TEST_LOG://GPL log...should be an error using this command!
        snprintf(logAddressName, 30, "Ext SMART Self-Test");
        invalidLog = true;
        break;
    case ATA_LOG_POWER_CONDITIONS://GPL log...should be an error using this command!
        snprintf(logAddressName, 30, "Power Conditions");
        invalidLog = true;
        break;
    case ATA_LOG_SELECTIVE_SELF_TEST_LOG:
        snprintf(logAddressName, 30, "Selective Self-Test");
        break;
    case ATA_LOG_DEVICE_STATISTICS_NOTIFICATION://GPL log...should be an error using this command!
        snprintf(logAddressName, 30, "Device Statistics Notification");
        invalidLog = true;
        break;
    case ATA_LOG_PENDING_DEFECTS_LOG://GPL log...should be an error using this command!
        snprintf(logAddressName, 30, "Pending Defects");
        invalidLog = true;
        break;
    case ATA_LOG_LPS_MISALIGNMENT_LOG:
        snprintf(logAddressName, 30, "LPS Misalignment");
        break;
    case ATA_LOG_SENSE_DATA_FOR_SUCCESSFUL_NCQ_COMMANDS://GPL log...should be an error using this command!
        snprintf(logAddressName, 30, "Sense Data for Successful NCQ");
        invalidLog = true;
        break;
    case ATA_LOG_NCQ_COMMAND_ERROR_LOG://GPL log...should be an error using this command!
        snprintf(logAddressName, 30, "NCQ Command Errors");
        invalidLog = true;
        break;
    case ATA_LOG_SATA_PHY_EVENT_COUNTERS_LOG://GPL log...should be an error using this command!
        snprintf(logAddressName, 30, "SATA Phy Event Counters");
        invalidLog = true;
        break;
    case ATA_LOG_SATA_NCQ_QUEUE_MANAGEMENT_LOG://GPL log...should be an error using this command!
        snprintf(logAddressName, 30, "NCQ Queue Management");
        invalidLog = true;
        break;
    case ATA_LOG_SATA_NCQ_SEND_AND_RECEIVE_LOG://GPL log...should be an error using this command!
        snprintf(logAddressName, 30, "NCQ Send and Receive");
        invalidLog = true;
        break;
    case ATA_LOG_HYBRID_INFORMATION://GPL log...should be an error using this command!
        snprintf(logAddressName, 30, "Hybrid Information");
        invalidLog = true;
        break;
    case ATA_LOG_REBUILD_ASSIST://GPL log...should be an error using this command!
        snprintf(logAddressName, 30, "Rebuild Assist");
        invalidLog = true;
        break;
    case ATA_LOG_LBA_STATUS://GPL log...should be an error using this command!
        snprintf(logAddressName, 30, "LBA Status");
        invalidLog = true;
        break;
    case ATA_LOG_STREAMING_PERFORMANCE://GPL log...should be an error using this command!
        snprintf(logAddressName, 30, "Streaming Performance");
        invalidLog = true;
        break;
    case ATA_LOG_WRITE_STREAM_ERROR_LOG://GPL log...should be an error using this command!
        snprintf(logAddressName, 30, "Write Stream Errors");
        invalidLog = true;
        break;
    case ATA_LOG_READ_STREAM_ERROR_LOG://GPL log...should be an error using this command!
        snprintf(logAddressName, 30, "Read Stream Errors");
        invalidLog = true;
        break;
    case ATA_LOG_DELAYED_LBA_LOG://GPL log...should be an error using this command!
        snprintf(logAddressName, 30, "Delayed LBA");
        invalidLog = true;
        break;
    case ATA_LOG_CURRENT_DEVICE_INTERNAL_STATUS_DATA_LOG://GPL log...should be an error using this command!
        snprintf(logAddressName, 30, "Current Device Internal Status");
        invalidLog = true;
        break;
    case ATA_LOG_SAVED_DEVICE_INTERNAL_STATUS_DATA_LOG://GPL log...should be an error using this command!
        snprintf(logAddressName, 30, "Saved Device Internal Status");
        invalidLog = true;
        break;
    case ATA_LOG_SECTOR_CONFIGURATION_LOG://GPL log...should be an error using this command!
        snprintf(logAddressName, 30, "Sector Configuration");
        invalidLog = true;
        break;
    case ATA_LOG_IDENTIFY_DEVICE_DATA:
        snprintf(logAddressName, 30, "Identify Device Data");
        break;
    case ATA_SCT_COMMAND_STATUS:
        snprintf(logAddressName, 30, "SCT Command/Status");
        break;
    case ATA_SCT_DATA_TRANSFER:
        snprintf(logAddressName, 30, "SCT Data Transfer");
        break;
    default:
        if (logAddress >= 0x80 && logAddress <= 0x9F)
        {
            snprintf(logAddressName, 30, "Host Specific");
        }
        else if (logAddress >= 0xA0 && logAddress <= 0xDF)
        {
            snprintf(logAddressName, 30, "Vendor Specific");
        }
        else
        {
            snprintf(logAddressName, 30, "Unknown");
        }
        break;
    }
    if (invalidLog)
    {
        if (M_Byte0(features) == 0xD5)
        {
            snprintf(commandInfo, ATA_COMMAND_INFO_MAX_LENGTH, "%s Read Log - Log: %s (Invalid Address) PageCount: %" PRIu8 "", commandName, logAddressName, logPageCount);
        }
        else
        {
            snprintf(commandInfo, ATA_COMMAND_INFO_MAX_LENGTH, "%s Write Log - Log: %s (Invalid Address) PageCount: %" PRIu8 "", commandName, logAddressName, logPageCount);
        }
    }
    else
    {
        if (M_Byte0(features) == 0xD5)
        {
            snprintf(commandInfo, ATA_COMMAND_INFO_MAX_LENGTH, "%s Read Log- Log: %s PageCount: %" PRIu8 "", commandName, logAddressName, logPageCount);
        }
        else
        {
            snprintf(commandInfo, ATA_COMMAND_INFO_MAX_LENGTH, "%s Write Log- Log: %s PageCount: %" PRIu8 "", commandName, logAddressName, logPageCount);
        }
    }
}

void get_SMART_Command_Info(const char* commandName, uint8_t commandOpCode, uint16_t features, uint16_t count, uint64_t lba, uint8_t device, char commandInfo[ATA_COMMAND_INFO_MAX_LENGTH])
{
    uint8_t subcommand = M_Byte0(features);
    uint16_t smartSignature = M_BytesTo2ByteValue(M_Byte2(lba), M_Byte1(lba));
    char smartSigValid[11] = { 0 };
    if (smartSignature == 0xC24F)
    {
        snprintf(smartSigValid, 10, "Valid");
    }
    else
    {
        snprintf(smartSigValid, 10, "Invalid");
    }
    switch (subcommand)
    {
    case ATA_SMART_READ_DATA:
        snprintf(commandInfo, ATA_COMMAND_INFO_MAX_LENGTH, "%s - Read SMART Data, SMART Signature %s", commandName, smartSigValid);
        break;
    case ATA_SMART_RDATTR_THRESH:
        snprintf(commandInfo, ATA_COMMAND_INFO_MAX_LENGTH, "%s - Read SMART Threshold Data, SMART Signature %s", commandName, smartSigValid);
        break;
    case ATA_SMART_SW_AUTOSAVE:
        if (M_Byte0(count) == 0xF1)//enable
        {
            snprintf(commandInfo, ATA_COMMAND_INFO_MAX_LENGTH, "%s - Enable Attribute Autosave, SMART Signature %s", commandName, smartSigValid);
        }
        else if (M_Byte0(count) == 0)//disable
        {
            snprintf(commandInfo, ATA_COMMAND_INFO_MAX_LENGTH, "%s - Disable Attribute Autosave, SMART Signature %s", commandName, smartSigValid);
        }
        else //invalid field for this command
        {
            snprintf(commandInfo, ATA_COMMAND_INFO_MAX_LENGTH, "%s - Unknown Attribute Autosave request %" PRIX8 "h, SMART Signature %s", commandName, M_Byte0(count), smartSigValid);
        }
        break;
    case ATA_SMART_SAVE_ATTRVALUE:
        snprintf(commandInfo, ATA_COMMAND_INFO_MAX_LENGTH, "%s - Save Attributes, SMART Signature %s", commandName, smartSigValid);
        break;
    case ATA_SMART_EXEC_OFFLINE_IMM:
        get_SMART_Offline_Immediate_Info(commandName, commandOpCode, features, count, lba, device, commandInfo, (const char*)smartSigValid);
        break;
    case ATA_SMART_READ_LOG:
    case ATA_SMART_WRITE_LOG:
        get_SMART_Log_Info(commandName, commandOpCode, features, count, lba, device, commandInfo, (const char*)smartSigValid);
        break;
    //case ATA_SMART_WRATTR_THRESH:some things say vendor specific, others say obsolete
    case ATA_SMART_ENABLE:
        snprintf(commandInfo, ATA_COMMAND_INFO_MAX_LENGTH, "%s - Enable Operations, SMART Signature %s", commandName, smartSigValid);
        break;
    case ATA_SMART_DISABLE:
        snprintf(commandInfo, ATA_COMMAND_INFO_MAX_LENGTH, "%s - Disable Operations, SMART Signature %s", commandName, smartSigValid);
        break;
    case ATA_SMART_RTSMART:
        snprintf(commandInfo, ATA_COMMAND_INFO_MAX_LENGTH, "%s - Return Status, SMART Signature %s", commandName, smartSigValid);
        break;
    case ATA_SMART_AUTO_OFFLINE:
        if (M_Byte0(count) == 0xF8)//enable
        {
            snprintf(commandInfo, ATA_COMMAND_INFO_MAX_LENGTH, "%s - Enable Auto Offline, SMART Signature %s", commandName, smartSigValid);
        }
        else if (M_Byte0(count) == 0)//disable
        {
            snprintf(commandInfo, ATA_COMMAND_INFO_MAX_LENGTH, "%s - Disable Auto Offline, SMART Signature %s", commandName, smartSigValid);
        }
        else //invalid field for this command
        {
            snprintf(commandInfo, ATA_COMMAND_INFO_MAX_LENGTH, "%s - Unknown Auto Offline request %" PRIX8 "h, SMART Signature %s", commandName, M_Byte0(count), smartSigValid);
        }
        break;
    default:
        if ((subcommand >= 0x00 && subcommand <= 0xCF)
            || (subcommand >= 0xDC && subcommand <= 0xDF))
        {
            //reserved
            snprintf(commandInfo, ATA_COMMAND_INFO_MAX_LENGTH, "%s - Unknown Command %" PRIX8 "h, LBA Low: %" PRIX8 "h, Device: %" PRIX8 "h SMART Signature %s", commandName, subcommand, M_Byte0(lba), device, smartSigValid);
        }
        else
        {
            //vendor unique
            snprintf(commandInfo, ATA_COMMAND_INFO_MAX_LENGTH, "%s - Vendor Unique %" PRIX8 "h, LBA Low: %" PRIX8 "h, Device: %" PRIX8 "h SMART Signature %s", commandName, subcommand, M_Byte0(lba), device, smartSigValid);
        }
        break;
    }
}

void get_Sanitize_Command_Info(const char* commandName, uint8_t commandOpCode, uint16_t features, uint16_t count, uint64_t lba, uint8_t device, char commandInfo[ATA_COMMAND_INFO_MAX_LENGTH])
{
    uint16_t subcommand = features;
    uint32_t signature = M_DoubleWord0(lba);//TODO: may need to byte swap this //NOTE: for overwrite, this is the pattern. 47:32 contain a signature
    bool zoneNoReset = count & BIT15;
    bool invertBetweenPasses = count & BIT7;//overwrite only
    bool definitiveEndingPattern = count & BIT6;//overwrite only
    bool failure = count & BIT4;
    bool clearSanitizeOperationFailed = count & BIT0;//status only
    uint8_t overwritePasses = M_Nibble0(count);//overwrite only
    uint32_t overwritePattern = M_DoubleWord0(lba);//overwrite only
    uint16_t overwriteSignature = M_Word2(lba);
    char sanitizeSignatureValid[11] = { 0 };
    switch (subcommand)
    {
    case ATA_SANITIZE_STATUS:
        snprintf(commandInfo, ATA_COMMAND_INFO_MAX_LENGTH, "%s - Status, Clear Failure: %d", commandName, clearSanitizeOperationFailed);
        break;
    case ATA_SANITIZE_CRYPTO_SCRAMBLE:
        if (signature == ATA_SANITIZE_CRYPTO_LBA)
        {
            snprintf(sanitizeSignatureValid, 10, "Valid");
        }
        else
        {
            snprintf(sanitizeSignatureValid, 10, "Invalid");
        }
        snprintf(commandInfo, ATA_COMMAND_INFO_MAX_LENGTH, "%s - Crypto Scramble, ZNR: %d, Failure Mode: %d, Signature %s", commandName, zoneNoReset, failure, sanitizeSignatureValid);
        break;
    case ATA_SANITIZE_BLOCK_ERASE:
        if (signature == ATA_SANITIZE_BLOCK_ERASE_LBA)
        {
            snprintf(sanitizeSignatureValid, 10, "Valid");
        }
        else
        {
            snprintf(sanitizeSignatureValid, 10, "Invalid");
        }
        snprintf(commandInfo, ATA_COMMAND_INFO_MAX_LENGTH, "%s - Block Erase, ZNR: %d, Failure Mode: %d, Signature %s", commandName, zoneNoReset, failure, sanitizeSignatureValid);
        break;
    case ATA_SANITIZE_OVERWRITE_ERASE:
        if (overwriteSignature == ATA_SANITIZE_OVERWRITE_LBA)
        {
            snprintf(sanitizeSignatureValid, 10, "Valid");
        }
        else
        {
            snprintf(sanitizeSignatureValid, 10, "Invalid");
        }
        snprintf(commandInfo, ATA_COMMAND_INFO_MAX_LENGTH, "%s - Overwrite Erase, ZNR: %d, Invert: %d, Definitive Pattern: %d, Failure Mode: %d, Passes: %" PRIu8 ", Pattern: %08" PRIX8 "h, Signature %s", commandName, zoneNoReset, invertBetweenPasses, definitiveEndingPattern, failure, overwritePasses, overwritePattern, sanitizeSignatureValid);
        break;
    case ATA_SANITIZE_FREEZE_LOCK:
        if (signature == ATA_SANITIZE_FREEZE_LOCK_LBA)
        {
            snprintf(sanitizeSignatureValid, 10, "Valid");
        }
        else
        {
            snprintf(sanitizeSignatureValid, 10, "Invalid");
        }
        snprintf(commandInfo, ATA_COMMAND_INFO_MAX_LENGTH, "%s - Freeze Lock, Signature %s", commandName, sanitizeSignatureValid);
        break;
    case ATA_SANITIZE_ANTI_FREEZE_LOCK:
        if (signature == ATA_SANITIZE_ANTI_FREEZE_LOCK_LBA)
        {
            snprintf(sanitizeSignatureValid, 10, "Valid");
        }
        else
        {
            snprintf(sanitizeSignatureValid, 10, "Invalid");
        }
        snprintf(commandInfo, ATA_COMMAND_INFO_MAX_LENGTH, "%s - Anti-Freeze Lock, Signature %s", commandName, sanitizeSignatureValid);
        break;
    default://unknown sanitize operation
        snprintf(commandInfo, ATA_COMMAND_INFO_MAX_LENGTH, "%s - Unknown (%04" PRIX16 "h), LBA = %012" PRIX64 "h, Count = %04" PRIX16 "h", commandName, subcommand, lba, count);
        break;
    }
}

void get_DCO_Command_Info(const char* commandName, uint8_t commandOpCode, uint16_t features, uint16_t count, uint64_t lba, uint8_t device, char commandInfo[ATA_COMMAND_INFO_MAX_LENGTH])
{
    uint8_t subcommand = M_Byte0(features);
    switch (subcommand)
    {
    case DCO_RESTORE:
        snprintf(commandInfo, ATA_COMMAND_INFO_MAX_LENGTH, "%s - Restore", commandName);
        break;
    case DCO_FREEZE_LOCK:
        snprintf(commandInfo, ATA_COMMAND_INFO_MAX_LENGTH, "%s - Freeze Lock", commandName);
        break;
    case DCO_IDENTIFY:
        snprintf(commandInfo, ATA_COMMAND_INFO_MAX_LENGTH, "%s - Identify", commandName);
        break;
    case DCO_SET:
        snprintf(commandInfo, ATA_COMMAND_INFO_MAX_LENGTH, "%s - Set", commandName);
        break;
    case DCO_IDENTIFY_DMA:
        snprintf(commandInfo, ATA_COMMAND_INFO_MAX_LENGTH, "%s - Identify DMA", commandName);
        break;
    case DCO_SET_DMA:
        snprintf(commandInfo, ATA_COMMAND_INFO_MAX_LENGTH, "%s - Set DMA", commandName);
        break;
    default://reserved
        snprintf(commandInfo, ATA_COMMAND_INFO_MAX_LENGTH, "%s - Unknown (%02" PRIX8 "h), LBA = %07" PRIX32 "h, Count = %02" PRIX8 "h", commandName, subcommand, (uint32_t)lba, (uint8_t)count);
        break;
    }
}

void get_Set_Max_Address_Command_Info(const char* commandName, uint8_t commandOpCode, uint16_t features, uint16_t count, uint64_t lba, uint8_t device, char commandInfo[ATA_COMMAND_INFO_MAX_LENGTH])
{
    bool volatileValue = count & BIT0;
    if (commandOpCode == ATA_SET_MAX_EXT)
    {
        //48bit command to set max 48bit LBA
        if (volatileValue)
        {
            snprintf(commandInfo, ATA_COMMAND_INFO_MAX_LENGTH, "%s - Maximum LBA: %" PRIu64 " (Volatile)", commandName, lba);
        }
        else
        {
            snprintf(commandInfo, ATA_COMMAND_INFO_MAX_LENGTH, "%s - Maximum LBA: %" PRIu64 "", commandName, lba);
        }
    }
    else
    {
        //28bit command to set max or other things like passwords
        uint8_t subcommand = M_Byte0(features);
        switch (subcommand)
        {
        case HPA_SET_MAX_ADDRESS:
            if (volatileValue)
            {
                snprintf(commandInfo, ATA_COMMAND_INFO_MAX_LENGTH, "%s - Maximum LBA: %" PRIu32 " (Volatile)", commandName, lba);
            }
            else
            {
                snprintf(commandInfo, ATA_COMMAND_INFO_MAX_LENGTH, "%s - Maximum LBA: %" PRIu32 "", commandName, lba);
            }
            break;
        case HPA_SET_MAX_PASSWORD:
            snprintf(commandInfo, ATA_COMMAND_INFO_MAX_LENGTH, "%s - Set Password", commandName, lba);
            break;
        case HPA_SET_MAX_LOCK:
            snprintf(commandInfo, ATA_COMMAND_INFO_MAX_LENGTH, "%s - Lock", commandName, lba);
            break;
        case HPA_SET_MAX_UNLOCK:
            snprintf(commandInfo, ATA_COMMAND_INFO_MAX_LENGTH, "%s - Unlock", commandName, lba);
            break;
        case HPA_SET_MAX_FREEZE_LOCK:
            snprintf(commandInfo, ATA_COMMAND_INFO_MAX_LENGTH, "%s - Freeze Lock", commandName, lba);
            break;
        case HPA_SET_MAX_PASSWORD_DMA:
            snprintf(commandInfo, ATA_COMMAND_INFO_MAX_LENGTH, "%s - Set Password DMA", commandName, lba);
            break;
        case HPA_SET_MAX_UNLOCK_DMA:
            snprintf(commandInfo, ATA_COMMAND_INFO_MAX_LENGTH, "%s - Unlock DMA", commandName, lba);
            break;
        default:
            snprintf(commandInfo, ATA_COMMAND_INFO_MAX_LENGTH, "%s - Unknown (%02" PRIX8 "h), LBA = %07" PRIX32 "h, Count = %02" PRIX8 "h", commandName, subcommand, (uint32_t)lba, (uint8_t)count);
            break;
        }
    }
}

//Only idle and standby...not the immediate commands!
void get_Idle_Or_Standby_Command_Info(const char* commandName, uint8_t commandOpCode, uint16_t features, uint16_t count, uint64_t lba, uint8_t device, char commandInfo[ATA_COMMAND_INFO_MAX_LENGTH])
{
    uint8_t standbyTimerPeriod = M_Byte0(count);
    char standbyTimerPeriodString[31] = { 0 };
    switch (standbyTimerPeriod)
    {
    case 0x00://disabled
        snprintf(standbyTimerPeriodString, 30, "Standby Timer Disabled");
        break;
    case 0xFC://21min
        snprintf(standbyTimerPeriodString, 30, "21 Minutes");
        break;
    case 0xFD://between 8h and 12h
        snprintf(standbyTimerPeriodString, 30, "8 to 12 Hours");
        break;
    case 0xFF://21min 15s
        snprintf(standbyTimerPeriodString, 30, "21 Minutes 15 Seconds");
        break;
    case 0xFE://reserved (fall through)
    default:
        if (standbyTimerPeriod >= 0x01 && standbyTimerPeriod <= 0xF0)
        {
            uint64_t timerInSeconds = standbyTimerPeriod * 5;
            uint8_t minutes = 0, seconds = 0;
            convert_Seconds_To_Displayable_Time(timerInSeconds, NULL, NULL, NULL, &minutes, &seconds);
            if (minutes > 0 && seconds == 0)
            {
                snprintf(standbyTimerPeriodString, 30, "%" PRIu8 " Minutes", minutes);
            }
            else if (minutes > 0)
            {
                snprintf(standbyTimerPeriodString, 30, "%" PRIu8 " Minutes %" PRIu8 " Seconds", minutes, seconds);
            }
            else
            {
                snprintf(standbyTimerPeriodString, 30, "%" PRIu8 " Seconds", seconds);
            }
        }
        else if (standbyTimerPeriod >= 0xF1 && standbyTimerPeriod <= 0xFB)
        {
            uint64_t timerInSeconds = ((standbyTimerPeriod - 240) * 30) * 60;//timer is a minutes value that I'm converting to seconds
            uint8_t minutes = 0, hours = 0;//no seconds since it would always be zero
            convert_Seconds_To_Displayable_Time(timerInSeconds, NULL, NULL, &hours, &minutes, NULL);
            if (hours > 0 && minutes == 0)
            {
                snprintf(standbyTimerPeriodString, 30, "%" PRIu8 " Hours", hours);
            }
            else if (hours > 0)
            {
                snprintf(standbyTimerPeriodString, 30, "%" PRIu8 " Hours %" PRIu8 " Minutes", hours, minutes);
            }
            else
            {
                snprintf(standbyTimerPeriodString, 30, "%" PRIu8 " Minutes", minutes);
            }
        }
        else
        {
            snprintf(standbyTimerPeriodString, 30, "Unknown Timer Value (%02" PRIX8 "h)");
        }
        break;
    }
    snprintf(commandInfo, ATA_COMMAND_INFO_MAX_LENGTH, "%s - Standby Timer Period: %s", commandName, standbyTimerPeriodString);
}

void get_NV_Cache_Command_Info(const char* commandName, uint8_t commandOpCode, uint16_t features, uint16_t count, uint64_t lba, uint8_t device, char commandInfo[ATA_COMMAND_INFO_MAX_LENGTH])
{
    uint16_t subcommand = features;
    char subCommandName[31] = { 0 };
    switch (subcommand)
    {
    case NV_SET_NV_CACHE_POWER_MODE:
    {
        uint8_t hours = 0, minutes = 0, seconds = 0;
        convert_Seconds_To_Displayable_Time(count, NULL, NULL, &hours, &minutes, &seconds);
        snprintf(commandInfo, ATA_COMMAND_INFO_MAX_LENGTH, "%s - Set NV Cache Power Mode. Minimum High-Power Time: %" PRIu8 " hours %" PRIu8 " minutes %" PRIu8 " seconds", commandName, hours, minutes, seconds);
    }
        break;
    case NV_RETURN_FROM_NV_CACHE_POWER_MODE:
        snprintf(commandInfo, ATA_COMMAND_INFO_MAX_LENGTH, "%s - Return From NV Cache Power Mode", commandName);
        break;
    case NV_ADD_LBAS_TO_NV_CACHE_PINNED_SET:
    {
        uint32_t blockCount = count;
        if (blockCount == 0)
        {
            blockCount = 65536;
        }
        bool populateImmediately = lba & BIT0;
        snprintf(commandInfo, ATA_COMMAND_INFO_MAX_LENGTH, "%s - Add LBAs to NV Cache Pinned Set, Populate Immediately: %d, Count = %" PRIu32 "", commandName, populateImmediately, blockCount);
    }
        break;
    case NV_REMOVE_LBAS_FROM_NV_CACHE_PINNED_SET:
    {
        uint32_t blockCount = count;
        if (blockCount == 0)
        {
            blockCount = 65536;
        }
        bool unpinAll = lba & BIT0;
        snprintf(commandInfo, ATA_COMMAND_INFO_MAX_LENGTH, "%s - Remove LBAs to NV Cache Pinned Set, Unpin All: %d, Count = %" PRIu32 "", commandName, unpinAll, blockCount);
    }
        break;
    case NV_QUERY_NV_CACHE_PINNED_SET:
    {
        uint32_t blockCount = count;
        if (blockCount == 0)
        {
            blockCount = 65536;
        }
        snprintf(commandInfo, ATA_COMMAND_INFO_MAX_LENGTH, "%s - Query NV Cache Pinned Set, Starting 512B block: %" PRIu64 ", Count = %" PRIu32 "", commandName, lba, blockCount);
    }
        break;
    case NV_QUERY_NV_CACHE_MISSES:
        snprintf(commandInfo, ATA_COMMAND_INFO_MAX_LENGTH, "%s - Query NV Cache Misses", commandName);
        break;
    case NV_FLUSH_NV_CACHE:
    {
        uint32_t minimumBlocksToFlush = M_DoubleWord0(lba);
        snprintf(commandInfo, ATA_COMMAND_INFO_MAX_LENGTH, "%s - Flush NV Cache Pinned Set, Min Blocks To Flush = %" PRIu32 "", commandName, minimumBlocksToFlush);
    }
        break;
    case NV_CACHE_ENABLE:
        snprintf(commandInfo, ATA_COMMAND_INFO_MAX_LENGTH, "%s - Enable NV Cache", commandName);
        break;
    case NV_CACHE_DISABLE:
        snprintf(commandInfo, ATA_COMMAND_INFO_MAX_LENGTH, "%s - Disable NV Cache", commandName);
        break;
    default://unknown or vendor specific
        if (subcommand >= 0x00D0 && subcommand <= 0x00EF)
        {
            //vendor specific
            snprintf(commandInfo, ATA_COMMAND_INFO_MAX_LENGTH, "%s - Vendor Specific (%04" PRIX16 "h), LBA = %012" PRIX32 "h, Count = %04" PRIX8 "h", commandName, subcommand, lba, count);
        }
        else
        {
            //reserved for NV cache feature
            snprintf(commandInfo, ATA_COMMAND_INFO_MAX_LENGTH, "%s - Unknown (%04" PRIX16 "h), LBA = %012" PRIX64 "h, Count = %04" PRIX16 "h", commandName, subcommand, lba, count);
        }
        break;
    }
}

void get_AMAC_Command_Info(const char* commandName, uint8_t commandOpCode, uint16_t features, uint16_t count, uint64_t lba, uint8_t device, char commandInfo[ATA_COMMAND_INFO_MAX_LENGTH])
{
    switch (features)
    {
    case AMAC_GET_NATIVE_MAX_ADDRESS:
        snprintf(commandInfo, ATA_COMMAND_INFO_MAX_LENGTH, "%s - Get Native Max Address", commandName);
        break;
    case AMAC_SET_ACCESSIBLE_MAX_ADDRESS:
        snprintf(commandInfo, ATA_COMMAND_INFO_MAX_LENGTH, "%s - Set Accessible Max Address - LBA: %" PRIu64 "", commandName, lba);
        break;
    case AMAC_FREEZE_ACCESSIBLE_MAX_ADDRESS:
        snprintf(commandInfo, ATA_COMMAND_INFO_MAX_LENGTH, "%s - Freeze Accessible Max Address", commandName);
        break;
    default://reserved - unknown
        snprintf(commandInfo, ATA_COMMAND_INFO_MAX_LENGTH, "%s - Unknown (%04" PRIX16 "h), LBA = %012" PRIX64 "h, Count = %04" PRIX16 "h", commandName, features, lba, count);
        break;
    }
}

void get_Zeros_Ext_Command_Info(const char* commandName, uint8_t commandOpCode, uint16_t features, uint16_t count, uint64_t lba, uint8_t device, char commandInfo[ATA_COMMAND_INFO_MAX_LENGTH])
{
    bool trimBit = features & BIT0;
    uint32_t numberOfSectorsToWriteZeros = count;
    if (commandOpCode == ATA_FPDMA_NON_DATA)
    {
        //trim bit is in AUX register, so we cannot see it.
        numberOfSectorsToWriteZeros - M_BytesTo2ByteValue(M_Byte1(features), M_Byte1(count));
        snprintf(commandInfo, ATA_COMMAND_INFO_MAX_LENGTH, "%s - TRIM: (Unknown), LBA: %" PRIu64 " Count: %" PRIu32 "", commandName, lba, numberOfSectorsToWriteZeros);
    }
    else
    {
        snprintf(commandInfo, ATA_COMMAND_INFO_MAX_LENGTH, "%s - TRIM: %d, LBA: %" PRIu64 " Count: %" PRIu32 "", commandName, trimBit, lba, numberOfSectorsToWriteZeros);
    }
}

void get_SATA_Feature_Control_Command_Info(const char* commandName, bool enable, uint8_t subcommandCount, uint64_t lba, char commandInfo[ATA_COMMAND_INFO_MAX_LENGTH])
{
    char sataFeatureString[81] = { 0 };
    switch (subcommandCount)
    {
    case SATA_FEATURE_NONZERO_BUFFER_OFFSETS:
        snprintf(sataFeatureString, 80, "Nonzero Buffer Offsets", subcommandCount);
        break;
    case SATA_FEATURE_DMA_SETUP_FIS_AUTO_ACTIVATE:
        snprintf(sataFeatureString, 80, "DMA Setup FIS Auto Activation Optimization", subcommandCount);
        break;
    case SATA_FEATURE_DEVICE_INITIATED_INTERFACE_POWER_STATE_TRANSITIONS:
        snprintf(sataFeatureString, 80, "Device Initiated Interface Power State Transitions", subcommandCount);
        break;
    case SATA_FEATURE_GUARANTEED_IN_ORDER_DATA_DELIVERY:
        snprintf(sataFeatureString, 80, "Guaranteed In Order Data Delivery", subcommandCount);
        break;
    case SATA_FEATURE_ASYNCHRONOUS_NOTIFICATION:
        snprintf(sataFeatureString, 80, "Asynchronous Notification", subcommandCount);
        break;
    case SATA_FEATURE_SOFTWARE_SETTINGS_PRESERVATION:
        snprintf(sataFeatureString, 80, "Software Settings Preservation", subcommandCount);
        break;
    case SATA_FEATURE_DEVICE_AUTOMATIC_PARTIAL_TO_SLUMBER_TRANSITIONS:
        snprintf(sataFeatureString, 80, "Device Automatic Partial To Slumber Transitions", subcommandCount);
        break;
    case SATA_FEATURE_ENABLE_HARDWARE_FEATURE_CONTROL:
    {
        char hardwareFeatureName[31] = { 0 };
        uint16_t functionID = M_GETBITRANGE(lba, 15, 0);
        switch (functionID)
        {
        case 0x0001:
            snprintf(hardwareFeatureName, 30, "Direct Head Unload");
            break;
        default:
            if (functionID >= 0xF000 && functionID <= 0xFFFF)
            {
                snprintf(hardwareFeatureName, 30, "Vendor Specific (%04" PRIX16 "h)", functionID);
            }
            else
            {
                snprintf(hardwareFeatureName, 30, "Unknown Function (%04" PRIX16 "h)", functionID);
            }
            break;
        }
        snprintf(sataFeatureString, 80, "Enable Hardware Feature Control - %s", subcommandCount);
    }
    break;
    case SATA_FEATURE_ENABLE_DISABLE_DEVICE_SLEEP:
        snprintf(sataFeatureString, 80, "Device Sleep", subcommandCount);
        break;
    case SATA_FEATURE_ENABLE_DISABLE_HYBRID_INFORMATION:
        snprintf(sataFeatureString, 80, "Hybrid Information", subcommandCount);
        break;
    case SATA_FEATURE_ENABLE_DISABLE_POWER_DISABLE:
        snprintf(sataFeatureString, 80, "Power Disable", subcommandCount);
        break;
    default:
        snprintf(sataFeatureString, 80, "Unknown SATA Feature (%02" PRIX8 "h)", subcommandCount);
        break;
    }
    if (enable)
    {
        snprintf(commandInfo, ATA_COMMAND_INFO_MAX_LENGTH, "%s - Enable SATA Feature - %s", commandName, sataFeatureString);
    }
    else
    {
        snprintf(commandInfo, ATA_COMMAND_INFO_MAX_LENGTH, "%s - Disable SATA Feature - %s", commandName, sataFeatureString);
    }
}

void get_Set_Features_Command_Info(const char* commandName, uint8_t commandOpCode, uint16_t features, uint16_t count, uint64_t lba, uint8_t device, char commandInfo[ATA_COMMAND_INFO_MAX_LENGTH])
{
    uint8_t setFeaturesSubcommand = M_Byte0(features);
    uint8_t subcommandCount = M_Byte0(count);
    if (commandOpCode == ATA_FPDMA_NON_DATA)
    {
        setFeaturesSubcommand = M_Byte1(features);
        subcommandCount = M_Byte1(count);
    }
    switch (setFeaturesSubcommand)
    {
    case SF_ENABLE_8_BIT_DATA_TRANSFERS:
        snprintf(commandInfo, ATA_COMMAND_INFO_MAX_LENGTH, "%s - Enable 8-bit Data Transfers", commandName);
        break;
    case SF_ENABLE_VOLITILE_WRITE_CACHE:
        snprintf(commandInfo, ATA_COMMAND_INFO_MAX_LENGTH, "%s - Enable Volatile Write Cache", commandName);
        break;
    case SF_SET_TRANSFER_MODE:
    {
        uint8_t transferType = M_GETBITRANGE(subcommandCount, 7, 3);
        uint8_t mode = M_GETBITRANGE(subcommandCount, 2, 0);
        char transferMode[31] = { 0 };
        switch (transferType)
        {
        case SF_TRANSFER_MODE_PIO_DEFAULT:
            if (mode == 1)
            {
                snprintf(transferMode, 30, "PIO default - Disable IORDY");
            }
            else
            {
                snprintf(transferMode, 30, "PIO default");
            }
            break;
        case SF_TRANSFER_MODE_FLOW_CONTROL:
            snprintf(transferMode, 30, "PIO Flow Control Mode %" PRIu8 "", mode);
            break;
        case SF_TRANSFER_MODE_SINGLE_WORD_DMA:
            snprintf(transferMode, 30, "SWDMA Mode %" PRIu8 "", mode);
            break;
        case SF_TRANSFER_MODE_MULTI_WORD_DMA:
            snprintf(transferMode, 30, "MWDMA Mode %" PRIu8 "", mode);
            break;
        case SF_TRANSFER_MODE_ULTRA_DMA:
            snprintf(transferMode, 30, "Ultra DMA Mode %" PRIu8 "", mode);
            break;
        case SF_TRANSFER_MODE_RESERVED:
        default:
            snprintf(transferMode, 30, "Unknown Mode %" PRIu8 "", mode);
            break;
        }
        snprintf(commandInfo, ATA_COMMAND_INFO_MAX_LENGTH, "%s - Set Transfer Mode: %s", commandName, transferMode);
    }
        break;
    case SF_ENABLE_ALL_AUTOMATIC_DEFECT_REASSIGNMENT:
        snprintf(commandInfo, ATA_COMMAND_INFO_MAX_LENGTH, "%s - Enable All Automatic Defect Reassignment", commandName);
        break;
    case SF_ENABLE_APM_FEATURE:
    {
        uint8_t apmLevel = subcommandCount;
        char apmLevelString[51] = { 0 };
        if (apmLevel == 1)
        {
            snprintf(apmLevelString, 50, "Minimum Power Consumption w/ Standby (%02" PRIX8 "h)", apmLevel);
        }
        else if (apmLevel >= 0x02 && apmLevel <= 0x7F)
        {
            snprintf(apmLevelString, 50, "Intermediate Power Management w/ Standby (%02" PRIX8 "h)", apmLevel);
        }
        else if (apmLevel == 0x80)
        {
            snprintf(apmLevelString, 50, "Minimum Power Consumption w/o Standby (%02" PRIX8 "h)", apmLevel);
        }
        else if (apmLevel >= 0x81 && apmLevel <= 0xFD)
        {
            snprintf(apmLevelString, 50, "Intermediate Power Management w/o Standby (%02" PRIX8 "h)", apmLevel);
        }
        else if (apmLevel == 0xFE)
        {
            snprintf(apmLevelString, 50, "Maximum Performance (%02" PRIX8 "h)", apmLevel);
        }
        else
        {
            snprintf(apmLevelString, 50, "Unknown APM Level (%02" PRIX8 "h)", apmLevel);
        }
        snprintf(commandInfo, ATA_COMMAND_INFO_MAX_LENGTH, "%s - Enable Advanced Power Management - %s", commandName, apmLevelString);
    }
        break;
    case SF_ENABLE_PUIS_FEATURE:
        snprintf(commandInfo, ATA_COMMAND_INFO_MAX_LENGTH, "%s - Enable Power Up In Standby (PUIS)", commandName);
        break;
    case SF_PUIS_DEVICE_SPIN_UP:
        snprintf(commandInfo, ATA_COMMAND_INFO_MAX_LENGTH, "%s - PUIS Spin-Up", commandName);
        break;
    case SF_ADDRESS_OFFSET_RESERVED_BOOT_AREA_METHOD_TECH_REPORT:
        snprintf(commandInfo, ATA_COMMAND_INFO_MAX_LENGTH, "%s - Address Offser Reserved Boot Area Method %02" PRIX8 "h", commandName, setFeaturesSubcommand);
        break;
    case SF_ENABLE_CFA_POWER_MODE1:
        snprintf(commandInfo, ATA_COMMAND_INFO_MAX_LENGTH, "%s - Enable CFA Power Mode 1", commandName);
        break;
    case SF_ENABLE_WRITE_READ_VERIFY_FEATURE:
    {
        uint8_t wrvMode = M_Byte0(lba);
        char wrvModeString[41] = { 0 };
        switch (wrvMode)
        {
        case 0x00:
            snprintf(wrvModeString, 40, "Mode 0 (All Sectors)", wrvMode);
            break;
        case 0x01:
            snprintf(wrvModeString, 40, "Mode 1 (1st 65536 Sectors)", wrvMode);
            break;
        case 0x02:
            snprintf(wrvModeString, 40, "Mode 2 (Vendor Specific # of Sectors)", wrvMode);
            break;
        case 0x03:
            snprintf(wrvModeString, 40, "Mode 3 (1st %" PRIu32 " Sectors))", wrvMode, (uint32_t)subcommandCount * 1024);
            break;
        default:
            snprintf(wrvModeString, 40, "Unknown WRV Mode (%02" PRIX8 "h)", wrvMode);
            break;
        }
        snprintf(commandInfo, ATA_COMMAND_INFO_MAX_LENGTH, "%s - Enable Write-Read-Verify: %s", commandName, wrvModeString);
    }
        break;
    case SF_ENABLE_DEVICE_LIFE_CONTROL:
        snprintf(commandInfo, ATA_COMMAND_INFO_MAX_LENGTH, "%s - Enable Device Life Control", commandName);
        break;
    case SF_ENABLE_SATA_FEATURE:
        get_SATA_Feature_Control_Command_Info(commandName, true, subcommandCount, lba, commandInfo);
        break;
    case SF_TLC_SET_CCTL:
        snprintf(commandInfo, ATA_COMMAND_INFO_MAX_LENGTH, "%s - TCL Set CCTL - %" PRIu32 " milliseconds", commandName, (uint32_t)(subcommandCount * 10));
        break;
    case SF_TCL_SET_ERROR_HANDLING:
        if (subcommandCount == 1)
        {
            snprintf(commandInfo, ATA_COMMAND_INFO_MAX_LENGTH, "%s - TCL Error Handling - Read/Write Continuous", commandName);
        }
        else
        {
            snprintf(commandInfo, ATA_COMMAND_INFO_MAX_LENGTH, "%s - TCL Error Handling - Abort", commandName);
        }
        break;
    case SF_DISABLE_MEDIA_STATUS_NOTIFICATION:
        snprintf(commandInfo, ATA_COMMAND_INFO_MAX_LENGTH, "%s - Disable Media Status Notification", commandName);
        break;
    case SF_DISABLE_RETRY:
        snprintf(commandInfo, ATA_COMMAND_INFO_MAX_LENGTH, "%s - Disable Retries", commandName);
        break;
    case SF_ENABLE_FREE_FALL_CONTROL_FEATURE:
        if (subcommandCount == 0)
        {
            snprintf(commandInfo, ATA_COMMAND_INFO_MAX_LENGTH, "%s - Enable Free-Fall Control: Vendor Recommended Sensitivity", commandName);
        }
        else
        {
            snprintf(commandInfo, ATA_COMMAND_INFO_MAX_LENGTH, "%s - Enable Free-Fall Control - Sensitivity: %02 " PRIu8 "h", commandName, subcommandCount);
        }
        break;
    case SF_ENABLE_AUTOMATIC_ACOUSTIC_MANAGEMENT_FEATURE:
        if (subcommandCount == 0)
        {
            snprintf(commandInfo, ATA_COMMAND_INFO_MAX_LENGTH, "%s - Enable Automatic Acoustic Management - Vendor Specific", commandName);
        }
        else if (subcommandCount >= 0x01 && subcommandCount <= 0x7F)
        {
            snprintf(commandInfo, ATA_COMMAND_INFO_MAX_LENGTH, "%s - Enable Automatic Acoustic Management - Retired (%02" PRIX8 "h)", commandName, subcommandCount);
        }
        else if (subcommandCount == 0x80)
        {
            snprintf(commandInfo, ATA_COMMAND_INFO_MAX_LENGTH, "%s - Enable Automatic Acoustic Management - Minimum Acoustic Emanation", commandName);
        }
        else if (subcommandCount >= 0x81 && subcommandCount <= 0xFD)
        {
            snprintf(commandInfo, ATA_COMMAND_INFO_MAX_LENGTH, "%s - Enable Automatic Acoustic Management - Intermediate Acoustic Mangement Levels (%02" PRIX8 "h)", commandName, subcommandCount);
        }
        else if (subcommandCount == 0xFE)
        {
            snprintf(commandInfo, ATA_COMMAND_INFO_MAX_LENGTH, "%s - Enable Automatic Acoustic Management - Maximum Performance", commandName);
        }
        else
        {
            snprintf(commandInfo, ATA_COMMAND_INFO_MAX_LENGTH, "%s - Enable Automatic Acoustic Management - Reserved (%02" PRIX8 "h)", commandName, subcommandCount);
        }
        break;
    case SF_MAXIMUM_HOST_INTERFACE_SECTOR_TIMES:
    {
        uint16_t typicalPIOTime = M_BytesTo2ByteValue(M_Byte0(lba), M_Byte0(count));
        uint8_t typicalDMATime = M_Byte1(lba);
        snprintf(commandInfo, ATA_COMMAND_INFO_MAX_LENGTH, "%s - Set Maximum Host Interface Sector Times - PIO: %" PRIu16 " DMA: %" PRIu8 "", commandName, subcommandCount, typicalPIOTime, typicalDMATime);
    }
        break;
    case SF_LEGACY_SET_VENDOR_SPECIFIC_ECC_BYTES_FOR_READ_WRITE_LONG:
        snprintf(commandInfo, ATA_COMMAND_INFO_MAX_LENGTH, "%s - Set Vendor Specific ECC Data For Read/Write Long: %" PRIu8 " Bytes", commandName, subcommandCount);
        break;
    case SF_SET_RATE_BASIS:
        switch (subcommandCount)
        {
        case 0x00:
            snprintf(commandInfo, ATA_COMMAND_INFO_MAX_LENGTH, "%s - Set Rate Basis - Time Of Manufacture Until Time Indicated by Date and Time Timestamp", commandName, subcommandCount);
            break;
        case 0x04:
            snprintf(commandInfo, ATA_COMMAND_INFO_MAX_LENGTH, "%s - Set Rate Basis - Time Elapsed Since Most Recent Power On Reset", commandName, subcommandCount);
            break;
        case 0x08:
            snprintf(commandInfo, ATA_COMMAND_INFO_MAX_LENGTH, "%s - Set Rate Basis - Time Indicated By Power On Hours Device Statistic", commandName, subcommandCount);
            break;
        case 0x0F:
            snprintf(commandInfo, ATA_COMMAND_INFO_MAX_LENGTH, "%s - Set Rate Basis - Undetermined", commandName, subcommandCount);
            break;
        default:
            snprintf(commandInfo, ATA_COMMAND_INFO_MAX_LENGTH, "%s - Set Rate Basis - Unknown(%02" PRIX8 "h)", commandName, subcommandCount);
            break;
        }
        break;
    case SF_EXTENDED_POWER_CONDITIONS:
    {
        uint8_t subcommand = M_GETBITRANGE(lba, 3, 0);
        uint8_t powerConditionCode = subcommandCount;
        uint32_t epcLBA = lba;
        if (commandOpCode == ATA_SET_FEATURE)
        {
            epcLBA = (lba & 0xFFFFFF) | (M_Nibble0(device) << 24);
        }
        char powerConditionString[31] = { 0 };
        switch (powerConditionCode)
        {
        case PWR_CND_STANDBY_Z:
            snprintf(powerConditionString, 30, "Standby_Z");
            break;
        case PWR_CND_STANDBY_Y:
            snprintf(powerConditionString, 30, "Standby_Y");
            break;
        case PWR_CND_IDLE_A:
            snprintf(powerConditionString, 30, "Idle_A");
            break;
        case PWR_CND_IDLE_B:
            snprintf(powerConditionString, 30, "Idle_B");
            break;
        case PWR_CND_IDLE_C:
            snprintf(powerConditionString, 30, "Idle_C");
            break;
        case PWR_CND_ALL:
            snprintf(powerConditionString, 30, "All Supported");
            break;
        default:
            snprintf(powerConditionString, 30, "Unknown Pwr Cond (%02" PRIX8 "h)", powerConditionCode);
            break;
        }
        switch (subcommand)
        {
        case EPC_RESTORE_POWER_CONDITION_SETTINGS:
        {
            bool defaultBit = epcLBA & BIT6;
            bool saveBit = epcLBA & BIT4;
            snprintf(commandInfo, ATA_COMMAND_INFO_MAX_LENGTH, "%s - Restore Power Condition Settings - %s Default: %d Save: %d", commandName, powerConditionString, defaultBit, saveBit);
        }
            break;
        case EPC_GO_TO_POWER_CONDITION:
        {
            bool delayedEntry = epcLBA & BIT25;
            bool holdPowerCondition = epcLBA & BIT24;
            snprintf(commandInfo, ATA_COMMAND_INFO_MAX_LENGTH, "%s - Go To Power Condition - %s Delay: %d Hold: %d", commandName, powerConditionString, delayedEntry, holdPowerCondition);
        }
            break;
        case EPC_SET_POWER_CONDITION_TIMER:
        {
            uint32_t timer = M_GETBITRANGE(epcLBA, 23, 8);
            bool units = epcLBA & BIT7;
            bool enable = epcLBA & BIT5;
            bool save = epcLBA & BIT4;
            if (units)
            {
                snprintf(commandInfo, ATA_COMMAND_INFO_MAX_LENGTH, "%s - Set Power Condition Timer - %s Timer: %" PRIu32 " minutes, Enable: %d, Save: %d", commandName, powerConditionString, timer, enable, save);
            }
            else
            {
                snprintf(commandInfo, ATA_COMMAND_INFO_MAX_LENGTH, "%s - Set Power Condition Timer - %s Timer: %" PRIu32 " ms, Enable: %d, Save: %d", commandName, powerConditionString, timer * 100, enable, save);
            }
        }
            break;
        case EPC_SET_POWER_CONDITION_STATE:
        {
            bool enable = epcLBA & BIT5;
            bool save = epcLBA & BIT4;
            snprintf(commandInfo, ATA_COMMAND_INFO_MAX_LENGTH, "%s - Set Power Condition State - %s Enable: %d, Save: %d", commandName, powerConditionString, enable, save);
        }
            break;
        case EPC_ENABLE_EPC_FEATURE_SET:
            snprintf(commandInfo, ATA_COMMAND_INFO_MAX_LENGTH, "%s - Enable EPC Feature", commandName);
            break;
        case EPC_DISABLE_EPC_FEATURE_SET:
            snprintf(commandInfo, ATA_COMMAND_INFO_MAX_LENGTH, "%s - Disable EPC Feature", commandName);
            break;
        case EPC_SET_EPC_POWER_SOURCE:
        {
            uint8_t powerSource = M_GETBITRANGE(subcommandCount, 1, 0);
            char powerSourceString[21] = { 0 };
            switch (powerSource)
            {
            case 1:
                snprintf(powerSourceString, 20, "Battery");
                break;
            case 2:
                snprintf(powerSourceString, 20, "Not Battery");
                break;
            default:
                snprintf(powerSourceString, 20, "Unknown (%01" PRIX8 "h)", powerSource);
                break;
            }
            snprintf(commandInfo, ATA_COMMAND_INFO_MAX_LENGTH, "%s - Set EPC Power Source - %s", commandName, powerSourceString);
        }
            break;
        default:
            snprintf(commandInfo, ATA_COMMAND_INFO_MAX_LENGTH, "%s - Unknown EPC Subcommand (%02" PRIX8 "h) - %s LBA: %07" PRIu32 "h", commandName, subcommand, powerConditionString, epcLBA);
            break;
        }
    }
        break;
    case SF_SET_CACHE_SEGMENTS:
        snprintf(commandInfo, ATA_COMMAND_INFO_MAX_LENGTH, "%s - Set Cache Segments - %" PRIu8 " Segments", commandName, subcommandCount);
        break;
    case SF_DISABLE_READ_LOOK_AHEAD_FEATURE:
        snprintf(commandInfo, ATA_COMMAND_INFO_MAX_LENGTH, "%s - Disable Read Look-Ahead", commandName);
        break;
    case SF_ENABLE_RELEASE_INTERRUPT:
        snprintf(commandInfo, ATA_COMMAND_INFO_MAX_LENGTH, "%s - Enable Release Interrupt", commandName);
        break;
    case SF_ENABLE_SERVICE_INTERRUPT:
        snprintf(commandInfo, ATA_COMMAND_INFO_MAX_LENGTH, "%s - Enable Service Interrupt", commandName);
        break;
    case SF_ENABLE_DISABLE_DATA_TRANSFER_AFTER_ERROR_DETECTION:
        snprintf(commandInfo, ATA_COMMAND_INFO_MAX_LENGTH, "%s - Enable Method To Disable Data Transfer After Error Detection", commandName);
        break;
    case SF_LONG_PHYSICAL_SECTOR_ALIGNMENT_ERROR_REPORTING:
        switch (subcommandCount)
        {
        case SF_LPS_DISABLED:
            snprintf(commandInfo, ATA_COMMAND_INFO_MAX_LENGTH, "%s - Long Physical Sector Alignment Error Reporting - Disabled", commandName);
            break;
        case SF_LPS_REPORT_ALIGNMENT_ERROR:
            snprintf(commandInfo, ATA_COMMAND_INFO_MAX_LENGTH, "%s - Long Physical Sector Alignment Error Reporting - Report Error", commandName);
            break;
        case SF_LPS_REPORT_ALIGNMENT_ERROR_DATA_CONDITION_UNKNOWN:
            snprintf(commandInfo, ATA_COMMAND_INFO_MAX_LENGTH, "%s - Long Physical Sector Alignment Error Reporting - Report Error, Data Condition Unknown", commandName);
            break;
        default:
            snprintf(commandInfo, ATA_COMMAND_INFO_MAX_LENGTH, "%s - Long Physical Sector Alignment Error Reporting - Unknown Mode (%02" PRIX8 "h)", commandName, subcommandCount);
            break;
        }
        break;
    case SF_ENABLE_DISABLE_DSN_FEATURE:
        switch (subcommandCount)
        {
        case SF_DSN_ENABLE:
            snprintf(commandInfo, ATA_COMMAND_INFO_MAX_LENGTH, "%s - Device Statistics Notification - Enable", commandName);
            break;
        case SF_DSN_DISABLE:
            snprintf(commandInfo, ATA_COMMAND_INFO_MAX_LENGTH, "%s - Device Statistics Notification - Disable", commandName);
            break;
        default:
            snprintf(commandInfo, ATA_COMMAND_INFO_MAX_LENGTH, "%s - Device Statistics Notification - Unknown Subcommand (%02" PRIX8 "h)", commandName, subcommandCount);
            break;
        }
        break;
    case SF_DISABLE_REVERTING_TO_POWERON_DEFAULTS:
        snprintf(commandInfo, ATA_COMMAND_INFO_MAX_LENGTH, "%s - Disable Reverting to Poweron Defaults", commandName);
        break;
    case SF_CFA_NOP_ACCEPTED_FOR_BACKWARDS_COMPATIBILITY:
        snprintf(commandInfo, ATA_COMMAND_INFO_MAX_LENGTH, "%s - CFA (%02" PRIX8 "h) - NOP, Accepted for Compatibility", commandName, setFeaturesSubcommand);
        break;
    case SF_DISABLE_ECC:
        snprintf(commandInfo, ATA_COMMAND_INFO_MAX_LENGTH, "%s - Disable ECC", commandName);
        break;
    case SF_DISABLE_8_BIT_DATA_TRANSFERS:
        snprintf(commandInfo, ATA_COMMAND_INFO_MAX_LENGTH, "%s - Disable 8-bit Data Transfers", commandName);
        break;
    case SF_DISABLE_VOLITILE_WRITE_CACHE:
        snprintf(commandInfo, ATA_COMMAND_INFO_MAX_LENGTH, "%s - Disable Volatile Write Cache", commandName);
        break;
    case SF_DISABLE_ALL_AUTOMATIC_DEFECT_REASSIGNMENT:
        snprintf(commandInfo, ATA_COMMAND_INFO_MAX_LENGTH, "%s - Disable All Automatic Defect Reassignment", commandName);
        break;
    case SF_DISABLE_APM_FEATURE:
        snprintf(commandInfo, ATA_COMMAND_INFO_MAX_LENGTH, "%s - Disable Advanced Power Management", commandName);
        break;
    case SF_DISABLE_PUIS_FEATURE:
        snprintf(commandInfo, ATA_COMMAND_INFO_MAX_LENGTH, "%s - Disable Power Up In Standby", commandName);
        break;
    case SF_ENABLE_ECC:
        snprintf(commandInfo, ATA_COMMAND_INFO_MAX_LENGTH, "%s - Enable ECC", commandName);
        break;
    case SF_ADDRESS_OFFSET_RESERVED_BOOT_AREA_METHOD_TECH_REPORT_2:
        snprintf(commandInfo, ATA_COMMAND_INFO_MAX_LENGTH, "%s - Address Offser Reserved Boot Area Method %02" PRIX8 "h", commandName, setFeaturesSubcommand);
        break;
    case SF_DISABLE_CFA_POWER_MODE_1:
        snprintf(commandInfo, ATA_COMMAND_INFO_MAX_LENGTH, "%s - Disable CFA Power Mode 1", commandName);
        break;
    case SF_DISABLE_WRITE_READ_VERIFY_FEATURE:
        snprintf(commandInfo, ATA_COMMAND_INFO_MAX_LENGTH, "%s - Disable Write-Read-Verify", commandName);
        break;
    case SF_DISABLE_DEVICE_LIFE_CONTROL:
        snprintf(commandInfo, ATA_COMMAND_INFO_MAX_LENGTH, "%s - Disable Device Life Control", commandName);
        break;
    case SF_DISABLE_SATA_FEATURE:
        get_SATA_Feature_Control_Command_Info(commandName, false, subcommandCount, lba, commandInfo);
        break;
    case SF_ENABLE_MEDIA_STATUS_NOTIFICATION:
        snprintf(commandInfo, ATA_COMMAND_INFO_MAX_LENGTH, "%s - Enable Media Status Notification", commandName);
        break;
    case SF_CFA_NOP_ACCEPTED_FOR_BACKWARDS_COMPATIBILITY_1:
        snprintf(commandInfo, ATA_COMMAND_INFO_MAX_LENGTH, "%s - CFA (%02" PRIX8 "h) - NOP, Accepted for Compatibility", commandName, setFeaturesSubcommand);
        break;
    case SF_CFA_ACCEPTED_FOR_BACKWARDS_COMPATIBILITY:
        snprintf(commandInfo, ATA_COMMAND_INFO_MAX_LENGTH, "%s - CFA (%02" PRIX8 "h) - Accepted for Compatibility", commandName, setFeaturesSubcommand);
        break;
    case SF_ENABLE_RETIRES:
        snprintf(commandInfo, ATA_COMMAND_INFO_MAX_LENGTH, "%s - Enable Retries", commandName);
        break;
    case SF_SET_DEVICE_MAXIMUM_AVERAGE_CURRENT:
        snprintf(commandInfo, ATA_COMMAND_INFO_MAX_LENGTH, "%s - Set Device Maximum Average Current: %" PRIu16 " mA", commandName, (uint16_t)(subcommandCount * 4));
        break;
    case SF_ENABLE_READ_LOOK_AHEAD_FEATURE:
        snprintf(commandInfo, ATA_COMMAND_INFO_MAX_LENGTH, "%s - Enable Read Look-Ahead", commandName);
        break;
    case SF_SET_MAXIMUM_PREFETCH:
        snprintf(commandInfo, ATA_COMMAND_INFO_MAX_LENGTH, "%s - Set Maximum Prefetch: %" PRIu8 " sectors", commandName, subcommandCount);
        break;
    case SF_LEGACY_SET_4_BYTES_ECC_FOR_READ_WRITE_LONG:
        snprintf(commandInfo, ATA_COMMAND_INFO_MAX_LENGTH, "%s - Set 4 Bytes ECC Data For Read/Write Long", commandName);
        break;
    case SF_DISABLE_FREE_FALL_CONTROL_FEATURE:
        snprintf(commandInfo, ATA_COMMAND_INFO_MAX_LENGTH, "%s - Disable Free-Fall Control", commandName);
        break;
    case SF_DISABLE_AUTOMATIC_ACOUSTIC_MANAGEMENT:
        snprintf(commandInfo, ATA_COMMAND_INFO_MAX_LENGTH, "%s - Disable Automatic Acoustic Management", commandName);
        break;
    case SF_ENABLE_DISABLE_SENSE_DATA_REPORTING_FEATURE:
        if (subcommandCount == 0)
        {
            snprintf(commandInfo, ATA_COMMAND_INFO_MAX_LENGTH, "%s - Disable Sense Data Reporting", commandName);
            break;
        }
        else
        {
            snprintf(commandInfo, ATA_COMMAND_INFO_MAX_LENGTH, "%s - Enable Sense Data Reporting", commandName);
            break;
        }
        break;
    case SF_ENABLE_DISABLE_SENSE_DATA_RETURN_FOR_SUCCESSFUL_NCQ_COMMANDS:
        if (subcommandCount == 0)
        {
            snprintf(commandInfo, ATA_COMMAND_INFO_MAX_LENGTH, "%s - Disable Sense Data Reporting For Successful NCQ Commands", commandName);
            break;
        }
        else
        {
            snprintf(commandInfo, ATA_COMMAND_INFO_MAX_LENGTH, "%s - Enable Sense Data Reporting For Successful NCQ Commands", commandName);
            break;
        }
        break;
    case SF_ENABLE_REVERTING_TO_POWER_ON_DEFAULTS:
        snprintf(commandInfo, ATA_COMMAND_INFO_MAX_LENGTH, "%s - Enable Reverting to Poweron Defaults", commandName);
        break;
    case SF_DISABLE_RELEASE_INTERRUPT:
        snprintf(commandInfo, ATA_COMMAND_INFO_MAX_LENGTH, "%s - Disable Release Interrupt", commandName);
        break;
    case SF_DISABLE_SERVICE_INTERRUPT:
        snprintf(commandInfo, ATA_COMMAND_INFO_MAX_LENGTH, "%s - Disable Service Interrupt", commandName);
        break;
    case SF_DISABLE_DISABLE_DATA_TRANSFER_AFTER_ERROR_DETECTION:
        snprintf(commandInfo, ATA_COMMAND_INFO_MAX_LENGTH, "%s - Disable Method To Disable Data Transfer After Error Detection", commandName);
        break;
    default:
        if ((setFeaturesSubcommand >= 0x56 && setFeaturesSubcommand <= 0x5C)
            || (setFeaturesSubcommand >= 0xD6 && setFeaturesSubcommand <= 0xDC)
            || setFeaturesSubcommand == 0xE0)
        {
            //vendor specific
            snprintf(commandInfo, ATA_COMMAND_INFO_MAX_LENGTH, "%s - Vendor Specific (%" PRIX8 "h), LBA: %07" PRIX32 " Count: %02" PRIX8 "h", commandName, setFeaturesSubcommand, (uint32_t)lba, subcommandCount);
        }
        else if ((setFeaturesSubcommand >= 0xF0 && setFeaturesSubcommand <= 0xFF))
        {
            //reserved for CFA
            snprintf(commandInfo, ATA_COMMAND_INFO_MAX_LENGTH, "%s - Reserved for CFA (%" PRIX8 "h), LBA: %07" PRIX32 " Count: %02" PRIX8 "h", commandName, setFeaturesSubcommand, (uint32_t)lba, subcommandCount);
        }
        else
        {
            //unknown/reserved
            snprintf(commandInfo, ATA_COMMAND_INFO_MAX_LENGTH, "%s - Unknown Feature (%" PRIX8 "h), LBA: %07" PRIX32 " Count: %02" PRIX8 "h", commandName, setFeaturesSubcommand, (uint32_t)lba, subcommandCount);
        }
        break;
    }
}

void get_ZAC_Management_In_Command_Info(const char* commandName, uint8_t commandOpCode, uint16_t features, uint16_t count, uint64_t lba, uint8_t device, char commandInfo[ATA_COMMAND_INFO_MAX_LENGTH])
{
    uint8_t zmAction = M_Nibble0(features);
    uint8_t featuresActionSpecific = M_Byte1(features);
    uint16_t countActionSpecific = count;
    bool featureActionSpecificAvailable = true;
    if (commandOpCode == ATA_RECEIVE_FPDMA)
    {
        countActionSpecific = M_BytesTo2ByteValue(M_Byte1(count), M_Byte1(features));
        featuresActionSpecific = 0;//this is in the AUX register and we cannot read this in this log page.
        featureActionSpecificAvailable = false;
    }
    switch (zmAction)
    {
    case ZM_ACTION_REPORT_ZONES:
    {
        bool partial = featuresActionSpecific & BIT15;
        uint8_t reportingOptions = M_GETBITRANGE(featuresActionSpecific, 13, 8);
        if (featureActionSpecificAvailable)
        {
            char reportOptionString[61] = { 0 };
            switch (reportingOptions)
            {
            case ZONE_REPORT_LIST_ALL_ZONES:
                snprintf(reportOptionString, 30, "List All Zones");
                break;
            case ZONE_REPORT_LIST_EMPTY_ZONES:
                snprintf(reportOptionString, 30, "List Empty Zones");
                break;
            case ZONE_REPORT_LIST_IMPLICIT_OPEN_ZONES:
                snprintf(reportOptionString, 30, "List Implicitly Opened Zones");
                break;
            case ZONE_REPORT_LIST_EXPLICIT_OPEN_ZONES:
                snprintf(reportOptionString, 30, "List Explicitly Opened Zones");
                break;
            case ZONE_REPORT_LIST_CLOSED_ZONES:
                snprintf(reportOptionString, 30, "List Closed Zones");
                break;
            case ZONE_REPORT_LIST_FULL_ZONES:
                snprintf(reportOptionString, 30, "List Full Zones");
                break;
            case ZONE_REPORT_LIST_READ_ONLY_ZONES:
                snprintf(reportOptionString, 30, "List Read Only Zones");
                break;
            case ZONE_REPORT_LIST_OFFLINE_ZONES:
                snprintf(reportOptionString, 30, "List Offline Zones");
                break;
            case ZONE_REPORT_LIST_ZONES_WITH_RESET_SET_TO_ONE:
                snprintf(reportOptionString, 30, "List Zones with RWP=True");
                break;
            case ZONE_REPORT_LIST_ZONES_WITH_NON_SEQ_SET_TO_ONE:
                snprintf(reportOptionString, 60, "List Zones W/ Non-Sequential Write Resources Active");
                break;
            case ZONE_REPORT_LIST_ALL_ZONES_THAT_ARE_NOT_WRITE_POINTERS:
                snprintf(reportOptionString, 30, "List Zones W/ Not Write Pointer Condition");
                break;
            default:
            }
            snprintf(commandInfo, ATA_COMMAND_INFO_MAX_LENGTH, "%s - Report Zones, Zone Locator: %" PRIu64 "  Partial %d  Page Count: %" PRIu16 " Report: %s", commandName, lba, partial, countActionSpecific, reportOptionString);
        }
        else
        {
            snprintf(commandInfo, ATA_COMMAND_INFO_MAX_LENGTH, "%s - Report Zones, Zone Locator: %" PRIu64 "  Partial (Unknown)  Page Count: %" PRIu16 " Report: (Unknown)", commandName, lba, countActionSpecific);
        }
    }
    break;
    default:
        snprintf(commandInfo, ATA_COMMAND_INFO_MAX_LENGTH, "%s - Unknown ZAC In Command, LBA: %012" PRIX64 " Features: %04" PRIX16 "h Count: %04" PRIX16 "h", commandName, lba, features, count);
        break;
    }
}

void get_ZAC_Management_Out_Command_Info(const char* commandName, uint8_t commandOpCode, uint16_t features, uint16_t count, uint64_t lba, uint8_t device, char commandInfo[ATA_COMMAND_INFO_MAX_LENGTH])
{
    uint8_t zmAction = M_Nibble0(features);
    uint8_t featuresActionSpecific = M_Byte1(features);
    uint16_t countActionSpecific = count;
    bool featureActionSpecificAvailable = true;
    if (commandOpCode == ATA_FPDMA_NON_DATA || commandOpCode == ATA_SEND_FPDMA)
    {
        countActionSpecific = M_BytesTo2ByteValue(M_Byte1(count), M_Byte1(features));
        featuresActionSpecific = 0;//this is in the AUX register and we cannot read this in this log page.
        featureActionSpecificAvailable = false;
    }
    switch (zmAction)
    {
    case ZM_ACTION_CLOSE_ZONE:
    {
        bool closeAll = featuresActionSpecific & BIT8;
        if (featureActionSpecificAvailable)
        {
            snprintf(commandInfo, ATA_COMMAND_INFO_MAX_LENGTH, "%s - Close Zone, Zone ID: %" PRIu64 "  Close All: %d", commandName, lba, closeAll);
        }
        else
        {
            snprintf(commandInfo, ATA_COMMAND_INFO_MAX_LENGTH, "%s - Close Zone, Zone ID: %" PRIu64 "  Close All: (Unknown)", commandName, lba);
        }
    }
        break;
    case ZM_ACTION_FINISH_ZONE:
    {
        bool finishAll = featuresActionSpecific & BIT8;
        if (featureActionSpecificAvailable)
        {
            snprintf(commandInfo, ATA_COMMAND_INFO_MAX_LENGTH, "%s - Finish Zone, Zone ID: %" PRIu64 "  Finish All: %d", commandName, lba, finishAll);
        }
        else
        {
            snprintf(commandInfo, ATA_COMMAND_INFO_MAX_LENGTH, "%s - Finish Zone, Zone ID: %" PRIu64 "  Finish All: (Unknown)", commandName, lba);
        }
    }
        break;
    case ZM_ACTION_OPEN_ZONE:
    {
        bool openAll = featuresActionSpecific & BIT8;
        if (featureActionSpecificAvailable)
        {
            snprintf(commandInfo, ATA_COMMAND_INFO_MAX_LENGTH, "%s - Open Zone, Zone ID: %" PRIu64 "  Open All: %d", commandName, lba, openAll);
        }
        else
        {
            snprintf(commandInfo, ATA_COMMAND_INFO_MAX_LENGTH, "%s - Open Zone, Zone ID: %" PRIu64 "  Open All: (Unknown)", commandName, lba);
        }
    }
        break;
    case ZM_ACTION_RESET_WRITE_POINTERS:
    {
        bool resetAll = featuresActionSpecific & BIT8;
        if (featureActionSpecificAvailable)
        {
            snprintf(commandInfo, ATA_COMMAND_INFO_MAX_LENGTH, "%s - Reset Write Pointers, Zone ID: %" PRIu64 "  Reset All: %d", commandName, lba, resetAll);
        }
        else
        {
            snprintf(commandInfo, ATA_COMMAND_INFO_MAX_LENGTH, "%s - Reset Write Pointers, Zone ID: %" PRIu64 "  Reset All: (Unknown)", commandName, lba);
        }
    }
        break;
    default:
        snprintf(commandInfo, ATA_COMMAND_INFO_MAX_LENGTH, "%s - Unknown ZAC Out Command, LBA: %012" PRIX64 " Features: %04" PRIX16 "h Count: %04" PRIX16 "h", commandName, lba, features, count);
        break;
    }
}

void get_NCQ_Non_Data_Command_Info(const char* commandName, uint8_t commandOpCode, uint16_t features, uint16_t count, uint64_t lba, uint8_t device, char commandInfo[ATA_COMMAND_INFO_MAX_LENGTH])
{
    uint8_t subcommand = M_Nibble0(features);
    uint8_t tag = M_GETBITRANGE(count, 7, 3);
    uint8_t prio = M_GETBITRANGE(count, 15, 14);//technically subcommand specific...
    switch (subcommand)
    {
    case NCQ_NON_DATA_ABORT_NCQ_QUEUE:
    {
        uint8_t abortType = M_GETBITRANGE(features, 7, 4);
        uint8_t ttag = M_GETBITRANGE(lba, 7, 3);
        char abortTypeString[21] = { 0 };
        switch (abortType)
        {
        case 0:
            snprintf(abortTypeString, 20, "Abort All");
            break;
        case 1:
            snprintf(abortTypeString, 20, "Abort Streaming");
            break;
        case 2:
            snprintf(abortTypeString, 20, "Abort Non-Streaming");
            break;
        case 3:
            snprintf(abortTypeString, 20, "Abort Selected. TTAG = %" PRIu8 "", ttag);
            break;
        default:
            snprintf(abortTypeString, 20, "Unknown Abort Type (%" PRIX8 "h)", abortType);
            break;
        }
        snprintf(commandInfo, ATA_COMMAND_INFO_MAX_LENGTH, "%s - Abort NCQ Queue: %s. Tag: %" PRIu8 " PRIO: %" PRIu8 "", commandName, abortTypeString, tag, prio);
    }
        break;
    case NCQ_NON_DATA_DEADLINE_HANDLING:
    {
        bool rdnc = features & BIT5;
        bool wdnc = features & BIT4;
        snprintf(commandInfo, ATA_COMMAND_INFO_MAX_LENGTH, "%s - Deadline Handling. Tag: %" PRIu8 " WDNC: %d RDNC: %d", commandName, tag, wdnc, rdnc);
    }
        break;
    case NCQ_NON_DATA_HYBRID_DEMOTE_BY_SIZE:
    {
        uint16_t sectorCount = M_BytesTo2ByteValue(M_Byte1(features), M_Byte1(count));
        uint8_t fromPriority = M_GETBITRANGE(features, 7, 4);
        snprintf(commandInfo, ATA_COMMAND_INFO_MAX_LENGTH, "%s - Hybrid Demote By Size. Tag: %" PRIu8 " LBA: %" PRIu64 " Count: %" PRIu16 " From Priority: %" PRIu8 "", commandName, tag, lba, sectorCount, fromPriority);
    }
        break;
    case NCQ_NON_DATA_HYBRID_CHANGE_BY_LBA_RANGE:
    {
        uint16_t sectorCount = M_BytesTo2ByteValue(M_Byte1(features), M_Byte1(count));
        bool avoidSpinup = features & BIT4;
        snprintf(commandInfo, ATA_COMMAND_INFO_MAX_LENGTH, "%s - Hybrid Change By LBA Range. Tag: %" PRIu8 " LBA: %" PRIu64 " Count: %" PRIu16 " Avoid Spinup: %d", commandName, tag, lba, sectorCount, avoidSpinup);
    }
        break;
    case NCQ_NON_DATA_HYBRID_CONTROL:
    {
        bool disableCachingMedia = features & BIT7;
        uint8_t dirtyHighThreshold = M_Byte1(lba);
        uint8_t dirtyLowThreshold = M_Byte0(lba);
        snprintf(commandInfo, ATA_COMMAND_INFO_MAX_LENGTH, "%s - Hybrid Control. Tag: %" PRIu8 " Disable Caching Media: %D Dirty High Thresh: %" PRIu8 " Dirty Low Thresh: %" PRIu8 "", commandName, tag, disableCachingMedia, dirtyHighThreshold, dirtyLowThreshold);
    }
        break;
    case NCQ_NON_DATA_SET_FEATURES:
    {
        char ncqSetFeaturesString[41] = { 0 };
        snprintf(ncqSetFeaturesString, 40, "%s - Set Features. Tag: %" PRIu8 "", commandName, tag);
        get_Set_Features_Command_Info(ncqSetFeaturesString, commandOpCode, features, count, lba, device, commandInfo);
    }
        break;
    case NCQ_NON_DATA_ZERO_EXT:
    {
        char ncqZerosExtString[41] = { 0 };
        snprintf(ncqZerosExtString, 40, "%s - Zero Ext. Tag: %" PRIu8 "", commandName, tag);
        get_Zeros_Ext_Command_Info(ncqZerosExtString, commandOpCode, features, count, lba, device, commandInfo);
    }
        break;
    case NCQ_NON_DATA_ZAC_MANAGEMENT_OUT:
    {
        char ncqZacMgmtOutString[41] = { 0 };
        snprintf(ncqZacMgmtOutString, 40, "%s - ZAC Management Out. Tag: %" PRIu8 "", commandName, tag);
        get_ZAC_Management_Out_Command_Info(ncqZacMgmtOutString, commandOpCode, features, count, lba, device, commandInfo);
    }
        break;
    default:
        snprintf(commandInfo, ATA_COMMAND_INFO_MAX_LENGTH, "%s - Unknown Subcommand (%" PRIX8 "h). Tag: %" PRIu8 " Feature: %04" PRIX16 "h Count: %0" PRIX16 "h LBA: %012" PRIX64 "h", commandName, subcommand, tag, features, count, lba);
        break;
    }
}

void get_Receive_FPDMA_Command_Info(const char* commandName, uint8_t commandOpCode, uint16_t features, uint16_t count, uint64_t lba, uint8_t device, char commandInfo[ATA_COMMAND_INFO_MAX_LENGTH])
{
    uint8_t subcommand = M_GETBITRANGE(count, 12, 8);
    uint8_t tag = M_GETBITRANGE(count, 7, 3);
    uint8_t prio = M_GETBITRANGE(count, 15, 14);
    switch (subcommand)
    {
    case RECEIVE_FPDMA_READ_LOG_DMA_EXT:
    {
        char recieveFPDMAReadLogString[41] = { 0 };
        snprintf(recieveFPDMAReadLogString, 40, "%s - Read Log Ext DMA. Tag: %" PRIu8 " PRIO: %" PRIu8 "", commandName, tag, prio);
        get_GPL_Log_Command_Info(recieveFPDMAReadLogString, commandOpCode, features, count, lba, device, commandInfo);
    }
        break;
    case RECEIVE_FPDMA_ZAC_MANAGEMENT_IN:
    {
        char ncqZacMgmtInString[41] = { 0 };
        snprintf(ncqZacMgmtInString, 40, "%s - ZAC Management In. Tag: %" PRIu8 " PRIO: %" PRIu8 "", commandName, tag, prio);
        get_ZAC_Management_In_Command_Info(ncqZacMgmtInString, commandOpCode, features, count, lba, device, commandInfo);
    }
        break;
    default:
        snprintf(commandInfo, ATA_COMMAND_INFO_MAX_LENGTH, "%s - Unknown Subcommand (%" PRIX8 "h). Tag: %" PRIu8 " Feature: %04" PRIX16 "h Count: %0" PRIX16 "h LBA: %012" PRIX64 "h", commandName, subcommand, tag, features, count, lba);
        break;
    }
}

void get_Send_FPDMA_Command_Info(const char* commandName, uint8_t commandOpCode, uint16_t features, uint16_t count, uint64_t lba, uint8_t device, char commandInfo[ATA_COMMAND_INFO_MAX_LENGTH])
{
    uint8_t subcommand = M_GETBITRANGE(count, 12, 8);
    uint8_t tag = M_GETBITRANGE(count, 7, 3);
    uint8_t prio = M_GETBITRANGE(count, 15, 14);
    uint32_t blocksToTransfer = features;
    if (blocksToTransfer == 0)
    {
        blocksToTransfer = 65536;
    }
    switch (subcommand)
    {
    case SEND_FPDMA_DATA_SET_MANAGEMENT:
        snprintf(commandInfo, ATA_COMMAND_INFO_MAX_LENGTH, "%s - Data Set Management. Tag: %" PRIu8 " PRIO: %" PRIu8 " TRIM: (Unknown) DSM Func: (Unknown) Blocks To Transfer: %" PRIu16 " LBA: %" PRIu64 "", commandName, tag, prio, blocksToTransfer, lba);
        break;
    case SEND_FPDMA_HYBRID_EVICT:
        snprintf(commandInfo, ATA_COMMAND_INFO_MAX_LENGTH, "%s - Hybrid Evicy. Tag: %" PRIu8 " PRIO: %" PRIu8 " Evict All: (Unknown) Blocks To Transfer: %" PRIu16 "", commandName, tag, prio, blocksToTransfer);
        break;
    case SEND_FPDMA_WRITE_LOG_DMA_EXT:
    {
        char sendFPDMAReadLogString[41] = { 0 };
        snprintf(sendFPDMAReadLogString, 40, "%s - Write Log Ext DMA. Tag: %" PRIu8 " PRIO: %" PRIu8 "", commandName, tag, prio);
        get_GPL_Log_Command_Info(sendFPDMAReadLogString, commandOpCode, features, count, lba, device, commandInfo);
    }
        break;
    case SEND_FPDMA_ZAC_MANAGEMENT_OUT:
    {
        char ncqZacMgmtOutString[41] = { 0 };
        snprintf(ncqZacMgmtOutString, 40, "%s - ZAC Management Out. Tag: %" PRIu8 " PRIO: %" PRIu8 "", commandName, tag, prio);
        get_ZAC_Management_Out_Command_Info(ncqZacMgmtOutString, commandOpCode, features, count, lba, device, commandInfo);
    }
        break;
    case SEND_FPDMA_DATA_SET_MANAGEMENT_XL:
        snprintf(commandInfo, ATA_COMMAND_INFO_MAX_LENGTH, "%s - Data Set Management XL. Tag: %" PRIu8 " PRIO: %" PRIu8 " TRIM: (Unknown) DSM Func: (Unknown) Blocks To Transfer: %" PRIu16 " LBA: %" PRIu64 "", commandName, tag, prio, blocksToTransfer, lba);
        break;
    default:
        snprintf(commandInfo, ATA_COMMAND_INFO_MAX_LENGTH, "%s - Unknown Subcommand (%" PRIX8 "h). Tag: %" PRIu8 " Feature: %04" PRIX16 "h Count: %0" PRIX16 "h LBA: %012" PRIX64 "h", commandName, subcommand, tag, features, count, lba);
        break;
    }
}

void get_Command_Info(uint8_t commandOpCode, uint16_t features, uint16_t count, uint64_t lba, uint8_t device, char commandInfo[ATA_COMMAND_INFO_MAX_LENGTH])
{
    //TODO: some commands leave some registers reserved. Add handling when some of these reserved registers are set to non-zero values
	switch (commandOpCode)
	{
	case ATA_NOP_CMD:
		switch (features)
		{
		case 0:
			snprintf(commandInfo, ATA_COMMAND_INFO_MAX_LENGTH, "NOP");
			break;
		case 1:
			snprintf(commandInfo, ATA_COMMAND_INFO_MAX_LENGTH, "NOP (Auto Poll)");
			break;
		default:
			snprintf(commandInfo, ATA_COMMAND_INFO_MAX_LENGTH, "NOP (subcommand %02" PRIx8 "h", (uint8_t)features);
			break;
		}
		break;
	case ATA_DATA_SET_MANAGEMENT_CMD:
		if (features & BIT0)
		{
			snprintf(commandInfo, ATA_COMMAND_INFO_MAX_LENGTH, "Data Set Management - TRIM");
		}
		else
		{
            uint8_t dsmFunction = M_Byte1(features);
            switch (dsmFunction)
            {
            case 0x00://reserved
                snprintf(commandInfo, ATA_COMMAND_INFO_MAX_LENGTH, "Data Set Management - Reserved DSM function");
                break;
            case 0x01://markup LBA ranges
                snprintf(commandInfo, ATA_COMMAND_INFO_MAX_LENGTH, "Data Set Management - Markup LBA ranges");
                break;
            default://unknown or not defined as of ACS4
                snprintf(commandInfo, ATA_COMMAND_INFO_MAX_LENGTH, "Data Set Management - Unknown DSM function - %" PRIu8 "", dsmFunction);
                break;
            }
		}
		break;
	case ATA_DATA_SET_MANAGEMENT_XL_CMD:
        if (features & BIT0)
        {
            snprintf(commandInfo, ATA_COMMAND_INFO_MAX_LENGTH, "Data Set Management XL - TRIM");
        }
        else
        {
            uint8_t dsmFunction = M_Byte1(features);
            switch (dsmFunction)
            {
            case 0x00://reserved
                snprintf(commandInfo, ATA_COMMAND_INFO_MAX_LENGTH, "Data Set Management XL - Reserved DSM function");
                break;
            case 0x01://markup LBA ranges
                snprintf(commandInfo, ATA_COMMAND_INFO_MAX_LENGTH, "Data Set Management XL - Markup LBA ranges");
                break;
            default://unknown or not defined as of ACS4
                snprintf(commandInfo, ATA_COMMAND_INFO_MAX_LENGTH, "Data Set Management XL - Unknown DSM function - %" PRIu8 "", dsmFunction);
                break;
            }
        }
		break;
	case ATA_DEV_RESET:
		snprintf(commandInfo, ATA_COMMAND_INFO_MAX_LENGTH, "Device Reset");
		break;
	case ATA_REQUEST_SENSE_DATA:
		snprintf(commandInfo, ATA_COMMAND_INFO_MAX_LENGTH, "Request Sense Data");
		break;
	case ATA_RECALIBRATE://this can have various values for the lower nibble which conflict with new command standards
	case 0x11:
	//case ATA_GET_PHYSICAL_ELEMENT_STATUS://or recalibrate? check the count register...it should be non-zero
	case 0x12:
	case 0x13:
	case 0x14:
	case 0x15:
	case 0x16:
	case 0x17:
	case 0x18:
	case 0x19:
	case 0x1A:
	case 0x1B:
	case 0x1C:
	case 0x1D:
	case 0x1E:
	case 0x1F:
		if (commandOpCode == ATA_GET_PHYSICAL_ELEMENT_STATUS && count != 0)
		{
            uint8_t filter = M_GETBITRANGE(features, 15, 14);
            uint8_t reportType = M_GETBITRANGE(features, 11, 8);
			snprintf(commandInfo, ATA_COMMAND_INFO_MAX_LENGTH, "Get Physical Element Status. Starting element: %" PRIu64 " Filter: %" PRIu8" Report Type: %" PRIu8 "", lba, filter, reportType);
		}
        else if (count != 0)
        {
            //TODO: features, lba, etc
            snprintf(commandInfo, ATA_COMMAND_INFO_MAX_LENGTH, "Unknown Command (%02" PRIX8 "h)", commandOpCode);
        }
		else
		{
			snprintf(commandInfo, ATA_COMMAND_INFO_MAX_LENGTH, "Recalibrate (%02" PRIX8 "h)", commandOpCode);
		}
		break;
	case ATA_READ_SECT:
        get_Read_Write_Command_Info("Read Sectors", commandOpCode, features, count, lba, device, commandInfo);
		break;
	case ATA_READ_SECT_NORETRY:
        get_Read_Write_Command_Info("Read Sectors (No Retry)", commandOpCode, features, count, lba, device, commandInfo);
		break;
	case ATA_READ_LONG_RETRY:
        get_Read_Write_Command_Info("Read Long", commandOpCode, features, count, lba, device, commandInfo);
		break;
	case ATA_READ_LONG_NORETRY:
        get_Read_Write_Command_Info("Read Long (No Retry)", commandOpCode, features, count, lba, device, commandInfo);
		break;
	case ATA_READ_SECT_EXT:
        get_Read_Write_Command_Info("Read Sectors Ext", commandOpCode, features, count, lba, device, commandInfo);
		break;
	case ATA_READ_DMA_EXT:
        get_Read_Write_Command_Info("Read DMA Ext", commandOpCode, features, count, lba, device, commandInfo);
		break;
	case ATA_READ_DMA_QUE_EXT:
        get_Read_Write_Command_Info("Read DMA Queued Ext", commandOpCode, features, count, lba, device, commandInfo);
		break;
	case ATA_READ_MAX_ADDRESS_EXT:
		snprintf(commandInfo, ATA_COMMAND_INFO_MAX_LENGTH, "Read Max Address Ext");//no other worthwhile inputs to this command to report...every other register is N/A
		break;
	case ATA_READ_READ_MULTIPLE_EXT:
        get_Read_Write_Command_Info("Read Multiple Ext", commandOpCode, features, count, lba, device, commandInfo);
		break;
	case ATA_READ_STREAM_DMA_EXT:
        get_Read_Write_Command_Info("Read Stream DMA Ext", commandOpCode, features, count, lba, device, commandInfo);
		break;
	case ATA_READ_STREAM_EXT:
        get_Read_Write_Command_Info("Read Stream Ext", commandOpCode, features, count, lba, device, commandInfo);
		break;
	case ATA_READ_LOG_EXT:
        get_GPL_Log_Command_Info("Read Log Ext", commandOpCode, features, count, lba, device, commandInfo);
		break;
	case ATA_WRITE_SECT:
        get_Read_Write_Command_Info("Write Sectors", commandOpCode, features, count, lba, device, commandInfo);
		break;
	case ATA_WRITE_SECT_NORETRY:
        get_Read_Write_Command_Info("Write Sectors (No Retry)", commandOpCode, features, count, lba, device, commandInfo);
		break;
	case ATA_WRITE_LONG_RETRY:
        get_Read_Write_Command_Info("Write Long", commandOpCode, features, count, lba, device, commandInfo);
		break;
	case ATA_WRITE_LONG_NORETRY:
        get_Read_Write_Command_Info("Write Long (No Retry)", commandOpCode, features, count, lba, device, commandInfo);
		break;
	case ATA_WRITE_SECT_EXT:
        get_Read_Write_Command_Info("Write Sectors Ext", commandOpCode, features, count, lba, device, commandInfo);
		break;
	case ATA_WRITE_DMA_EXT:
        get_Read_Write_Command_Info("Write DMA Ext", commandOpCode, features, count, lba, device, commandInfo);
		break;
	case ATA_WRITE_DMA_QUE_EXT:
        get_Read_Write_Command_Info("Write DMA Queued Ext", commandOpCode, features, count, lba, device, commandInfo);
		break;
	case ATA_SET_MAX_EXT:
        get_Set_Max_Address_Command_Info("Set Max Address Ext", commandOpCode, features, count, lba, device, commandInfo);
		break;
	case ATA_WRITE_MULTIPLE_EXT:
        get_Read_Write_Command_Info("Write Multiple Ext", commandOpCode, features, count, lba, device, commandInfo);
		break;
	case ATA_WRITE_STREAM_DMA_EXT:
        get_Read_Write_Command_Info("Write Stream DMA Ext", commandOpCode, features, count, lba, device, commandInfo);
		break;
	case ATA_WRITE_STREAM_EXT:
        get_Read_Write_Command_Info("Write Stream Ext", commandOpCode, features, count, lba, device, commandInfo);
		break;
	case ATA_WRITE_SECTV_RETRY:
        get_Read_Write_Command_Info("Write Verify", commandOpCode, features, count, lba, device, commandInfo);
		break;
	case ATA_WRITE_DMA_FUA_EXT:
        get_Read_Write_Command_Info("Write DMA FUA Ext", commandOpCode, features, count, lba, device, commandInfo);
		break;
	case ATA_WRITE_DMA_QUE_FUA_EXT:
        get_Read_Write_Command_Info("Write DMA Queued FUA Ext", commandOpCode, features, count, lba, device, commandInfo);
		break;
	case ATA_WRITE_LOG_EXT_CMD:
        get_GPL_Log_Command_Info("Write Log Ext", commandOpCode, features, count, lba, device, commandInfo);
		break;
	case ATA_READ_VERIFY_RETRY:
        get_Read_Write_Command_Info("Read Verify", commandOpCode, features, count, lba, device, commandInfo);
		break;
	case ATA_READ_VERIFY_NORETRY:
        get_Read_Write_Command_Info("Read Verify (No Retry)", commandOpCode, features, count, lba, device, commandInfo);
		break;
	case ATA_READ_VERIFY_EXT:
        get_Read_Write_Command_Info("Read Verify Ext", commandOpCode, features, count, lba, device, commandInfo);
		break;
	case ATA_ZEROS_EXT:
        get_Zeros_Ext_Command_Info("Zeros Ext", commandOpCode, features, count, lba, device, commandInfo);
		break;
	case ATA_WRITE_UNCORRECTABLE_EXT:
    {
        uint8_t uncorrectableOption = M_Byte0(features);
        uint32_t numberOfSectors = count;
        char uncorrectableOptionString[31] = { 0 };
        if (numberOfSectors == 0)
        {
            numberOfSectors = 65536;
        }
        switch (uncorrectableOption)
        {
        case WRITE_UNCORRECTABLE_PSEUDO_UNCORRECTABLE_WITH_LOGGING://psuedo
            snprntf(uncorrectableOptionString, 30, "Psuedo with logging");
            break;
        case WRITE_UNCORRECTABLE_FLAGGED_WITHOUT_LOGGING://flagged
            snprntf(uncorrectableOptionString, 30, "Flagged without logging");
            break;
        case WRITE_UNCORRECTABLE_VENDOR_SPECIFIC_5AH://vendor specific
        case WRITE_UNCORRECTABLE_VENDOR_SPECIFIC_A5H://vendor specific
            snprntf(uncorrectableOptionString, 30, "Vendor Specific (%02" PRIX8 "h)", uncorrectableOption);
            break;
        default://reserved/unknown
            snprntf(uncorrectableOptionString, 30, "Unknown Mode (%02" PRIX8 "h)", uncorrectableOption);
            break;
        }
        snprintf(commandInfo, ATA_COMMAND_INFO_MAX_LENGTH, "Write Uncorrectable Ext - %s  LBA: %" PRIu64 "  Count: %" PRIu32 "", uncorrectableOptionString, lba, numberOfSectors);
    }
		break;
	case ATA_READ_LOG_EXT_DMA:
        get_GPL_Log_Command_Info("Read Log Ext DMA", commandOpCode, features, count, lba, device, commandInfo);
		break;
	case ATA_ZONE_MANAGEMENT_IN:
        get_ZAC_Management_In_Command_Info("ZAC Management In", commandOpCode, features, count, lba, device, commandInfo);
		break;
	case ATA_FORMAT_TRACK:
		snprintf(commandInfo, ATA_COMMAND_INFO_MAX_LENGTH, "Format Tracks");
		break;
	case ATA_CONFIGURE_STREAM:
    {
        uint8_t defaultCCTL = M_Byte1(features);
        bool addRemoveStream = features & BIT7;
        bool readWriteStream = features & BIT6;
        uint8_t streamID = M_GETBITRANGE(features, 2, 0);
        snprintf(commandInfo, ATA_COMMAND_INFO_MAX_LENGTH, "Configure Stream, Default CCTL: %" PRIu8 ", Add/Remove Stream: %d, readWriteStream: %d, Stream ID: %" PRIu8 "", defaultCCTL, addRemoveStream, readWriteStream, streamID);
    }
		break;
	case ATA_WRITE_LOG_EXT_DMA:
        get_GPL_Log_Command_Info("Write Log Ext DMA", commandOpCode, features, count, lba, device, commandInfo);
		break;
	case ATA_TRUSTED_NON_DATA:
        get_Trusted_Command_Info("Trusted Non-Data", commandOpCode, features, count, lba, device, commandInfo);
		break;
	case ATA_TRUSTED_RECEIVE:
        get_Trusted_Command_Info("Trusted Receive", commandOpCode, features, count, lba, device, commandInfo);
		break;
	case ATA_TRUSTED_RECEIVE_DMA:
        get_Trusted_Command_Info("Trusted Receive DMA", commandOpCode, features, count, lba, device, commandInfo);
		break;
	case ATA_TRUSTED_SEND:
        get_Trusted_Command_Info("Trusted Send", commandOpCode, features, count, lba, device, commandInfo);
		break;
	case ATA_TRUSTED_SEND_DMA:
        get_Trusted_Command_Info("Trusted Send DMA", commandOpCode, features, count, lba, device, commandInfo);
		break;
	case ATA_READ_FPDMA_QUEUED_CMD:
        get_Read_Write_Command_Info("Read FPDMA Queued", commandOpCode, features, count, lba, device, commandInfo);
		break;
	case ATA_WRITE_FPDMA_QUEUED_CMD:
        get_Read_Write_Command_Info("Write FPDMA Queued", commandOpCode, features, count, lba, device, commandInfo);
		break;
	case ATA_FPDMA_NON_DATA:
        get_NCQ_Non_Data_Command_Info("NCQ Non-Data", commandOpCode, features, count, lba, device, commandInfo);
		break;
	case ATA_SEND_FPDMA:
        get_Send_FPDMA_Command_Info("Send FPDMA", commandOpCode, features, count, lba, device, commandInfo);
		break;
	case ATA_RECEIVE_FPDMA:
        get_Receive_FPDMA_Command_Info("Receive FPDMA", commandOpCode, features, count, lba, device, commandInfo);
		break;
	case ATA_SEEK_CMD://TODO: seek can be 7xh....but that also conflicts with new command definitions
    case 0x71:
    case 0x72:
    case 0x73:
    case 0x74:
    case 0x75:
    case 0x76:
    case 0x77://ATA_SET_DATE_AND_TIME_EXT
    case 0x78://ATA_ACCESSABLE_MAX_ADDR
    case 0x79:
    case 0x7A:
    case 0x7B:
    case 0x7C://ATA_REMOVE_AND_TRUNCATE
    case 0x7D:
    case 0x7E:
    case 0x7F:
    {
        uint32_t seekLBA = (lba & 0xFFFFFF) | (M_Nibble0(device) << 24);
        uint16_t seekCylinder = M_BytesTo2ByteValue(M_Byte2(lba), M_Byte1(lba));
        uint8_t seekHead = M_Nibble0(device);
        uint8_t seekSector = M_Byte0(lba);
        bool isLBAMode = device & LBA_MODE_BIT;
        if (commandOpCode == ATA_ACCESSABLE_MAX_ADDR)
        {
            //if feature is nonzero, definitely a AMAC command
            if ((features == 0 && lba == 0 && device & LBA_MODE_BIT /*check if seeking to LBA 0 since this could be missed in second check*/) || (features == 0 && lba > 0 /*this check is for legacy CHS seek AND Any other LBA to seek to*/))
            {
                //legacy seek command
                if (isLBAMode)
                {
                    snprintf(commandInfo, ATA_COMMAND_INFO_MAX_LENGTH, "Seek (%02" PRIX8 "h) - LBA: % " PRIu32 "", commandOpCode, seekLBA);

                }
                else
                {
                    snprintf(commandInfo, ATA_COMMAND_INFO_MAX_LENGTH, "Seek (%02" PRIX8 "h) - Cylinder: %" PRIu16 " Head: %" PRIu8 " Sector: %" PRIu8 "", commandOpCode, seekCylinder, seekHead, seekSector);
                }
            }
            else
            {
                //AMAC command
                get_AMAC_Command_Info("Accessible Max Address", commandOpCode, features, count, lba, device, commandInfo);
            }
        }
        else if (commandOpCode == ATA_SET_DATE_AND_TIME_EXT)
        {
            //this one will be difficult to tell the difference between...LBA should be less that 24bits, LBAmode should not be on, and head field should be zero
            if (M_Nibble0(device) > 0 || (device & LBA_MODE_BIT) && lba < 0xFFFFFF)
            {
                //most likely a seek
                if (isLBAMode)
                {
                    snprintf(commandInfo, ATA_COMMAND_INFO_MAX_LENGTH, "Seek (%02" PRIX8 "h) - LBA: % " PRIu32 "", commandOpCode, seekLBA);

                }
                else
                {
                    snprintf(commandInfo, ATA_COMMAND_INFO_MAX_LENGTH, "Seek (%02" PRIX8 "h) - Cylinder: %" PRIu16 " Head: %" PRIu8 " Sector: %" PRIu8 "", commandOpCode, seekCylinder, seekHead, seekSector);
                }
            }
            else //timestamp is # milliseconds since Jan 1 1970...so we should reliably get here since we shouldn't ever have an LBA value less than 24bits...
            {
                //set data and time (TODO: convert this to a current date and time)
                snprintf(commandInfo, ATA_COMMAND_INFO_MAX_LENGTH, "Set Date And Tme Ext - Timestamp - %" PRIu64 " milliseconds", lba);
            }
        }
        else if (commandOpCode == ATA_REMOVE_AND_TRUNCATE)
        {
            //features and count will be used for remove and truncate, but not the legacy seek command :)
            if (features || count || lba > 0xFFFFFF || !(device & LBA_MODE_BIT))//LBA may be zero. device register should NOT have the lba bit set for this command
            {
                //remove and truncate command
                uint32_t elementIdentifier = M_WordsTo4ByteValue(features, count);
                if (lba > 0)
                {
                    snprintf(commandInfo, ATA_COMMAND_INFO_MAX_LENGTH, "Remove And Truncate - Element ID: %" PRIX32 "h - Requested Max LBA: %" PRIu64 "", elementIdentifier, lba);
                }
                else
                {
                    snprintf(commandInfo, ATA_COMMAND_INFO_MAX_LENGTH, "Remove And Truncate - Element ID: %" PRIX32 "h", elementIdentifier);
                }
            }
            else
            {
                //legacy seek
                if (isLBAMode)
                {
                    snprintf(commandInfo, ATA_COMMAND_INFO_MAX_LENGTH, "Seek (%02" PRIX8 "h) - LBA: % " PRIu32 "", commandOpCode, seekLBA);

                }
                else
                {
                    snprintf(commandInfo, ATA_COMMAND_INFO_MAX_LENGTH, "Seek (%02" PRIX8 "h) - Cylinder: %" PRIu16 " Head: %" PRIu8 " Sector: %" PRIu8 "", commandOpCode, seekCylinder, seekHead, seekSector);
                }
            }
        }
        else
        {
            if (isLBAMode)
            {
                snprintf(commandInfo, ATA_COMMAND_INFO_MAX_LENGTH, "Seek (%02" PRIX8 "h) - LBA: % " PRIu32 "", commandOpCode, seekLBA);

            }
            else
            {
                snprintf(commandInfo, ATA_COMMAND_INFO_MAX_LENGTH, "Seek (%02" PRIX8 "h) - Cylinder: %" PRIu16 " Head: %" PRIu8 " Sector: %" PRIu8 "", commandOpCode, seekCylinder, seekHead, seekSector);
            }
        }
    }
		break;
	case ATA_EXEC_DRV_DIAG:
		snprintf(commandInfo, ATA_COMMAND_INFO_MAX_LENGTH, "Execute Drive Diagnostic");
		break;
	case ATA_INIT_DRV_PARAM:
    {
        uint8_t sectorsPerTrack = M_Byte0(count);
        uint8_t maxHead = M_Nibble0(device);
        snprintf(commandInfo, ATA_COMMAND_INFO_MAX_LENGTH, "Initialize Drive Parameters. Logical Sectors Per Track: %" PRIu8 "  Max Head: %" PRIu8 "", sectorsPerTrack, maxHead);
    }
		break;
	case ATA_DOWNLOAD_MICROCODE:
        get_Download_Command_Info("Download Microcode", commandOpCode, features, count, lba, device, commandInfo);
		break;
	case ATA_DOWNLOAD_MICROCODE_DMA:
        get_Download_Command_Info("Download Microcode DMA", commandOpCode, features, count, lba, device, commandInfo);
		break;
	case ATA_LEGACY_ALT_STANDBY_IMMEDIATE:
		snprintf(commandInfo, ATA_COMMAND_INFO_MAX_LENGTH, "Alternate Standby Immediate (94h)");
		break;
	case ATA_LEGACY_ALT_IDLE_IMMEDIATE:
		snprintf(commandInfo, ATA_COMMAND_INFO_MAX_LENGTH, "Alternate Idle Immediate (95h)");
		break;
	case ATA_LEGACY_ALT_STANDBY:
        get_Idle_Or_Standby_Command_Info("Alternate Standby (96h)", commandOpCode, features, count, lba, device, commandInfo);
		break;
	case ATA_LEGACY_ALT_IDLE:
        get_Idle_Or_Standby_Command_Info("Alternate Standby (97h)", commandOpCode, features, count, lba, device, commandInfo);
		break;
	case ATA_LEGACY_ALT_CHECK_POWER_MODE:
		snprintf(commandInfo, ATA_COMMAND_INFO_MAX_LENGTH, "Alternate Check Power Mode (98h)");
		break;
	case ATA_LEGACY_ALT_SLEEP:
		snprintf(commandInfo, ATA_COMMAND_INFO_MAX_LENGTH, "Alternate Sleep (99h)");
		break;
	case ATA_ZONE_MANAGEMENT_OUT:
        get_ZAC_Management_Out_Command_Info("ZAC Management Out", commandOpCode, features, count, lba, device, commandInfo);
		break;
	case ATAPI_COMMAND:
		snprintf(commandInfo, ATA_COMMAND_INFO_MAX_LENGTH, "ATA Packet Command");
		break;
	case ATAPI_IDENTIFY:
		snprintf(commandInfo, ATA_COMMAND_INFO_MAX_LENGTH, "Identify Packet Device");
		break;
	case ATA_SMART:
        get_SMART_Command_Info("SMART", commandOpCode, features, count, lba, device, commandInfo);
		break;
	case ATA_DCO:
        get_DCO_Command_Info("DCO", commandOpCode, features, count, lba, device, commandInfo);
		break;
	case ATA_SET_SECTOR_CONFIG_EXT:
    {
        uint8_t descriptorIndex = M_GETBITRANGE(count, 2, 0);
        snprintf(commandInfo, ATA_COMMAND_INFO_MAX_LENGTH, "Set Sector Configuration Ext - Descriptor: %" PRIu8 ", Command Check: %" PRIX16 "h", descriptorIndex, features);
    }
		break;
	case ATA_SANITIZE:
        get_Sanitize_Command_Info("Sanitize", commandOpCode, features, count, lba, device, commandInfo);
		break;
	case ATA_NV_CACHE:
        get_NV_Cache_Command_Info("NV Cache", commandOpCode, features, count, lba, device, commandInfo);
		break;
	case ATA_READ_MULTIPLE:
        get_Read_Write_Command_Info("Read Multiple", commandOpCode, features, count, lba, device, commandInfo);
		break;
	case ATA_WRITE_MULTIPLE:
        get_Read_Write_Command_Info("Write Multiple", commandOpCode, features, count, lba, device, commandInfo);
		break;
	case ATA_SET_MULTIPLE:
		snprintf(commandInfo, ATA_COMMAND_INFO_MAX_LENGTH, "Set Multiple - DRQ Data Block Count: %" PRIu8 "", M_Byte0(count));
		break;
	case ATA_READ_DMA_QUEUED_CMD:
        get_Read_Write_Command_Info("Read DMA Queued", commandOpCode, features, count, lba, device, commandInfo);
		break;
	case ATA_READ_DMA_RETRY:
        get_Read_Write_Command_Info("Read DMA", commandOpCode, features, count, lba, device, commandInfo);
		break;
	case ATA_READ_DMA_NORETRY:
        get_Read_Write_Command_Info("Read DMA (No Retry)", commandOpCode, features, count, lba, device, commandInfo);
		break;
	case ATA_WRITE_DMA_RETRY:
        get_Read_Write_Command_Info("Write DMA", commandOpCode, features, count, lba, device, commandInfo);
		break;
	case ATA_WRITE_DMA_NORETRY:
        get_Read_Write_Command_Info("Write DMA (No Retry)", commandOpCode, features, count, lba, device, commandInfo);
		break;
	case ATA_WRITE_DMA_QUEUED_CMD:
        get_Read_Write_Command_Info("Write DMA Queued", commandOpCode, features, count, lba, device, commandInfo);
		break;
	case ATA_WRITE_MULTIPLE_FUA_EXT:
        get_Read_Write_Command_Info("Write Multiple FUA Ext", commandOpCode, features, count, lba, device, commandInfo);
		break;
	case ATA_GET_MEDIA_STATUS:
		snprintf(commandInfo, ATA_COMMAND_INFO_MAX_LENGTH, "Get Media Status");
		break;
	case ATA_ACK_MEDIA_CHANGE:
		snprintf(commandInfo, ATA_COMMAND_INFO_MAX_LENGTH, "Acknowledge Media Change");
		break;
	case ATA_POST_BOOT:
		snprintf(commandInfo, ATA_COMMAND_INFO_MAX_LENGTH, "Post Boot");
		break;
	case ATA_PRE_BOOT:
		snprintf(commandInfo, ATA_COMMAND_INFO_MAX_LENGTH, "Pre Boot");
		break;
	case ATA_DOOR_LOCK:
		snprintf(commandInfo, ATA_COMMAND_INFO_MAX_LENGTH, "Door Lock");
		break;
	case ATA_DOOR_UNLOCK:
		snprintf(commandInfo, ATA_COMMAND_INFO_MAX_LENGTH, "Door Unlock");
		break;
	case ATA_STANDBY_IMMD:
		snprintf(commandInfo, ATA_COMMAND_INFO_MAX_LENGTH, "Standby Immediate");
		break;
	case ATA_IDLE_IMMEDIATE_CMD:
        if (M_Byte0(features) == IDLE_IMMEDIATE_UNLOAD_FEATURE)
        {
            uint32_t idleImmdLBA = (lba & 0x00FFFFFFFF) | (M_Nibble0(device) << 24);
            if (IDLE_IMMEDIATE_UNLOAD_LBA == idleImmdLBA)
            {
                snprintf(commandInfo, ATA_COMMAND_INFO_MAX_LENGTH, "Idle Immediate - Unload");
            }
            else
            {
                snprintf(commandInfo, ATA_COMMAND_INFO_MAX_LENGTH, "Idle Immediate - Unload. Invalid LBA Signature: %07" PRIu32 "", idleImmdLBA);
            }
        }
        else
        {
            snprintf(commandInfo, ATA_COMMAND_INFO_MAX_LENGTH, "Idle Immediate");
        }
		break;
	case ATA_STANDBY:
        get_Idle_Or_Standby_Command_Info("Standby", commandOpCode, features, count, lba, device, commandInfo);
		break;
	case ATA_IDLE:
        get_Idle_Or_Standby_Command_Info("Idle", commandOpCode, features, count, lba, device, commandInfo);
		break;
	case ATA_READ_BUF:
		snprintf(commandInfo, ATA_COMMAND_INFO_MAX_LENGTH, "Read Buffer");
		break;
	case ATA_CHECK_POWER_MODE:
		snprintf(commandInfo, ATA_COMMAND_INFO_MAX_LENGTH, "Check Power Mode");
		break;
	case ATA_SLEEP_CMD:
		snprintf(commandInfo, ATA_COMMAND_INFO_MAX_LENGTH, "Sleep");
		break;
	case ATA_FLUSH_CACHE:
		snprintf(commandInfo, ATA_COMMAND_INFO_MAX_LENGTH, "Flush Cache");
		break;
	case ATA_WRITE_BUF:
		snprintf(commandInfo, ATA_COMMAND_INFO_MAX_LENGTH, "Write Buffer");
		break;
	case ATA_READ_BUF_DMA:
        //case ATA_LEGACY_WRITE_SAME:
        if (M_Byte0(features) == LEGACY_WRITE_SAME_INITIALIZE_SPECIFIED_SECTORS || M_Byte0(features) == LEGACY_WRITE_SAME_INITIALIZE_ALL_SECTORS)
        {
            if (M_Byte0(features) == LEGACY_WRITE_SAME_INITIALIZE_SPECIFIED_SECTORS)
            {
                if (device & LBA_MODE_BIT)
                {
                    uint32_t writeSameLBA = M_Nibble0(device) << 24;
                    writeSameLBA |= M_DoubleWord0(lba) & UINT32_C(0x00FFFFFF);//grabbing first 24 bits only since the others should be zero
                    snprintf(commandInfo, ATA_COMMAND_INFO_MAX_LENGTH, "Write Same - LBA: %" PRIu32 " Count: %" PRIu16 "", writeSameLBA, M_Byte0(count));
                }
                else
                {
                    uint16_t cylinder = M_BytesTo2ByteValue(M_Byte2(lba), M_Byte1(lba));
                    uint8_t head = M_Nibble0(device);
                    uint8_t sector = M_Byte0(lba);
                    snprintf(commandInfo, ATA_COMMAND_INFO_MAX_LENGTH, "Write Same - Cylinder: %" PRIu16 " Head: %" PRIu8 " Sector: %" PRIu8 " Count: %" PRIu16 "", cylinder, head, sector, M_Byte0(count));
                }
            }
            else
            {
                snprintf(commandInfo, ATA_COMMAND_INFO_MAX_LENGTH, "Write Same - All Sectors");
            }
        }
        else
        {
            snprintf(commandInfo, ATA_COMMAND_INFO_MAX_LENGTH, "Read Buffer DMA");
        }
		break;
	case ATA_FLUSH_CACHE_EXT:
		snprintf(commandInfo, ATA_COMMAND_INFO_MAX_LENGTH, "Flush Cache Ext");
		break;
	case ATA_WRITE_BUF_DMA:
		snprintf(commandInfo, ATA_COMMAND_INFO_MAX_LENGTH, "Write Buffer DMA");
		break;
	case ATA_IDENTIFY:
		snprintf(commandInfo, ATA_COMMAND_INFO_MAX_LENGTH, "Identify");
		break;
	case ATA_MEDIA_EJECT:
		snprintf(commandInfo, ATA_COMMAND_INFO_MAX_LENGTH, "Media Eject");
		break;
	case ATA_IDENTIFY_DMA:
		snprintf(commandInfo, ATA_COMMAND_INFO_MAX_LENGTH, "Identify DMA");
		break;
	case ATA_SET_FEATURE:
        get_Set_Features_Command_Info("Set Features", commandOpCode, features, count, lba, device, commandInfo);
		break;
	case ATA_SECURITY_SET_PASS:
		snprintf(commandInfo, ATA_COMMAND_INFO_MAX_LENGTH, "Security Set Password");
		break;
	case ATA_SECURITY_UNLOCK_CMD:
		snprintf(commandInfo, ATA_COMMAND_INFO_MAX_LENGTH, "Security Unlock");
		break;
	case ATA_SECURITY_ERASE_PREP:
		snprintf(commandInfo, ATA_COMMAND_INFO_MAX_LENGTH, "Security Erase Prepare");
		break;
	case ATA_SECURITY_ERASE_UNIT_CMD:
		snprintf(commandInfo, ATA_COMMAND_INFO_MAX_LENGTH, "Security Erase Unit");
		break;
	case ATA_SECURITY_FREEZE_LOCK_CMD:
		snprintf(commandInfo, ATA_COMMAND_INFO_MAX_LENGTH, "Security Freeze Lock");
		break;
	case ATA_SECURITY_DISABLE_PASS:
		snprintf(commandInfo, ATA_COMMAND_INFO_MAX_LENGTH, "Security Disable Password");
		break;
	case ATA_READ_MAX_ADDRESS:
		snprintf(commandInfo, ATA_COMMAND_INFO_MAX_LENGTH, "Read Max Address");
		break;
	case ATA_SET_MAX:
        get_Set_Max_Address_Command_Info("Set Max Address", commandOpCode, features, count, lba, device, commandInfo);
		break;
	default:
        if ((commandOpCode >= 0x80 && commandOpCode <= 0x8F)
            || commandOpCode == 0x9A
            || (commandOpCode >= 0xC0 && commandOpCode <= 0xC3)
            || commandOpCode == 0xF0
            || commandOpCode == 0xF7
            || (commandOpCode >= 0xFA && commandOpCode <= 0xFF)
            )
        {
            //NOTE: The above if is far from perfect...there are some commands that were once VU in old standards that have been defined in newer ones...this is as close as I care to get this.
            //NOTE2: A couple of the op codes above may be for CFA, or reserved for CFA. Don't care right now since we are unlikely to see a CFA device with this code.
            snprintf(commandInfo, ATA_COMMAND_INFO_MAX_LENGTH, "Vendor Unique Command %02" PRIx8 "h", commandOpCode);
        }
        else
        {
            snprintf(commandInfo, ATA_COMMAND_INFO_MAX_LENGTH, "Unknown Command %02" PRIx8 "h", commandOpCode);
        }
		break;
	}
}

void print_ATA_Comprehensive_SMART_Error_Log(ptrComprehensiveSMARTErrorLog errorLogData, bool errorCommandsOnly /*if this is set, don't show the commands leading up to the error (if available)*/)
{
	if (errorLogData)
	{
		printf("SMART Comprehensive Error Log");
		if (errorLogData->extLog)
		{
			printf(" (EXT)");
		}
		printf("- Version %" PRIu8 ":\n", errorLogData->version);
		if (errorLogData->numberOfEntries == 0)
		{
			printf("\tNo errors found!\n");
		}
		else
		{
			printf("\tFound %" PRIu8" errors! Total Error Count: %" PRIu16 "\n", errorLogData->numberOfEntries, errorLogData->deviceErrorCount);
			if (!errorLogData->checksumsValid)
			{
				printf("\tWARNING: Invalid checksum was detected when reading SMART Error log data!\n");
			}
			uint16_t totalErrorCountLimit = SMART_COMPREHENSIVE_ERRORS_MAX;
			if (errorLogData->extLog)
			{
				totalErrorCountLimit = SMART_EXT_COMPREHENSIVE_ERRORS_MAX;
			}
			for (uint8_t iter = 0; iter < errorLogData->numberOfEntries && iter < totalErrorCountLimit; ++iter)
			{
				printf("\n===============================================\n");
				printf("Error %" PRIu16 " - Drive State: ", iter + 1);
				if (errorLogData->extLog)
				{
					uint8_t errorState = M_Nibble0(errorLogData->smartError->error.state);
					if (errorLogData->extLog)
					{
						errorState = M_Nibble0(errorLogData->extSmartError->error.state);
					}
					switch (errorState)
					{
					case 0:
						printf("Unknown");
						break;
					case 1:
						printf("Sleep");
						break;
					case 2:
						printf("Standby");
						break;
					case 3:
						printf("Active/Idle");
						break;
					case 4:
						printf("Executing Off-line or self test");
						break;
					default:
						if (errorState >= 5 && errorState <= 0x0A)
						{
							printf("Reserved");
						}
						else
						{
							printf("Vendor Specific");
						}
						break;
					}
					printf(" Life Timestamp: ");
					uint8_t years = 0, days = 0, hours = 0, minutes = 0, seconds = 0;
					convert_Seconds_To_Displayable_Time(errorLogData->extSmartError->error.lifeTimestamp * 3600, &years, &days, &hours, &minutes, &seconds);
					print_Time_To_Screen(&years, &days, &hours, &minutes, &seconds);
					printf("\n");
					uint8_t numberOfCommandsBeforeError = errorLogData->smartError->numberOfCommands;
					if (errorLogData->extLog)
					{
						numberOfCommandsBeforeError = errorLogData->extSmartError->numberOfCommands;
					}
					if (numberOfCommandsBeforeError > 0 && !errorCommandsOnly)
					{
						//TODO: Loop through and print out commands leading up to the error
                        //call get command info function above
					}
					else if (!errorCommandsOnly)
					{
						printf("Commands leading up to the error are not avaiable!\n");
					}
					//TODO: print out the error command! highlight in red? OR some other thing like a -> to make it clear what command was the error?
					printf("Error command:\n");
					if (errorLogData->extLog)
					{
						//ext
                        //call get command info function above
                        //call function to interpret meaning of the error that occured
					}
					else
					{
						//non-ext
                        //call get command info function above
                        //call function to interpret meaning of the error that occured
					}
				}
			}
		}
	}
}
=======
#if !defined (DISABLE_NVME_PASSTHROUGH)

int nvme_Print_Temp_Statistics(tDevice *device)
{
    int ret = NOT_SUPPORTED;
    uint64_t size = 0; 
    uint32_t temperature = 0, pcbTemp = 0, socTemp = 0, scCurrentTemp = 0, scMaxTemp = 0;
    uint64_t maxTemperature = 0, maxSocTemp = 0;
    nvmeGetLogPageCmdOpts   cmdOpts;
    nvmeSmartLog            smartLog;
    nvmeSuperCapDramSmart   scDramSmart;

    if (is_Seagate(device, false))
    {
        //STEP-1 : Get Current Temperature from SMART

        memset(&smartLog, 0, sizeof(nvmeSmartLog));

        cmdOpts.nsid = NVME_ALL_NAMESPACES;
        cmdOpts.addr = (uint64_t)(&smartLog);
        cmdOpts.dataLen = sizeof(nvmeSmartLog);
        cmdOpts.lid = 0x02;

        ret = nvme_Get_Log_Page(device, &cmdOpts);

        if(ret == SUCCESS)
        {
            temperature = ((smartLog.temperature[1] << 8) | smartLog.temperature[0]);
            temperature = temperature ? temperature - 273 : 0;
            pcbTemp = smartLog.tempSensor[0];
            pcbTemp = pcbTemp ? pcbTemp - 273 : 0;
            socTemp = smartLog.tempSensor[1];
            socTemp = socTemp ? socTemp - 273 : 0;
            
            printf("%-20s : %" PRIu32 " C\n", "Current Temperature", temperature);
            printf("%-20s : %" PRIu32 " C\n", "Current PCB Temperature", pcbTemp);
            printf("%-20s : %" PRIu32 " C\n", "Current SOC Temperature", socTemp);
        }
        else
        {
            if (VERBOSITY_QUIET < g_verbosity)
            {
                printf("Error: Could not retrieve Log Page 0x02\n");
            }            
        }

        // STEP-2 : Get Max temperature form Ext SMART-id 194
        // This I will add after pulling Linga's changes


        // STEP-3 : Get Max temperature form SuperCap DRAM temperature
        memset(&scDramSmart, 0, sizeof(nvmeSuperCapDramSmart));

        cmdOpts.nsid = NVME_ALL_NAMESPACES;
        cmdOpts.addr = (uint64_t)(&scDramSmart);
        cmdOpts.dataLen = sizeof(nvmeSuperCapDramSmart);
        cmdOpts.lid = 0xCF;

        ret = nvme_Get_Log_Page(device, &cmdOpts);

        if(ret == SUCCESS)
        {
            scCurrentTemp = scDramSmart.attrScSmart.superCapCurrentTemperature;
            scCurrentTemp = scCurrentTemp ? scCurrentTemp - 273 : 0;
            printf("%-20s : %" PRIu32 " C\n", "Super-cap Current Temperature", scCurrentTemp);		
    
            scMaxTemp = scDramSmart.attrScSmart.superCapMaximumTemperature;
            scMaxTemp = scMaxTemp ? scMaxTemp - 273 : 0;
            printf("%-20s : %" PRIu32 " C\n", "Super-cap Max Temperature", scMaxTemp);
        }
        else
        {
            if (VERBOSITY_QUIET < g_verbosity)
            {
                printf("Error: Could not retrieve Log Page - SuperCap DRAM\n");
            }
            //exitCode = UTIL_EXIT_OPERATION_FAILURE; //should I fail it completely
        }        
    }

    return ret;
}

#endif

#if !defined (DISABLE_NVME_PASSTHROUGH)

int nvme_Print_PCI_Statistics(tDevice *device)
{
    int ret = NOT_SUPPORTED;
    uint64_t size = 0; 
    uint32_t correctPcieEc = 0, uncorrectPcieEc = 0;
    nvmeGetLogPageCmdOpts   cmdOpts;
    nvmePcieErrorLogPage    pcieErrorLog;

    if (is_Seagate(device, false))
    {

        memset(&pcieErrorLog, 0, sizeof(nvmePcieErrorLogPage));

        cmdOpts.nsid = NVME_ALL_NAMESPACES;
        cmdOpts.addr = (uint64_t)(&pcieErrorLog);
        cmdOpts.dataLen = sizeof(nvmePcieErrorLogPage);
        cmdOpts.lid = 0xCB;

        ret = nvme_Get_Log_Page(device, &cmdOpts);

        if(ret == SUCCESS)
        {
        	correctPcieEc = pcieErrorLog.badDllpErrCnt + pcieErrorLog.badTlpErrCnt 
        			+ pcieErrorLog.rcvrErrCnt + pcieErrorLog.replayTOErrCnt 
        			+ pcieErrorLog.replayNumRolloverErrCnt;
        
        	uncorrectPcieEc = pcieErrorLog.fcProtocolErrCnt + pcieErrorLog.dllpProtocolErrCnt 
        			+ pcieErrorLog.cmpltnTOErrCnt + pcieErrorLog.rcvrQOverflowErrCnt 
        			+ pcieErrorLog.unexpectedCplTlpErrCnt + pcieErrorLog.cplTlpURErrCnt 
        			+ pcieErrorLog.cplTlpCAErrCnt + pcieErrorLog.reqCAErrCnt  
        			+ pcieErrorLog.reqURErrCnt + pcieErrorLog.ecrcErrCnt 
        			+ pcieErrorLog.malformedTlpErrCnt + pcieErrorLog.cplTlpPoisonedErrCnt 
        			+ pcieErrorLog.memRdTlpPoisonedErrCnt;
        
        	printf("%-45s : %u\n", "PCIe Correctable Error Count", correctPcieEc);
        	printf("%-45s : %u\n", "PCIe Un-Correctable Error Count", uncorrectPcieEc); 
        	printf("%-45s : %u\n", "Unsupported Request Error Status (URES)", pcieErrorLog.reqURErrCnt);
        	printf("%-45s : %u\n", "ECRC Error Status (ECRCES)", pcieErrorLog.ecrcErrCnt);
        	printf("%-45s : %u\n", "Malformed TLP Status (MTS)", pcieErrorLog.malformedTlpErrCnt);
        	printf("%-45s : %u\n", "Receiver Overflow Status (ROS)", pcieErrorLog.rcvrQOverflowErrCnt);
        	printf("%-45s : %u\n", "Unexpected Completion Status(UCS)", pcieErrorLog.unexpectedCplTlpErrCnt);
        	printf("%-45s : %u\n", "Completion Timeout Status (CTS)", pcieErrorLog.cmpltnTOErrCnt);
        	printf("%-45s : %u\n", "Flow Control Protocol Error Status (FCPES)", pcieErrorLog.fcProtocolErrCnt);
        	printf("%-45s : %u\n", "Poisoned TLP Status (PTS)", pcieErrorLog.memRdTlpPoisonedErrCnt);
        	printf("%-45s : %u\n", "Data Link Protocol Error Status(DLPES)", pcieErrorLog.dllpProtocolErrCnt);
        	printf("%-45s : %u\n", "Replay Timer Timeout Status(RTS)", pcieErrorLog.replayTOErrCnt);
        	printf("%-45s : %u\n", "Replay_NUM Rollover Status(RRS)", pcieErrorLog.replayNumRolloverErrCnt);
        	printf("%-45s : %u\n", "Bad DLLP Status (BDS)", pcieErrorLog.badDllpErrCnt);
        	printf("%-45s : %u\n", "Bad TLP Status (BTS)", pcieErrorLog.badTlpErrCnt);
        	printf("%-45s : %u\n", "Receiver Error Status (RES)", pcieErrorLog.rcvrErrCnt);
        	printf("%-45s : %u\n", "Cpl TLP Unsupported Request Error Count", pcieErrorLog.cplTlpURErrCnt);
        	printf("%-45s : %u\n", "Cpl TLP Completion Abort Error Count", pcieErrorLog.cplTlpCAErrCnt);
        	printf("%-45s : %u\n", "Cpl TLP Poisoned Error Count", pcieErrorLog.cplTlpPoisonedErrCnt);
        	printf("%-45s : %u\n", "Request Completion Abort Error Count", pcieErrorLog.reqCAErrCnt);
        	printf("%-45s : %s\n", "Advisory Non-Fatal Error Status(ANFES)", "Not Supported");
        	printf("%-45s : %s\n", "Completer Abort Status (CAS)", "Not Supported");

        }
        else
        {
            if (VERBOSITY_QUIET < g_verbosity)
            {
                printf("Error: Could not retrieve Log Page 0x02\n");
            }            
        }
    }

    return ret;
}

#endif
>>>>>>> e409c3cb
<|MERGE_RESOLUTION|>--- conflicted
+++ resolved
@@ -2490,7 +2490,165 @@
     return ret;
 }
 
-<<<<<<< HEAD
+#if !defined (DISABLE_NVME_PASSTHROUGH)
+
+int nvme_Print_Temp_Statistics(tDevice *device)
+{
+    int ret = NOT_SUPPORTED;
+    uint64_t size = 0; 
+    uint32_t temperature = 0, pcbTemp = 0, socTemp = 0, scCurrentTemp = 0, scMaxTemp = 0;
+    uint64_t maxTemperature = 0, maxSocTemp = 0;
+    nvmeGetLogPageCmdOpts   cmdOpts;
+    nvmeSmartLog            smartLog;
+    nvmeSuperCapDramSmart   scDramSmart;
+
+    if (is_Seagate(device, false))
+    {
+        //STEP-1 : Get Current Temperature from SMART
+
+        memset(&smartLog, 0, sizeof(nvmeSmartLog));
+
+        cmdOpts.nsid = NVME_ALL_NAMESPACES;
+        cmdOpts.addr = (uint64_t)(&smartLog);
+        cmdOpts.dataLen = sizeof(nvmeSmartLog);
+        cmdOpts.lid = 0x02;
+
+        ret = nvme_Get_Log_Page(device, &cmdOpts);
+
+        if(ret == SUCCESS)
+        {
+            temperature = ((smartLog.temperature[1] << 8) | smartLog.temperature[0]);
+            temperature = temperature ? temperature - 273 : 0;
+            pcbTemp = smartLog.tempSensor[0];
+            pcbTemp = pcbTemp ? pcbTemp - 273 : 0;
+            socTemp = smartLog.tempSensor[1];
+            socTemp = socTemp ? socTemp - 273 : 0;
+            
+            printf("%-20s : %" PRIu32 " C\n", "Current Temperature", temperature);
+            printf("%-20s : %" PRIu32 " C\n", "Current PCB Temperature", pcbTemp);
+            printf("%-20s : %" PRIu32 " C\n", "Current SOC Temperature", socTemp);
+        }
+        else
+        {
+            if (VERBOSITY_QUIET < g_verbosity)
+            {
+                printf("Error: Could not retrieve Log Page 0x02\n");
+            }            
+        }
+
+        // STEP-2 : Get Max temperature form Ext SMART-id 194
+        // This I will add after pulling Linga's changes
+
+
+        // STEP-3 : Get Max temperature form SuperCap DRAM temperature
+        memset(&scDramSmart, 0, sizeof(nvmeSuperCapDramSmart));
+
+        cmdOpts.nsid = NVME_ALL_NAMESPACES;
+        cmdOpts.addr = (uint64_t)(&scDramSmart);
+        cmdOpts.dataLen = sizeof(nvmeSuperCapDramSmart);
+        cmdOpts.lid = 0xCF;
+
+        ret = nvme_Get_Log_Page(device, &cmdOpts);
+
+        if(ret == SUCCESS)
+        {
+            scCurrentTemp = scDramSmart.attrScSmart.superCapCurrentTemperature;
+            scCurrentTemp = scCurrentTemp ? scCurrentTemp - 273 : 0;
+            printf("%-20s : %" PRIu32 " C\n", "Super-cap Current Temperature", scCurrentTemp);		
+    
+            scMaxTemp = scDramSmart.attrScSmart.superCapMaximumTemperature;
+            scMaxTemp = scMaxTemp ? scMaxTemp - 273 : 0;
+            printf("%-20s : %" PRIu32 " C\n", "Super-cap Max Temperature", scMaxTemp);
+        }
+        else
+        {
+            if (VERBOSITY_QUIET < g_verbosity)
+            {
+                printf("Error: Could not retrieve Log Page - SuperCap DRAM\n");
+            }
+            //exitCode = UTIL_EXIT_OPERATION_FAILURE; //should I fail it completely
+        }        
+    }
+
+    return ret;
+}
+
+#endif
+
+#if !defined (DISABLE_NVME_PASSTHROUGH)
+
+int nvme_Print_PCI_Statistics(tDevice *device)
+{
+    int ret = NOT_SUPPORTED;
+    uint64_t size = 0; 
+    uint32_t correctPcieEc = 0, uncorrectPcieEc = 0;
+    nvmeGetLogPageCmdOpts   cmdOpts;
+    nvmePcieErrorLogPage    pcieErrorLog;
+
+    if (is_Seagate(device, false))
+    {
+
+        memset(&pcieErrorLog, 0, sizeof(nvmePcieErrorLogPage));
+
+        cmdOpts.nsid = NVME_ALL_NAMESPACES;
+        cmdOpts.addr = (uint64_t)(&pcieErrorLog);
+        cmdOpts.dataLen = sizeof(nvmePcieErrorLogPage);
+        cmdOpts.lid = 0xCB;
+
+        ret = nvme_Get_Log_Page(device, &cmdOpts);
+
+        if(ret == SUCCESS)
+        {
+        	correctPcieEc = pcieErrorLog.badDllpErrCnt + pcieErrorLog.badTlpErrCnt 
+        			+ pcieErrorLog.rcvrErrCnt + pcieErrorLog.replayTOErrCnt 
+        			+ pcieErrorLog.replayNumRolloverErrCnt;
+        
+        	uncorrectPcieEc = pcieErrorLog.fcProtocolErrCnt + pcieErrorLog.dllpProtocolErrCnt 
+        			+ pcieErrorLog.cmpltnTOErrCnt + pcieErrorLog.rcvrQOverflowErrCnt 
+        			+ pcieErrorLog.unexpectedCplTlpErrCnt + pcieErrorLog.cplTlpURErrCnt 
+        			+ pcieErrorLog.cplTlpCAErrCnt + pcieErrorLog.reqCAErrCnt  
+        			+ pcieErrorLog.reqURErrCnt + pcieErrorLog.ecrcErrCnt 
+        			+ pcieErrorLog.malformedTlpErrCnt + pcieErrorLog.cplTlpPoisonedErrCnt 
+        			+ pcieErrorLog.memRdTlpPoisonedErrCnt;
+        
+        	printf("%-45s : %u\n", "PCIe Correctable Error Count", correctPcieEc);
+        	printf("%-45s : %u\n", "PCIe Un-Correctable Error Count", uncorrectPcieEc); 
+        	printf("%-45s : %u\n", "Unsupported Request Error Status (URES)", pcieErrorLog.reqURErrCnt);
+        	printf("%-45s : %u\n", "ECRC Error Status (ECRCES)", pcieErrorLog.ecrcErrCnt);
+        	printf("%-45s : %u\n", "Malformed TLP Status (MTS)", pcieErrorLog.malformedTlpErrCnt);
+        	printf("%-45s : %u\n", "Receiver Overflow Status (ROS)", pcieErrorLog.rcvrQOverflowErrCnt);
+        	printf("%-45s : %u\n", "Unexpected Completion Status(UCS)", pcieErrorLog.unexpectedCplTlpErrCnt);
+        	printf("%-45s : %u\n", "Completion Timeout Status (CTS)", pcieErrorLog.cmpltnTOErrCnt);
+        	printf("%-45s : %u\n", "Flow Control Protocol Error Status (FCPES)", pcieErrorLog.fcProtocolErrCnt);
+        	printf("%-45s : %u\n", "Poisoned TLP Status (PTS)", pcieErrorLog.memRdTlpPoisonedErrCnt);
+        	printf("%-45s : %u\n", "Data Link Protocol Error Status(DLPES)", pcieErrorLog.dllpProtocolErrCnt);
+        	printf("%-45s : %u\n", "Replay Timer Timeout Status(RTS)", pcieErrorLog.replayTOErrCnt);
+        	printf("%-45s : %u\n", "Replay_NUM Rollover Status(RRS)", pcieErrorLog.replayNumRolloverErrCnt);
+        	printf("%-45s : %u\n", "Bad DLLP Status (BDS)", pcieErrorLog.badDllpErrCnt);
+        	printf("%-45s : %u\n", "Bad TLP Status (BTS)", pcieErrorLog.badTlpErrCnt);
+        	printf("%-45s : %u\n", "Receiver Error Status (RES)", pcieErrorLog.rcvrErrCnt);
+        	printf("%-45s : %u\n", "Cpl TLP Unsupported Request Error Count", pcieErrorLog.cplTlpURErrCnt);
+        	printf("%-45s : %u\n", "Cpl TLP Completion Abort Error Count", pcieErrorLog.cplTlpCAErrCnt);
+        	printf("%-45s : %u\n", "Cpl TLP Poisoned Error Count", pcieErrorLog.cplTlpPoisonedErrCnt);
+        	printf("%-45s : %u\n", "Request Completion Abort Error Count", pcieErrorLog.reqCAErrCnt);
+        	printf("%-45s : %s\n", "Advisory Non-Fatal Error Status(ANFES)", "Not Supported");
+        	printf("%-45s : %s\n", "Completer Abort Status (CAS)", "Not Supported");
+
+        }
+        else
+        {
+            if (VERBOSITY_QUIET < g_verbosity)
+            {
+                printf("Error: Could not retrieve Log Page 0x02\n");
+            }            
+        }
+    }
+
+    return ret;
+}
+
+#endif
+
 int get_ATA_Summary_SMART_Error_Log(tDevice * device, ptrSummarySMARTErrorLog smartErrorLog)
 {
     int ret = NOT_SUPPORTED;
@@ -5560,165 +5718,4 @@
 				}
 			}
 		}
-	}
-}
-=======
-#if !defined (DISABLE_NVME_PASSTHROUGH)
-
-int nvme_Print_Temp_Statistics(tDevice *device)
-{
-    int ret = NOT_SUPPORTED;
-    uint64_t size = 0; 
-    uint32_t temperature = 0, pcbTemp = 0, socTemp = 0, scCurrentTemp = 0, scMaxTemp = 0;
-    uint64_t maxTemperature = 0, maxSocTemp = 0;
-    nvmeGetLogPageCmdOpts   cmdOpts;
-    nvmeSmartLog            smartLog;
-    nvmeSuperCapDramSmart   scDramSmart;
-
-    if (is_Seagate(device, false))
-    {
-        //STEP-1 : Get Current Temperature from SMART
-
-        memset(&smartLog, 0, sizeof(nvmeSmartLog));
-
-        cmdOpts.nsid = NVME_ALL_NAMESPACES;
-        cmdOpts.addr = (uint64_t)(&smartLog);
-        cmdOpts.dataLen = sizeof(nvmeSmartLog);
-        cmdOpts.lid = 0x02;
-
-        ret = nvme_Get_Log_Page(device, &cmdOpts);
-
-        if(ret == SUCCESS)
-        {
-            temperature = ((smartLog.temperature[1] << 8) | smartLog.temperature[0]);
-            temperature = temperature ? temperature - 273 : 0;
-            pcbTemp = smartLog.tempSensor[0];
-            pcbTemp = pcbTemp ? pcbTemp - 273 : 0;
-            socTemp = smartLog.tempSensor[1];
-            socTemp = socTemp ? socTemp - 273 : 0;
-            
-            printf("%-20s : %" PRIu32 " C\n", "Current Temperature", temperature);
-            printf("%-20s : %" PRIu32 " C\n", "Current PCB Temperature", pcbTemp);
-            printf("%-20s : %" PRIu32 " C\n", "Current SOC Temperature", socTemp);
-        }
-        else
-        {
-            if (VERBOSITY_QUIET < g_verbosity)
-            {
-                printf("Error: Could not retrieve Log Page 0x02\n");
-            }            
-        }
-
-        // STEP-2 : Get Max temperature form Ext SMART-id 194
-        // This I will add after pulling Linga's changes
-
-
-        // STEP-3 : Get Max temperature form SuperCap DRAM temperature
-        memset(&scDramSmart, 0, sizeof(nvmeSuperCapDramSmart));
-
-        cmdOpts.nsid = NVME_ALL_NAMESPACES;
-        cmdOpts.addr = (uint64_t)(&scDramSmart);
-        cmdOpts.dataLen = sizeof(nvmeSuperCapDramSmart);
-        cmdOpts.lid = 0xCF;
-
-        ret = nvme_Get_Log_Page(device, &cmdOpts);
-
-        if(ret == SUCCESS)
-        {
-            scCurrentTemp = scDramSmart.attrScSmart.superCapCurrentTemperature;
-            scCurrentTemp = scCurrentTemp ? scCurrentTemp - 273 : 0;
-            printf("%-20s : %" PRIu32 " C\n", "Super-cap Current Temperature", scCurrentTemp);		
-    
-            scMaxTemp = scDramSmart.attrScSmart.superCapMaximumTemperature;
-            scMaxTemp = scMaxTemp ? scMaxTemp - 273 : 0;
-            printf("%-20s : %" PRIu32 " C\n", "Super-cap Max Temperature", scMaxTemp);
-        }
-        else
-        {
-            if (VERBOSITY_QUIET < g_verbosity)
-            {
-                printf("Error: Could not retrieve Log Page - SuperCap DRAM\n");
-            }
-            //exitCode = UTIL_EXIT_OPERATION_FAILURE; //should I fail it completely
-        }        
-    }
-
-    return ret;
-}
-
-#endif
-
-#if !defined (DISABLE_NVME_PASSTHROUGH)
-
-int nvme_Print_PCI_Statistics(tDevice *device)
-{
-    int ret = NOT_SUPPORTED;
-    uint64_t size = 0; 
-    uint32_t correctPcieEc = 0, uncorrectPcieEc = 0;
-    nvmeGetLogPageCmdOpts   cmdOpts;
-    nvmePcieErrorLogPage    pcieErrorLog;
-
-    if (is_Seagate(device, false))
-    {
-
-        memset(&pcieErrorLog, 0, sizeof(nvmePcieErrorLogPage));
-
-        cmdOpts.nsid = NVME_ALL_NAMESPACES;
-        cmdOpts.addr = (uint64_t)(&pcieErrorLog);
-        cmdOpts.dataLen = sizeof(nvmePcieErrorLogPage);
-        cmdOpts.lid = 0xCB;
-
-        ret = nvme_Get_Log_Page(device, &cmdOpts);
-
-        if(ret == SUCCESS)
-        {
-        	correctPcieEc = pcieErrorLog.badDllpErrCnt + pcieErrorLog.badTlpErrCnt 
-        			+ pcieErrorLog.rcvrErrCnt + pcieErrorLog.replayTOErrCnt 
-        			+ pcieErrorLog.replayNumRolloverErrCnt;
-        
-        	uncorrectPcieEc = pcieErrorLog.fcProtocolErrCnt + pcieErrorLog.dllpProtocolErrCnt 
-        			+ pcieErrorLog.cmpltnTOErrCnt + pcieErrorLog.rcvrQOverflowErrCnt 
-        			+ pcieErrorLog.unexpectedCplTlpErrCnt + pcieErrorLog.cplTlpURErrCnt 
-        			+ pcieErrorLog.cplTlpCAErrCnt + pcieErrorLog.reqCAErrCnt  
-        			+ pcieErrorLog.reqURErrCnt + pcieErrorLog.ecrcErrCnt 
-        			+ pcieErrorLog.malformedTlpErrCnt + pcieErrorLog.cplTlpPoisonedErrCnt 
-        			+ pcieErrorLog.memRdTlpPoisonedErrCnt;
-        
-        	printf("%-45s : %u\n", "PCIe Correctable Error Count", correctPcieEc);
-        	printf("%-45s : %u\n", "PCIe Un-Correctable Error Count", uncorrectPcieEc); 
-        	printf("%-45s : %u\n", "Unsupported Request Error Status (URES)", pcieErrorLog.reqURErrCnt);
-        	printf("%-45s : %u\n", "ECRC Error Status (ECRCES)", pcieErrorLog.ecrcErrCnt);
-        	printf("%-45s : %u\n", "Malformed TLP Status (MTS)", pcieErrorLog.malformedTlpErrCnt);
-        	printf("%-45s : %u\n", "Receiver Overflow Status (ROS)", pcieErrorLog.rcvrQOverflowErrCnt);
-        	printf("%-45s : %u\n", "Unexpected Completion Status(UCS)", pcieErrorLog.unexpectedCplTlpErrCnt);
-        	printf("%-45s : %u\n", "Completion Timeout Status (CTS)", pcieErrorLog.cmpltnTOErrCnt);
-        	printf("%-45s : %u\n", "Flow Control Protocol Error Status (FCPES)", pcieErrorLog.fcProtocolErrCnt);
-        	printf("%-45s : %u\n", "Poisoned TLP Status (PTS)", pcieErrorLog.memRdTlpPoisonedErrCnt);
-        	printf("%-45s : %u\n", "Data Link Protocol Error Status(DLPES)", pcieErrorLog.dllpProtocolErrCnt);
-        	printf("%-45s : %u\n", "Replay Timer Timeout Status(RTS)", pcieErrorLog.replayTOErrCnt);
-        	printf("%-45s : %u\n", "Replay_NUM Rollover Status(RRS)", pcieErrorLog.replayNumRolloverErrCnt);
-        	printf("%-45s : %u\n", "Bad DLLP Status (BDS)", pcieErrorLog.badDllpErrCnt);
-        	printf("%-45s : %u\n", "Bad TLP Status (BTS)", pcieErrorLog.badTlpErrCnt);
-        	printf("%-45s : %u\n", "Receiver Error Status (RES)", pcieErrorLog.rcvrErrCnt);
-        	printf("%-45s : %u\n", "Cpl TLP Unsupported Request Error Count", pcieErrorLog.cplTlpURErrCnt);
-        	printf("%-45s : %u\n", "Cpl TLP Completion Abort Error Count", pcieErrorLog.cplTlpCAErrCnt);
-        	printf("%-45s : %u\n", "Cpl TLP Poisoned Error Count", pcieErrorLog.cplTlpPoisonedErrCnt);
-        	printf("%-45s : %u\n", "Request Completion Abort Error Count", pcieErrorLog.reqCAErrCnt);
-        	printf("%-45s : %s\n", "Advisory Non-Fatal Error Status(ANFES)", "Not Supported");
-        	printf("%-45s : %s\n", "Completer Abort Status (CAS)", "Not Supported");
-
-        }
-        else
-        {
-            if (VERBOSITY_QUIET < g_verbosity)
-            {
-                printf("Error: Could not retrieve Log Page 0x02\n");
-            }            
-        }
-    }
-
-    return ret;
-}
-
-#endif
->>>>>>> e409c3cb
+	}