// SPDX-License-Identifier: MPL-2.0
//
// Do NOT modify or remove this copyright and license
//
// Copyright (c) 2012-2023 Seagate Technology LLC and/or its Affiliates, All Rights Reserved
//
// This software is subject to the terms of the Mozilla Public
// License, v. 2.0. If a copy of the MPL was not distributed with this
// file, You can obtain one at http://mozilla.org/MPL/2.0/.
//
// ******************************************************************************************
// 
// \file smart.c
// \brief This file defines the functions related to SMART features on a drive (attributes, Status check)

#include "operations_Common.h"
#include "smart.h"
#include "usb_hacks.h"
#include "logs.h"
#include "nvme_operations.h"
#include "seagate_operations.h"
#include "common.h"

eReturnValues get_SMART_Attributes(tDevice *device, smartLogData * smartAttrs)
{
    eReturnValues ret = UNKNOWN;
    if (device->drive_info.drive_type == ATA_DRIVE && is_SMART_Enabled(device))
    {
        ataSMARTAttribute currentAttribute;
        uint16_t            smartIter = 0;
        uint8_t *ATAdataBuffer = C_CAST(uint8_t *, calloc_aligned(LEGACY_DRIVE_SEC_SIZE, sizeof(uint8_t), device->os_info.minimumAlignment));
        if (ATAdataBuffer == NULL)
        {
            perror("Calloc Failure!\n");
            return MEMORY_FAILURE;
        }
        ret = ata_SMART_Read_Data(device, ATAdataBuffer, LEGACY_DRIVE_SEC_SIZE);
        if (ret == SUCCESS)
        {
            for (smartIter = ATA_SMART_BEGIN_ATTRIBUTES; smartIter < ATA_SMART_END_ATTRIBUTES; smartIter += ATA_SMART_ATTRIBUTE_SIZE)
            {
                currentAttribute.attributeNumber = ATAdataBuffer[smartIter + 0];
                currentAttribute.status = M_BytesTo2ByteValue(ATAdataBuffer[smartIter + 2], ATAdataBuffer[smartIter + 1]);
                currentAttribute.nominal = ATAdataBuffer[smartIter + 3];
                currentAttribute.worstEver = ATAdataBuffer[smartIter + 4];
                currentAttribute.rawData[0] = ATAdataBuffer[smartIter + 5];
                currentAttribute.rawData[1] = ATAdataBuffer[smartIter + 6];
                currentAttribute.rawData[2] = ATAdataBuffer[smartIter + 7];
                currentAttribute.rawData[3] = ATAdataBuffer[smartIter + 8];
                currentAttribute.rawData[4] = ATAdataBuffer[smartIter + 9];
                currentAttribute.rawData[5] = ATAdataBuffer[smartIter + 10];
                currentAttribute.rawData[6] = ATAdataBuffer[smartIter + 11];
                if (currentAttribute.attributeNumber > 0 && currentAttribute.attributeNumber < 255)
                {
                    smartAttrs->attributes.ataSMARTAttr.attributes[currentAttribute.attributeNumber].valid = true;
                    memcpy(&smartAttrs->attributes.ataSMARTAttr.attributes[currentAttribute.attributeNumber].data, &currentAttribute, sizeof(ataSMARTAttribute));
                    //check if it's warrantied (This should work on Seagate drives at least)
                    if (currentAttribute.status & ATA_SMART_STATUS_FLAG_PREFAIL_ADVISORY)
                    {
                        smartAttrs->attributes.ataSMARTAttr.attributes[currentAttribute.attributeNumber].isWarrantied = true;
                    }
                }
            }
            memset(ATAdataBuffer, 0, LEGACY_DRIVE_SEC_SIZE);
            if (SUCCESS == ata_SMART_Read_Thresholds(device, ATAdataBuffer, LEGACY_DRIVE_SEC_SIZE))
            {
                ataSMARTThreshold currentThreshold;
                for (smartIter = ATA_SMART_BEGIN_ATTRIBUTES; smartIter < ATA_SMART_END_ATTRIBUTES; smartIter += ATA_SMART_ATTRIBUTE_SIZE)
                {
                    currentThreshold.attributeNumber = ATAdataBuffer[smartIter + 0];
                    currentThreshold.thresholdValue = ATAdataBuffer[smartIter + 1];
                    currentThreshold.reservedBytes[0] = ATAdataBuffer[smartIter + 2];
                    currentThreshold.reservedBytes[1] = ATAdataBuffer[smartIter + 3];
                    currentThreshold.reservedBytes[2] = ATAdataBuffer[smartIter + 4];
                    currentThreshold.reservedBytes[3] = ATAdataBuffer[smartIter + 5];
                    currentThreshold.reservedBytes[4] = ATAdataBuffer[smartIter + 6];
                    currentThreshold.reservedBytes[5] = ATAdataBuffer[smartIter + 7];
                    currentThreshold.reservedBytes[6] = ATAdataBuffer[smartIter + 8];
                    currentThreshold.reservedBytes[7] = ATAdataBuffer[smartIter + 9];
                    currentThreshold.reservedBytes[8] = ATAdataBuffer[smartIter + 10];
                    currentThreshold.reservedBytes[9] = ATAdataBuffer[smartIter + 11];
                    if (currentThreshold.attributeNumber > 0 && currentThreshold.attributeNumber < 255)
                    {
                        smartAttrs->attributes.ataSMARTAttr.attributes[currentThreshold.attributeNumber].thresholdDataValid = true;
                        memcpy(&smartAttrs->attributes.ataSMARTAttr.attributes[currentThreshold.attributeNumber].thresholdData, &currentThreshold, sizeof(ataSMARTThreshold));
                    }
                }
            }
        }
        safe_Free_aligned(ATAdataBuffer)
    }
    else if (device->drive_info.drive_type == NVME_DRIVE)
    {
        ret = nvme_Get_SMART_Log_Page(device, NVME_ALL_NAMESPACES, C_CAST(uint8_t*, &smartAttrs->attributes), NVME_SMART_HEALTH_LOG_LEN);
    }
    else
    {
        ret = NOT_SUPPORTED;
        if (VERBOSITY_QUIET < device->deviceVerbosity)
        {
            printf("Getting SMART attributes is not supported on this drive type at this time\n");
        }
    }
    return ret;
}

void get_Attribute_Name(tDevice *device, uint8_t attributeNumber, char **attributeName)
{
    eSeagateFamily isSeagateDrive = is_Seagate_Family(device);
    /*
    I broke the attribute name finder apart because sometimes there's overlap and sometimes there isn't.
    Also, this will let me name the attributes according to the respective specs for each drive.
    */
    memset(*attributeName, 0, MAX_ATTRIBUTE_NAME_LENGTH);
    switch (isSeagateDrive)
    {
    case SEAGATE:
        switch (attributeNumber)
        {
        case 1://read error rate
            snprintf(*attributeName, MAX_ATTRIBUTE_NAME_LENGTH, "Read Error Rate");
            break;
        case 3://spin up time
            snprintf(*attributeName, MAX_ATTRIBUTE_NAME_LENGTH, "Spin Up Time");
            break;
        case 4://start stop count
            snprintf(*attributeName, MAX_ATTRIBUTE_NAME_LENGTH, "Start/Stop Count");
            break;
        case 5://retired sectors count
            snprintf(*attributeName, MAX_ATTRIBUTE_NAME_LENGTH, "Retired Sectors Count");
            break;
        case 7://Seek Error Rate
            snprintf(*attributeName, MAX_ATTRIBUTE_NAME_LENGTH, "Seek Error Rate");
            break;
        case 9: //Power on Hours
            snprintf(*attributeName, MAX_ATTRIBUTE_NAME_LENGTH, "Power On Hours");
            break;
        case 10: //Spin Retry Count
            snprintf(*attributeName, MAX_ATTRIBUTE_NAME_LENGTH, "Spin Retry Count");
            break;
        case 12: //Drive Power Cycle Count
            snprintf(*attributeName, MAX_ATTRIBUTE_NAME_LENGTH, "Drive Power Cycle Count");
            break;
        case 18: //Read Error Rate self test
            snprintf(*attributeName, MAX_ATTRIBUTE_NAME_LENGTH, "Head Health Self Assessment");
            break;
        case 174: //Unexpected Power Loss Count
            snprintf(*attributeName, MAX_ATTRIBUTE_NAME_LENGTH, "Unexpected Power Loss Count");
            break;
        case 183://PHY Counter Events
            snprintf(*attributeName, MAX_ATTRIBUTE_NAME_LENGTH, "PHY Counter Events");
            break;
        case 184://IOEDC Count
            snprintf(*attributeName, MAX_ATTRIBUTE_NAME_LENGTH, "IOEDC Count");
            break;
        case 187: //Reported Un-correctable
            snprintf(*attributeName, MAX_ATTRIBUTE_NAME_LENGTH, "Reported Un-correctable");
            break;
        case 188: //Command Timeout
            snprintf(*attributeName, MAX_ATTRIBUTE_NAME_LENGTH, "Command Timeout");
            break;
        case 189: //High Fly Writes
            snprintf(*attributeName, MAX_ATTRIBUTE_NAME_LENGTH, "High Fly Writes");
            break;
        case 190: //Airflow Temperature
            snprintf(*attributeName, MAX_ATTRIBUTE_NAME_LENGTH, "Airflow Temperature");
            break;
        case 191: //Shock Sensor Counter
            snprintf(*attributeName, MAX_ATTRIBUTE_NAME_LENGTH, "Shock Sensor Counter");
            break;
        case 192: //Emergency Retract Count
            snprintf(*attributeName, MAX_ATTRIBUTE_NAME_LENGTH, "Emergency Retract Count");
            break;
        case 193: //Load-Unload Count
            snprintf(*attributeName, MAX_ATTRIBUTE_NAME_LENGTH, "Load-Unload Count");
            break;
        case 194: //Temperature
            snprintf(*attributeName, MAX_ATTRIBUTE_NAME_LENGTH, "Temperature");
            break;
        case 195: //ECC On the Fly Count
            snprintf(*attributeName, MAX_ATTRIBUTE_NAME_LENGTH, "ECC On The Fly Count");
            break;
        case 197: //Pending-Sparing Count
            snprintf(*attributeName, MAX_ATTRIBUTE_NAME_LENGTH, "Pending-Sparing Count");
            break;
        case 198: //offline Uncorrectable Sector Count
            snprintf(*attributeName, MAX_ATTRIBUTE_NAME_LENGTH, "Offline Uncorrectable Sector Count");
            break;
        case 199: //Ultra DMA CRC Error
            snprintf(*attributeName, MAX_ATTRIBUTE_NAME_LENGTH, "Ultra DMA CRC Error");
            break;
        case 200: //Pressure Measurement Limit
            snprintf(*attributeName, MAX_ATTRIBUTE_NAME_LENGTH, "Pressure Measurement Limit");
            break;
        case 230: //Life Curve Status
            snprintf(*attributeName, MAX_ATTRIBUTE_NAME_LENGTH, "Life Curve Status");
            break;
        case 231: //SSD Life Left
            snprintf(*attributeName, MAX_ATTRIBUTE_NAME_LENGTH, "SSD Life Left");
            break;
        case 235: //SSD Power Loss Mgmt Life Left
            snprintf(*attributeName, MAX_ATTRIBUTE_NAME_LENGTH, "SSD Power Less Mgmt Life Left");
            break;
        case 240: //Head flight Hours
            snprintf(*attributeName, MAX_ATTRIBUTE_NAME_LENGTH, "Head Flight Hours");
            break;
        case 241: //Lifetime Writes from Host
            snprintf(*attributeName, MAX_ATTRIBUTE_NAME_LENGTH, "Lifetime Writes From Host");
            break;
        case 242: //Lifetime Reads from Host
            snprintf(*attributeName, MAX_ATTRIBUTE_NAME_LENGTH, "Lifetime Reads From Host");
            break;
        case 254: //Free Fall Event
            snprintf(*attributeName, MAX_ATTRIBUTE_NAME_LENGTH, "Free Fall Event");
            break;
        default:
            break;
        }
        break;
    case SEAGATE_VENDOR_D://with Seagate for now. Might move sometime
    case SEAGATE_VENDOR_E://with Seagate for now. Might move sometime
        switch (attributeNumber)
        {
        case 1://read error rate
            snprintf(*attributeName, MAX_ATTRIBUTE_NAME_LENGTH, "Read Error Rate");
            break;
        case 5://retired sectors count
            snprintf(*attributeName, MAX_ATTRIBUTE_NAME_LENGTH, "Retired Sectors Count");
            break;
        case 9: //Power on Hours
            snprintf(*attributeName, MAX_ATTRIBUTE_NAME_LENGTH, "Power On Hours");
            break;
        case 12: //Drive Power Cycle Count
            snprintf(*attributeName, MAX_ATTRIBUTE_NAME_LENGTH, "Drive Power Cycle Count");
            break;
        case 171: //Program Fail Count
            snprintf(*attributeName, MAX_ATTRIBUTE_NAME_LENGTH, "Program Fail Count");
            break;
        case 172: //Erase Fail Count
            snprintf(*attributeName, MAX_ATTRIBUTE_NAME_LENGTH, "Erase Fail Count");
            break;
        case 181: //Program Fail Count
            snprintf(*attributeName, MAX_ATTRIBUTE_NAME_LENGTH, "Program Fail Count");
            break;
        case 182: //Erase Fail Count
            snprintf(*attributeName, MAX_ATTRIBUTE_NAME_LENGTH, "Erase Fail Count");
            break;
        case 194: //Temperature
            snprintf(*attributeName, MAX_ATTRIBUTE_NAME_LENGTH, "Temperature");
            break;
        case 201: //Soft Error Rate
            snprintf(*attributeName, MAX_ATTRIBUTE_NAME_LENGTH, "Soft Error Rate");
            break;
        case 204: //Soft ECC Correction Rate
            snprintf(*attributeName, MAX_ATTRIBUTE_NAME_LENGTH, "Soft ECC Correction Rate");
            break;
        case 231: //SSD Life Left
            snprintf(*attributeName, MAX_ATTRIBUTE_NAME_LENGTH, "SSD Life Left");
            break;
        case 234: //Lifetime Write to Flash
            snprintf(*attributeName, MAX_ATTRIBUTE_NAME_LENGTH, "Lifetime Writes To Flash in GiB");
            break;
        case 241: //Lifetime Writes from Host
            snprintf(*attributeName, MAX_ATTRIBUTE_NAME_LENGTH, "Lifetime Writes From Host in GiB");
            break;
        case 242: //Lifetime Reads from Host
            snprintf(*attributeName, MAX_ATTRIBUTE_NAME_LENGTH, "Lifetime Reads From Host in GiB");
            break;
        case 250: //Lifetime NAND Read Retries
            snprintf(*attributeName, MAX_ATTRIBUTE_NAME_LENGTH, "Lifetime NAND Read Retries");
            break;
        default:
            break;
        }
        break;
    case SAMSUNG:
        switch (attributeNumber)
        {
        case 1://read error rate
            snprintf(*attributeName, MAX_ATTRIBUTE_NAME_LENGTH, "Read Error Rate");
            break;
        case 2: //Throughput Performance
            snprintf(*attributeName, MAX_ATTRIBUTE_NAME_LENGTH, "Throughput Performance");
            break;
        case 3://spin up time
            snprintf(*attributeName, MAX_ATTRIBUTE_NAME_LENGTH, "Spin Up Time");
            break;
        case 4://start stop count
            snprintf(*attributeName, MAX_ATTRIBUTE_NAME_LENGTH, "Start/Stop Count");
            break;
        case 5://retired sectors count
            snprintf(*attributeName, MAX_ATTRIBUTE_NAME_LENGTH, "Retired Sectors Count");
            break;
        case 7://Seek Error Rate
            snprintf(*attributeName, MAX_ATTRIBUTE_NAME_LENGTH, "Seek Error Rate");
            break;
        case 8://seek time performance.
            snprintf(*attributeName, MAX_ATTRIBUTE_NAME_LENGTH, "Seek Time Performance");
            break;
        case 9: //Power on Hours
            snprintf(*attributeName, MAX_ATTRIBUTE_NAME_LENGTH, "Power On Hours");
            break;
        case 10: //Spin Retry Count
            snprintf(*attributeName, MAX_ATTRIBUTE_NAME_LENGTH, "Spin Retry Count");
            break;
        case 11: //calibration retry count
            snprintf(*attributeName, MAX_ATTRIBUTE_NAME_LENGTH, "Calibration Retry Count");
            break;
        case 12: //Drive Power Cycle Count
            snprintf(*attributeName, MAX_ATTRIBUTE_NAME_LENGTH, "Drive Power Cycle Count");
            break;
        case 180: //End to End Error Detection
            snprintf(*attributeName, MAX_ATTRIBUTE_NAME_LENGTH, "End to End Error Detection");
            break;
        case 181: //Unaligned Access
            snprintf(*attributeName, MAX_ATTRIBUTE_NAME_LENGTH, "Unaligned Access");
            break;
        case 183: //SATA Interface Downshift
            snprintf(*attributeName, MAX_ATTRIBUTE_NAME_LENGTH, "SATA Interface Downshift");
            break;
        case 184://End to End detection
            snprintf(*attributeName, MAX_ATTRIBUTE_NAME_LENGTH, "End To End Detection");
            break;
        case 187: //Reported Un-correctable
            snprintf(*attributeName, MAX_ATTRIBUTE_NAME_LENGTH, "Reported Un-correctable");
            break;
        case 188: //Command Timeout
            snprintf(*attributeName, MAX_ATTRIBUTE_NAME_LENGTH, "Command Timeout");
            break;
        case 190: //Airflow Temperature
            snprintf(*attributeName, MAX_ATTRIBUTE_NAME_LENGTH, "Airflow Temperature");
            break;
        case 191: //Shock Sensor Counter
            snprintf(*attributeName, MAX_ATTRIBUTE_NAME_LENGTH, "Shock Sensor Counter");
            break;
        case 192: //Emergency Retract Count
            snprintf(*attributeName, MAX_ATTRIBUTE_NAME_LENGTH, "Emergency Retract Count");
            break;
        case 193: //Load-Unload Count
            snprintf(*attributeName, MAX_ATTRIBUTE_NAME_LENGTH, "Load-Unload Count");
            break;
        case 194: //Temperature
            snprintf(*attributeName, MAX_ATTRIBUTE_NAME_LENGTH, "Temperature");
            break;
        case 195: //ECC On the Fly Count
            snprintf(*attributeName, MAX_ATTRIBUTE_NAME_LENGTH, "ECC On The Fly Count");
            break;
        case 196: //Re-allocate Sector Event
            snprintf(*attributeName, MAX_ATTRIBUTE_NAME_LENGTH, "Re-allocate Sector Event");
            break;
        case 197: //Pending-Sparing Count
            snprintf(*attributeName, MAX_ATTRIBUTE_NAME_LENGTH, "Pending Sector Count");
            break;
        case 198://offlince uncorrectable sectors
            snprintf(*attributeName, MAX_ATTRIBUTE_NAME_LENGTH, "Offline Uncorrectable Sectors");
            break;
        case 199: //Ultra DMA CRC Error
            snprintf(*attributeName, MAX_ATTRIBUTE_NAME_LENGTH, "Ultra DMA CRC Error");
            break;
        case 200: //Write Error Rate
            snprintf(*attributeName, MAX_ATTRIBUTE_NAME_LENGTH, "Write Error Rate");
            break;
        case 201: //Soft Error Rate
            snprintf(*attributeName, MAX_ATTRIBUTE_NAME_LENGTH, "Soft Error Rate");
            break;
        case 223: //Load Retry Count
            snprintf(*attributeName, MAX_ATTRIBUTE_NAME_LENGTH, "Load Retry Count");
            break;
        case 225: //Load Cycle Count
            snprintf(*attributeName, MAX_ATTRIBUTE_NAME_LENGTH, "Load Cycle Count");
            break;
        case 240: //Head Fly Hours
            snprintf(*attributeName, MAX_ATTRIBUTE_NAME_LENGTH, "Head Flight Hours");
            break;
        case 241: //Total Write Count
            snprintf(*attributeName, MAX_ATTRIBUTE_NAME_LENGTH, "Total Write Count");
            break;
        case 242: //Total Read Count
            snprintf(*attributeName, MAX_ATTRIBUTE_NAME_LENGTH, "Total Read Count");
            break;
        case 254: //Free fall Count
            snprintf(*attributeName, MAX_ATTRIBUTE_NAME_LENGTH, "Free Fall Count");
            break;
        default:
            break;
        }
        break;
    case MAXTOR:
        //names are from here: https://www.smartmontools.org/wiki/AttributesMaxtor
        switch (attributeNumber)
        {
        case 1: //raw read error rate
            snprintf(*attributeName, MAX_ATTRIBUTE_NAME_LENGTH, "Raw Read Error Rate");
            break;
        case 2: //throughput performance
            snprintf(*attributeName, MAX_ATTRIBUTE_NAME_LENGTH, "Throughput Performance");
            break;
        case 3: //spin-up time
            snprintf(*attributeName, MAX_ATTRIBUTE_NAME_LENGTH, "Spin Up Time");
            break;
        case 4: //start/stop count
            snprintf(*attributeName, MAX_ATTRIBUTE_NAME_LENGTH, "Start/Stop Count");
            break;
        case 5: //Reallocated Sector Count
            snprintf(*attributeName, MAX_ATTRIBUTE_NAME_LENGTH, "Reallocated Sector Count");
            break;
        case 6: //start/stop count
            snprintf(*attributeName, MAX_ATTRIBUTE_NAME_LENGTH, "Start/Stop Count");
            break;
        case 7: //seek error Rate
            snprintf(*attributeName, MAX_ATTRIBUTE_NAME_LENGTH, "Seek Error Rate");
            break;
        case 8: //seek time performance
            snprintf(*attributeName, MAX_ATTRIBUTE_NAME_LENGTH, "Seek Time Performance");
            break;
        case 9: //power on hours
            //internal spec says this is minutes, but not sure which drives report in minutes.
            //Old drives I have tested seem to do hours. may need to use revision number
            snprintf(*attributeName, MAX_ATTRIBUTE_NAME_LENGTH, "Power-On Hours");
            break;
        case 10: //spin-up retry count
            snprintf(*attributeName, MAX_ATTRIBUTE_NAME_LENGTH, "Spin-Up Retry Count");
            break;
        case 11: //calibration retry count
            snprintf(*attributeName, MAX_ATTRIBUTE_NAME_LENGTH, "Calibration Retry Count");
            break;
        case 12: //power cycle count
            snprintf(*attributeName, MAX_ATTRIBUTE_NAME_LENGTH, "Power Cycle Count");
            break;
        case 13: //soft read error rate
            snprintf(*attributeName, MAX_ATTRIBUTE_NAME_LENGTH, "Soft Read Error Rate");
            break;
        case 192: //power-off retract cycle count
            snprintf(*attributeName, MAX_ATTRIBUTE_NAME_LENGTH, "Power-Off Retract Cycle Count");
            break;
        case 193: //Load/Unload Cycle Count
            snprintf(*attributeName, MAX_ATTRIBUTE_NAME_LENGTH, "Load/Unload Cycle Count");
            break;
        case 194: //HDA Temperature
            snprintf(*attributeName, MAX_ATTRIBUTE_NAME_LENGTH, "HDA Temperature");
            break;
        case 195: //Hardware ECC Recovered
            snprintf(*attributeName, MAX_ATTRIBUTE_NAME_LENGTH, "Hardware ECC Recovered");
            break;
        case 196: //Reallocated Event Count
            snprintf(*attributeName, MAX_ATTRIBUTE_NAME_LENGTH, "Re-allocate Event Count");
            break;
        case 197: //Current Pending Sector Count
            snprintf(*attributeName, MAX_ATTRIBUTE_NAME_LENGTH, "Current Pending Sector Count");
            break;
        case 198: //Offline Scan Uncorrectable Count
            snprintf(*attributeName, MAX_ATTRIBUTE_NAME_LENGTH, "Off-line Uncorrectable Count");
            break;
        case 199: //UltraDMA CRC Error Rate
            snprintf(*attributeName, MAX_ATTRIBUTE_NAME_LENGTH, "Ultra DMA CRC Error Rate");
            break;
        case 200: //Write Error Rate
            snprintf(*attributeName, MAX_ATTRIBUTE_NAME_LENGTH, "Write Error Rate");
            break;
        case 201: //Soft Read Error Rate
            //off track errors is an alternate name
            snprintf(*attributeName, MAX_ATTRIBUTE_NAME_LENGTH, "Soft Read Error Rate");
            break;
        case 202: //Data Addres Mark Errors
            snprintf(*attributeName, MAX_ATTRIBUTE_NAME_LENGTH, "Data Address Mark Errors");
            break;
        case 203: //run out cancel
            //ECC errors is an alternate name
            snprintf(*attributeName, MAX_ATTRIBUTE_NAME_LENGTH, "Run Out Cancel");
            break;
        case 204: //Soft ECC Correction
            snprintf(*attributeName, MAX_ATTRIBUTE_NAME_LENGTH, "Soft ECC Correction");
            break;
        case 205: //Thermal Asperity Rate
            snprintf(*attributeName, MAX_ATTRIBUTE_NAME_LENGTH, "Thermal Asperity Rate");
            break;
        case 206: //Flying Height
            snprintf(*attributeName, MAX_ATTRIBUTE_NAME_LENGTH, "Flying Height");
            break;
        case 207: //Spin High Current
            snprintf(*attributeName, MAX_ATTRIBUTE_NAME_LENGTH, "Spin High Current");
            break;
        case 208: //Spin Buzz
            snprintf(*attributeName, MAX_ATTRIBUTE_NAME_LENGTH, "Spin Buzz");
            break;
        case 209: //Offline Seek Performance
            snprintf(*attributeName, MAX_ATTRIBUTE_NAME_LENGTH, "Offline Seek Performance");
            break;
        case 210: //Vibration during Write
            snprintf(*attributeName, MAX_ATTRIBUTE_NAME_LENGTH, "Vibration During Write");
            break;
        case 211: //Vibration during Read
            snprintf(*attributeName, MAX_ATTRIBUTE_NAME_LENGTH, "Vibration During Read");
            break;
        case 212: //Shock during Write
            snprintf(*attributeName, MAX_ATTRIBUTE_NAME_LENGTH, "Shock During Write");
            break;
        case 220: //Disk Shift
            snprintf(*attributeName, MAX_ATTRIBUTE_NAME_LENGTH, "Disk Shift");
            break;
        case 221: //G-Sense Error Rate
            snprintf(*attributeName, MAX_ATTRIBUTE_NAME_LENGTH, "G-Sense Error Rate");
            break;
        case 222: //Loaded Hours
            snprintf(*attributeName, MAX_ATTRIBUTE_NAME_LENGTH, "Loaded Hours");
            break;
        case 223: //Load/Unload Retry Count
            snprintf(*attributeName, MAX_ATTRIBUTE_NAME_LENGTH, "Load/Unload Retry Count");
            break;
        case 224: //Load Friction
            snprintf(*attributeName, MAX_ATTRIBUTE_NAME_LENGTH, "Load Friction");
            break;
        case 225: //Load/Unload Cycle Count
            snprintf(*attributeName, MAX_ATTRIBUTE_NAME_LENGTH, "Load/Unload Cycle Count");
            break;
        case 226: //Load-in Time
            snprintf(*attributeName, MAX_ATTRIBUTE_NAME_LENGTH, "Load-In Time");
            break;
        case 227: //Torque Amplification Count
            snprintf(*attributeName, MAX_ATTRIBUTE_NAME_LENGTH, "Torque Amplification Count");
            break;
        case 228: //Power-Off Retract Cycle
            snprintf(*attributeName, MAX_ATTRIBUTE_NAME_LENGTH, "Power-Off Retract Cycle");
            break;
        case 230: //GMR Head Amplitude
            snprintf(*attributeName, MAX_ATTRIBUTE_NAME_LENGTH, "GMR Head Amplitude");
            break;
        case 231: //Temperature
            snprintf(*attributeName, MAX_ATTRIBUTE_NAME_LENGTH, "Temperature");
            break;
        case 240: //Head Flying Hours
            snprintf(*attributeName, MAX_ATTRIBUTE_NAME_LENGTH, "Head Flying Hours");
            break;
        case 250: //Read Error Retry Rate
            snprintf(*attributeName, MAX_ATTRIBUTE_NAME_LENGTH, "Read Error Retry Rate");
            break;
        default:
            break;
        }
        break;
    case SEAGATE_VENDOR_B:
    case SEAGATE_VENDOR_C:
        switch (attributeNumber)
        {
        case 1://read error rate
            snprintf(*attributeName, MAX_ATTRIBUTE_NAME_LENGTH, "Raw Read Error Rate");
            break;
        case 5://retired block count
            snprintf(*attributeName, MAX_ATTRIBUTE_NAME_LENGTH, "Retired Block Count");
            break;
        case 9: //Power on Hours
            snprintf(*attributeName, MAX_ATTRIBUTE_NAME_LENGTH, "Power On Hours");
            break;
        case 12: //Drive Power Cycle Count
            snprintf(*attributeName, MAX_ATTRIBUTE_NAME_LENGTH, "Drive Power Cycle Count");
            break;
        case 100: //Total Erase Count
            snprintf(*attributeName, MAX_ATTRIBUTE_NAME_LENGTH, "Total Erase Count");
            break;
        case 168: //Min Power Cycle Count
            snprintf(*attributeName, MAX_ATTRIBUTE_NAME_LENGTH, "Min Power Cycle Count");
            break;
        case 169: //Max power cycle count (seagate-vendor-b-c)
            snprintf(*attributeName, MAX_ATTRIBUTE_NAME_LENGTH, "Max Power Cycle Count");
            break;
        case 171: //Program Fail Count
            snprintf(*attributeName, MAX_ATTRIBUTE_NAME_LENGTH, "Program Fail Count");
            break;
        case 172: //Erase Fail Count
            snprintf(*attributeName, MAX_ATTRIBUTE_NAME_LENGTH, "Erase Fail Count");
            break;
        case 174: //Unexpected Power Loss Count
            snprintf(*attributeName, MAX_ATTRIBUTE_NAME_LENGTH, "Unexpected Power Loss Count");
            break;
        case 175: //Maximum Program Fail Count
            snprintf(*attributeName, MAX_ATTRIBUTE_NAME_LENGTH, "Maximum Program Fail Count");
            break;
        case 176: //Maximum Erase Fail Count
            snprintf(*attributeName, MAX_ATTRIBUTE_NAME_LENGTH, "Maximum Erase Fail Count");
            break;
        case 177: //Wear Leveling Count
            if (isSeagateDrive == SEAGATE_VENDOR_B)
            {
                snprintf(*attributeName, MAX_ATTRIBUTE_NAME_LENGTH, "Wear Leveling Count");
            }
            else if (isSeagateDrive == SEAGATE_VENDOR_C)
            {
                snprintf(*attributeName, MAX_ATTRIBUTE_NAME_LENGTH, "Endurance Used");
            }
            break;
        case 178: //Used Reserved Block Count for The Worst Die
            snprintf(*attributeName, MAX_ATTRIBUTE_NAME_LENGTH, "Used Reserve Block Count (Chip)");
            break;
        case 179: //Used Reserved Block Count for SSD
            snprintf(*attributeName, MAX_ATTRIBUTE_NAME_LENGTH, "Used Reserve Block Count (Total)");
            break;
        case 180: //reported IOEDC Error In Interval (Seagate/Samsung), End to End Error Detection Rate
            if (isSeagateDrive == SEAGATE_VENDOR_C)
            {
                snprintf(*attributeName, MAX_ATTRIBUTE_NAME_LENGTH, "End To End Error Detection Rate");
            }
            else if (isSeagateDrive == SEAGATE_VENDOR_B)
            {
                snprintf(*attributeName, MAX_ATTRIBUTE_NAME_LENGTH, "Unused Reserved Block Count (Total)");
            }
            break;
        case 181: //Program Fail Count
            snprintf(*attributeName, MAX_ATTRIBUTE_NAME_LENGTH, "Program Fail Count");
            break;
        case 182: //Erase Fail Count
            snprintf(*attributeName, MAX_ATTRIBUTE_NAME_LENGTH, "Erase Fail Count");
            break;
        case 183://PHY Counter Events (Seagate), SATA Downshift Count (Seagate-vendor-b-c)
            snprintf(*attributeName, MAX_ATTRIBUTE_NAME_LENGTH, "SATA Downshift Count");
            break;
        case 184://IOEDC Count (Seagate), End to End Error Detection Count (Seagate-vendor-b-c)
            snprintf(*attributeName, MAX_ATTRIBUTE_NAME_LENGTH, "End To End Error Detection Count");
            break;
        case 187: //Reported Un-correctable
            snprintf(*attributeName, MAX_ATTRIBUTE_NAME_LENGTH, "Reported Un-correctable");
            break;
        case 188: //Command Timeout
            snprintf(*attributeName, MAX_ATTRIBUTE_NAME_LENGTH, "Command Timeout");
            break;
        case 190: //Airflow Temperature (Seagate), SATA Error Counters (Seagate-vendor-b-c)
            snprintf(*attributeName, MAX_ATTRIBUTE_NAME_LENGTH, "SATA Error Counters");
            break;
        case 194: //Temperature
            snprintf(*attributeName, MAX_ATTRIBUTE_NAME_LENGTH, "Temperature");
            break;
        case 195: //ECC On the Fly Count (Seagate)
            snprintf(*attributeName, MAX_ATTRIBUTE_NAME_LENGTH, "ECC On The Fly Count");
            break;
        case 196: //Re-allocate Sector Event
            snprintf(*attributeName, MAX_ATTRIBUTE_NAME_LENGTH, "Re-allocate Sector Event");
            break;
        case 197: //Pending-Sparing Count
            snprintf(*attributeName, MAX_ATTRIBUTE_NAME_LENGTH, "Current Pending Sector Count");
            break;
        case 198://offlince uncorrectable sectors
            snprintf(*attributeName, MAX_ATTRIBUTE_NAME_LENGTH, "Off-line Uncorrectable Sectors");
            break;
        case 199: //Ultra DMA CRC Error
            snprintf(*attributeName, MAX_ATTRIBUTE_NAME_LENGTH, "Ultra DMA CRC Error");
            break;
        case 201: //Uncorrectable Read Error Rate (Seagate-vendor-b-c)
            snprintf(*attributeName, MAX_ATTRIBUTE_NAME_LENGTH, "Uncorrectable Read Error Rate");
            break;
        case 204: //Soft ECC Correction Rate
            snprintf(*attributeName, MAX_ATTRIBUTE_NAME_LENGTH, "Soft ECC Correction Rate");
            break;
        case 212: //Phy Error Count
            snprintf(*attributeName, MAX_ATTRIBUTE_NAME_LENGTH, "Phy Error Count");
            break;
        case 231: //SSD Life Left
            snprintf(*attributeName, MAX_ATTRIBUTE_NAME_LENGTH, "SSD Life Left");
            break;
        case 234: //
            if (isSeagateDrive == SEAGATE_VENDOR_B)
            {
                snprintf(*attributeName, MAX_ATTRIBUTE_NAME_LENGTH, "NAND GiB Written");
            }
            else if (isSeagateDrive == SEAGATE_VENDOR_C)
            {
                snprintf(*attributeName, MAX_ATTRIBUTE_NAME_LENGTH, "Vendor Specific");
            }
            break;
        case 241: //Lifetime Writes from Host
            if (isSeagateDrive == SEAGATE_VENDOR_B)
            {
                snprintf(*attributeName, MAX_ATTRIBUTE_NAME_LENGTH, "Lifetime Writes From Host in GiB");
            }
            else if (isSeagateDrive == SEAGATE_VENDOR_C)
            {
                snprintf(*attributeName, MAX_ATTRIBUTE_NAME_LENGTH, "Total LBAs Written");
            }
            break;
        case 242: //Lifetime Reads from Host
            if (isSeagateDrive == SEAGATE_VENDOR_B)
            {
                snprintf(*attributeName, MAX_ATTRIBUTE_NAME_LENGTH, "Lifetime Reads From Host in GiB");
            }
            else if (isSeagateDrive == SEAGATE_VENDOR_C)
            {
                snprintf(*attributeName, MAX_ATTRIBUTE_NAME_LENGTH, "Total LBAs Read");
            }
            break;
        case 245: //SSD Life Left (%)
            snprintf(*attributeName, MAX_ATTRIBUTE_NAME_LENGTH, "SSD Life Left %%");
            break;
        case 250: //Lifetime NAND Read Retries
            if (isSeagateDrive == SEAGATE_VENDOR_B)
            {
                snprintf(*attributeName, MAX_ATTRIBUTE_NAME_LENGTH, "Lifetime NAND Read Retries");
            }
            else if (isSeagateDrive == SEAGATE_VENDOR_C)
            {
                snprintf(*attributeName, MAX_ATTRIBUTE_NAME_LENGTH, "Read Error Retry Rate");
            }
            break;
        default:
            break;
        }
        break;
    case SEAGATE_VENDOR_F:
        switch (attributeNumber)
        {
        case 1://UECC error count
            snprintf(*attributeName, MAX_ATTRIBUTE_NAME_LENGTH, "UECC Error count");
            break;
        case 9: //Power on Hours
            snprintf(*attributeName, MAX_ATTRIBUTE_NAME_LENGTH, "Power On Hours");
            break;
        case 12: //Drive Power Cycle Count
            snprintf(*attributeName, MAX_ATTRIBUTE_NAME_LENGTH, "Drive Power Cycle Count");
            break;
        case 16: //Spare Blocks Available
            snprintf(*attributeName, MAX_ATTRIBUTE_NAME_LENGTH, "Spare Blocks Available");
            break;
        case 17: //Remaining Spare Blocks
            snprintf(*attributeName, MAX_ATTRIBUTE_NAME_LENGTH, "Remaining Spare Blocks");
            break;
        case 168: //Sata Phy Error Count
            snprintf(*attributeName, MAX_ATTRIBUTE_NAME_LENGTH, "Sata Phy Error Count");
            break;
        case 170: //Bad Block Count
            snprintf(*attributeName, MAX_ATTRIBUTE_NAME_LENGTH, "Bad Block Count");
            break;
        case 173: //Erase Count
            snprintf(*attributeName, MAX_ATTRIBUTE_NAME_LENGTH, "Erase Count");
            break;
        case 174: //Unexpected Power Loss Count
            snprintf(*attributeName, MAX_ATTRIBUTE_NAME_LENGTH, "Unexpected Power Loss Count");
            break;
        case 177: //Wear Range Delta
            snprintf(*attributeName, MAX_ATTRIBUTE_NAME_LENGTH, "Wear Range Delta");
            break;
        case 192: //Unexpected power loss count
            snprintf(*attributeName, MAX_ATTRIBUTE_NAME_LENGTH, "Unexpected Power loss Count");
            break;
        case 194: //Primary Temperature
            snprintf(*attributeName, MAX_ATTRIBUTE_NAME_LENGTH, "Primary Temperature");
            break;
        case 218: //CRC Error Count
            snprintf(*attributeName, MAX_ATTRIBUTE_NAME_LENGTH, "CRC Error Count");
            break;
        case 231: //SSD Life Left
            snprintf(*attributeName, MAX_ATTRIBUTE_NAME_LENGTH, "SSD Life Left");
            break;
        case 232: //Read failure block count
            snprintf(*attributeName, MAX_ATTRIBUTE_NAME_LENGTH, "Read Failure Block Count");
            break;
        case 233: //NAND GiB written
            snprintf(*attributeName, MAX_ATTRIBUTE_NAME_LENGTH, "NAND GiB Written");
            break;
        case 235: //NAND sectors written
            snprintf(*attributeName, MAX_ATTRIBUTE_NAME_LENGTH, "NAND sectors Written");
            break;
        case 241: //Lifetime Writes from Host
            snprintf(*attributeName, MAX_ATTRIBUTE_NAME_LENGTH, "Lifetime Writes From Host");
            break;
        case 242: //Lifetime Reads from Host
            snprintf(*attributeName, MAX_ATTRIBUTE_NAME_LENGTH, "Lifetime Reads From Host");
            break;
        case 246: //Write Protect Detail 
            snprintf(*attributeName, MAX_ATTRIBUTE_NAME_LENGTH, "Write Protect Detail");
            break;
        default:
            break;
        }
        break;
    case SEAGATE_VENDOR_G:
        switch (attributeNumber)
        {
        case 1://Raw Read Error Rate
            snprintf(*attributeName, MAX_ATTRIBUTE_NAME_LENGTH, "Raw Read Error Rate");
            break;
        case 5://Reallocated Sector Count
            snprintf(*attributeName, MAX_ATTRIBUTE_NAME_LENGTH, "Reallocated Sector Count");
            break;
        case 9: //Power on Hours
            snprintf(*attributeName, MAX_ATTRIBUTE_NAME_LENGTH, "Power On Hours");
            break;
        case 11: //Power Fail Event Count
            snprintf(*attributeName, MAX_ATTRIBUTE_NAME_LENGTH, "Power Fail Event Count");
            break;
        case 12: //Drive Power Cycle Count
            snprintf(*attributeName, MAX_ATTRIBUTE_NAME_LENGTH, "Drive Power Cycle Count");
            break;
        case 100: //Flash Gigabytes Erased
            snprintf(*attributeName, MAX_ATTRIBUTE_NAME_LENGTH, "Flash Gigabytes Erased");
            break;
        case 101: //Lifetime DevSleep Exit Count
            snprintf(*attributeName, MAX_ATTRIBUTE_NAME_LENGTH, "Lifetime DevSleep Exit Count");
            break;
        case 102: //Lifetime PS4 Entry Count
            snprintf(*attributeName, MAX_ATTRIBUTE_NAME_LENGTH, "Lifetime PS4 Entry Count");
            break;
        case 103: //Lifetime PS3 Exit Count
            snprintf(*attributeName, MAX_ATTRIBUTE_NAME_LENGTH, "Lifetime PS3 Exit Count");
            break;
        case 170: //Grown Bad Block Count
            snprintf(*attributeName, MAX_ATTRIBUTE_NAME_LENGTH, "Grown Bad Block Count");
            break;
        case 171: //Program Fail Count
            snprintf(*attributeName, MAX_ATTRIBUTE_NAME_LENGTH, "Program Fail Count");
            break;
        case 172: //Erase Fail Count
            snprintf(*attributeName, MAX_ATTRIBUTE_NAME_LENGTH, "Erase Fail Count");
            break;
        case 173: //Average Program/Erase Count
            snprintf(*attributeName, MAX_ATTRIBUTE_NAME_LENGTH, "Average Program/Erase Count");
            break;
        case 174: //Unexpected Power Loss Count
            snprintf(*attributeName, MAX_ATTRIBUTE_NAME_LENGTH, "Unexpected Power Loss Count");
            break;
        case 177: //Wear Range Delta
            snprintf(*attributeName, MAX_ATTRIBUTE_NAME_LENGTH, "Wear Range Delta");
            break;
        case 183: //SATA/PCIe Interface Downshift Count
            snprintf(*attributeName, MAX_ATTRIBUTE_NAME_LENGTH, "SATA/PCIe Interface Downshift Count");
            break;
        case 184: //End-To-End CRC Error Count
            snprintf(*attributeName, MAX_ATTRIBUTE_NAME_LENGTH, "End-To-End CRC Error Count");
            break;
        case 187: //Uncorrectable ECC Count
            snprintf(*attributeName, MAX_ATTRIBUTE_NAME_LENGTH, "Uncorrectable ECC Count");
            break;
        case 194: //Primary Temperature
            snprintf(*attributeName, MAX_ATTRIBUTE_NAME_LENGTH, "Primary Temperature");
            break;
        case 195: //RAISE ECC Correctable Count
            snprintf(*attributeName, MAX_ATTRIBUTE_NAME_LENGTH, "RAISE ECC Correctable Count");
            break;
        case 198: //Uncorrectable Read Error Count
            snprintf(*attributeName, MAX_ATTRIBUTE_NAME_LENGTH, "Uncorrectable Read Error Count");
            break;
        case 199: //SATA R-Error (CRC) Error Count
            snprintf(*attributeName, MAX_ATTRIBUTE_NAME_LENGTH, "SATA R-Error (CRC) Error Count");
            break;
        case 230: //Drive Life Protection Status
            snprintf(*attributeName, MAX_ATTRIBUTE_NAME_LENGTH, "Drive Life Protection Status");
            break;
        case 231: //SSD Life Left
            snprintf(*attributeName, MAX_ATTRIBUTE_NAME_LENGTH, "SSD Life Left");
            break;
        case 232: //Available Reserved Space
            snprintf(*attributeName, MAX_ATTRIBUTE_NAME_LENGTH, "Available Reserved Space");
            break;
        case 233: //Lifetime Writes to Flash
            snprintf(*attributeName, MAX_ATTRIBUTE_NAME_LENGTH, "Lifetime Writes to Flash");
            break;
        case 241: //Lifetime Writes from Host
            snprintf(*attributeName, MAX_ATTRIBUTE_NAME_LENGTH, "Lifetime Writes From Host");
            break;
        case 242: //Lifetime Reads from Host
            snprintf(*attributeName, MAX_ATTRIBUTE_NAME_LENGTH, "Lifetime Reads From Host");
            break;
        case 243: //Free Space
            snprintf(*attributeName, MAX_ATTRIBUTE_NAME_LENGTH, "Free Space");
            break;
        default:
            break;
        }
        break;
    case SEAGATE_CONNER:
        //From product manual for models CFS635A/CFS850A/CFS1275A
        switch (attributeNumber)
        {
        case 1:
            snprintf(*attributeName, MAX_ATTRIBUTE_NAME_LENGTH, "Firm Error Rate");
            break;
        case 3:
            snprintf(*attributeName, MAX_ATTRIBUTE_NAME_LENGTH, "Spin Up Time");
            break;
        case 4:
            snprintf(*attributeName, MAX_ATTRIBUTE_NAME_LENGTH, "Spin Up Count");
            break;
        case 5:
            snprintf(*attributeName, MAX_ATTRIBUTE_NAME_LENGTH, "Retired Sectors");
            break;
        case 7:
            snprintf(*attributeName, MAX_ATTRIBUTE_NAME_LENGTH, "Seek Error Rate");
            break;
        case 10:
            snprintf(*attributeName, MAX_ATTRIBUTE_NAME_LENGTH, "Spin Retries");
            break;
        case 12:
            snprintf(*attributeName, MAX_ATTRIBUTE_NAME_LENGTH, "Drive Power Cycle Count");
            break;
        default:
            break;
        }
        break;
    case SEAGATE_VENDOR_K:
        switch (attributeNumber)
        {
        case 1://read error rate
            snprintf(*attributeName, MAX_ATTRIBUTE_NAME_LENGTH, "Read Error Rate");
            break;
        case 5://reallocated sector count
            snprintf(*attributeName, MAX_ATTRIBUTE_NAME_LENGTH, "Reallocated Sector Count");
            break;
        case 9://power on hours
            snprintf(*attributeName, MAX_ATTRIBUTE_NAME_LENGTH, "Power On Hours");
            break;
        case 12://power cycle count
            snprintf(*attributeName, MAX_ATTRIBUTE_NAME_LENGTH, "Power Cycle Count");
            break;
        case 160://Uncorrectable Sector Count during r/w
            snprintf(*attributeName, MAX_ATTRIBUTE_NAME_LENGTH, "Uncorrectable Sector Count - R/W");
            break;
        case 161://Number of valid spare blocks
            snprintf(*attributeName, MAX_ATTRIBUTE_NAME_LENGTH, "Number of Valid Spare Blocks");
            break;
        case 163://number of invalid blocks
            snprintf(*attributeName, MAX_ATTRIBUTE_NAME_LENGTH, "Number of Invalid Blocks");
            break;
        case 164://Total erase count
            snprintf(*attributeName, MAX_ATTRIBUTE_NAME_LENGTH, "Total Erase Count");
            break;
        case 165://Maximum erase count
            snprintf(*attributeName, MAX_ATTRIBUTE_NAME_LENGTH, "Maximum Erase Count");
            break;
        case 166://Minimum erase count
            snprintf(*attributeName, MAX_ATTRIBUTE_NAME_LENGTH, "Minimum Erase Count");
            break;
        case 167://average erase count
            snprintf(*attributeName, MAX_ATTRIBUTE_NAME_LENGTH, "Average Erase Count");
            break;
        case 168://Max erase count of spec
            snprintf(*attributeName, MAX_ATTRIBUTE_NAME_LENGTH, "Max Erase Count of Spec");
            break;
        case 169://remaining life
            snprintf(*attributeName, MAX_ATTRIBUTE_NAME_LENGTH, "Remaining Life");
            break;
        case 172://Erase fail count
            snprintf(*attributeName, MAX_ATTRIBUTE_NAME_LENGTH, "Erase Fail Count");
            break;
        case 173://reserved
            snprintf(*attributeName, MAX_ATTRIBUTE_NAME_LENGTH, "Reserved");
            break;
        case 181://Total Program Fail Count
            snprintf(*attributeName, MAX_ATTRIBUTE_NAME_LENGTH, "Total Program Fail Count");
            break;
        case 182://Total Erase Fail Count
            snprintf(*attributeName, MAX_ATTRIBUTE_NAME_LENGTH, "Total Erase Fail Count");
            break;
        case 187://Uncorrectable error count
            snprintf(*attributeName, MAX_ATTRIBUTE_NAME_LENGTH, "Uncorrectable Error Count");
            break;
        case 192://power off retract count
            snprintf(*attributeName, MAX_ATTRIBUTE_NAME_LENGTH, "Power Off Retract Count");
            break;
        case 194://temperature
            snprintf(*attributeName, MAX_ATTRIBUTE_NAME_LENGTH, "Temperature");
            break;
        case 196://reallocation event count
            snprintf(*attributeName, MAX_ATTRIBUTE_NAME_LENGTH, "Reallocation Event Count");
            break;
        case 218://USB 3.0 recovery count
            snprintf(*attributeName, MAX_ATTRIBUTE_NAME_LENGTH, "USB 3.0 Recovery Count");
            break;
        case 231://SSD Life Left
            snprintf(*attributeName, MAX_ATTRIBUTE_NAME_LENGTH, "SSD Life Left");
            break;
        case 233://NAND Write (32MB units)
            snprintf(*attributeName, MAX_ATTRIBUTE_NAME_LENGTH, "NAND Written");
            break;
        case 241://Total LBA Written (32MB units)
            snprintf(*attributeName, MAX_ATTRIBUTE_NAME_LENGTH, "Total LBAs Written");
            break;
        case 242://Total LBA Read (32MB units)
            snprintf(*attributeName, MAX_ATTRIBUTE_NAME_LENGTH, "Total LBAs Read");
            break;
        case 244://Average Erase count
            snprintf(*attributeName, MAX_ATTRIBUTE_NAME_LENGTH, "Average Erase Count");
            break;
        case 245://maximum erase count
            snprintf(*attributeName, MAX_ATTRIBUTE_NAME_LENGTH, "Maximum Erase Count");
            break;
        case 246://Total Erase Count
            snprintf(*attributeName, MAX_ATTRIBUTE_NAME_LENGTH, "Total Erase Count");
            break;
        default:
            break;
        }
        break;
    case SEAGATE_QUANTUM:
        switch (attributeNumber)
        {
        case 1://read error rate
            snprintf(*attributeName, MAX_ATTRIBUTE_NAME_LENGTH, "Read Error Rate");
            break;
        case 3://spin up time
            snprintf(*attributeName, MAX_ATTRIBUTE_NAME_LENGTH, "Spin Up Time");
            break;
        case 4://start-stop count
            snprintf(*attributeName, MAX_ATTRIBUTE_NAME_LENGTH, "Start-Stop Count");
            break;
        case 5://Reallocated sector count
            snprintf(*attributeName, MAX_ATTRIBUTE_NAME_LENGTH, "Reallocated Sector Count");
            break;
        case 7://seek error rate
            snprintf(*attributeName, MAX_ATTRIBUTE_NAME_LENGTH, "Seek Error Rate");
            break;
        case 9://power on hours
            snprintf(*attributeName, MAX_ATTRIBUTE_NAME_LENGTH, "Power On Hours");
            break;
        case 11://recal retry count
            snprintf(*attributeName, MAX_ATTRIBUTE_NAME_LENGTH, "Recalibration Retry Count");
            break;
        case 12://drive power cycle count
            snprintf(*attributeName, MAX_ATTRIBUTE_NAME_LENGTH, "Drive Power Cycle Count");
            break;
        default:
            break;
        }
        break;
    default:
        switch (attributeNumber)
        {
        case 1://Read Error Rate
            snprintf(*attributeName, MAX_ATTRIBUTE_NAME_LENGTH, "Read Error Rate");
            break;
        case 3://Spin Up Time
            snprintf(*attributeName, MAX_ATTRIBUTE_NAME_LENGTH, "Spin Up Time");
            break;
        case 4://Start/Stop Count
            snprintf(*attributeName, MAX_ATTRIBUTE_NAME_LENGTH, "Start/Stop Count");
            break;
        case 5://Retired Sectors Count
            snprintf(*attributeName, MAX_ATTRIBUTE_NAME_LENGTH, "Retired Sectors Count");
            break;
        case 7://Seek Error Rate
            snprintf(*attributeName, MAX_ATTRIBUTE_NAME_LENGTH, "Seek Error Rate");
            break;
        case 9: //Power On Hours
            snprintf(*attributeName, MAX_ATTRIBUTE_NAME_LENGTH, "Power On Hours");
            break;
        case 10: //Spin Retry Count 
            snprintf(*attributeName, MAX_ATTRIBUTE_NAME_LENGTH, "Spin Retry Count ");
            break;
        case 12: //Drive Power Cycle Count
            snprintf(*attributeName, MAX_ATTRIBUTE_NAME_LENGTH, "Drive Power Cycle Count");
            break;
        case 187://Reported Un-correctable
            snprintf(*attributeName, MAX_ATTRIBUTE_NAME_LENGTH, "Reported Un-correctable");
            break;
        case 194://Temperature
            snprintf(*attributeName, MAX_ATTRIBUTE_NAME_LENGTH, "Temperature");
            break;
        case 197://Pending-Sparing Count
            snprintf(*attributeName, MAX_ATTRIBUTE_NAME_LENGTH, "Pending-Sparing Count");
            break;
        default:
            break;
        }
        break;
    }
}

static void print_ATA_SMART_Attribute_Raw(ataSMARTValue *currentAttribute, char *attributeName)
{
    uint8_t rawIter = 0;
    if (currentAttribute->data.attributeNumber != 0)
    {
#define ATA_SMART_RAW_ATTRIBUTES_FLAGS_STRING_LEN (5)
        char flags[ATA_SMART_RAW_ATTRIBUTES_FLAGS_STRING_LEN] = { 0 };
        if (currentAttribute->isWarrantied)
        {
            common_String_Concat(flags, ATA_SMART_RAW_ATTRIBUTES_FLAGS_STRING_LEN, "*");
        }
        if (currentAttribute->thresholdDataValid)
        {
            if (currentAttribute->data.nominal <= currentAttribute->thresholdData.thresholdValue)
            {
                if (currentAttribute->isWarrantied)
                {
                    common_String_Concat(flags, ATA_SMART_RAW_ATTRIBUTES_FLAGS_STRING_LEN, "!");
                }
                else
                {
                    common_String_Concat(flags, ATA_SMART_RAW_ATTRIBUTES_FLAGS_STRING_LEN, "%");
                }
            }
            if (currentAttribute->data.worstEver <= currentAttribute->thresholdData.thresholdValue)
            {
                if (currentAttribute->isWarrantied)
                {
                    common_String_Concat(flags, ATA_SMART_RAW_ATTRIBUTES_FLAGS_STRING_LEN, "^");
                }
                else
                {
                    common_String_Concat(flags, ATA_SMART_RAW_ATTRIBUTES_FLAGS_STRING_LEN, "~");
                }
            }
            printf("%-5s%3"PRIu8" %-35s  %04"PRIX16"h    %02"PRIX8"h     %02"PRIX8"h     %02"PRIX8"h   ", flags, currentAttribute->data.attributeNumber, attributeName, currentAttribute->data.status, currentAttribute->data.nominal, currentAttribute->data.worstEver, currentAttribute->thresholdData.thresholdValue);
        }
        else
        {
            printf("%-5s%3"PRIu8" %-35s  %04"PRIX16"h    %02"PRIX8"h     %02"PRIX8"h     N/A   ", flags, currentAttribute->data.attributeNumber, attributeName, currentAttribute->data.status, currentAttribute->data.nominal, currentAttribute->data.worstEver);
        }
        for (rawIter = 0; rawIter < 7; rawIter++)
        {
            printf("%02"PRIX8"", currentAttribute->data.rawData[6 - rawIter]);
        }
        printf("h\n");
    }
    //clear out the attribute name before looping again so we don't show dulicates
    snprintf(attributeName, MAX_ATTRIBUTE_NAME_LENGTH, "                             ");
    return;
}

static void print_Raw_ATA_Attributes(tDevice *device, smartLogData *smartData)
{
    //making the attribute name seperate so that if we add is_Seagate() logic in we can turn on and off printing the name
    char *attributeName = C_CAST(char *, calloc(MAX_ATTRIBUTE_NAME_LENGTH, sizeof(char)));
    if (attributeName == NULL)
    {
        perror("Calloc Failure!\n");
        return;
    }
    printf("       # Attribute Name:                     Status: Current: Worst: Thresh: Raw (hex):\n");
    for (uint8_t iter = 0; iter < 255; ++iter)
    {
        if (smartData->attributes.ataSMARTAttr.attributes[iter].valid)
        {
            get_Attribute_Name(device, iter, &attributeName);
            print_ATA_SMART_Attribute_Raw(&smartData->attributes.ataSMARTAttr.attributes[iter], attributeName);
            memset(attributeName, 0, MAX_ATTRIBUTE_NAME_LENGTH);
        }
    }
    printf("\n* Indicates warranty attribute type, also called Pre-fail attribute type\n");
    printf("! - attribute is currently failing (thresholds required) - prefail/warranty\n");
    printf("^ - attribute has previously failed (thresholds required) - prefail/warranty\n");
    printf("%% - attribute is currently issuing a warning (thresholds required)\n");
    printf("~ - attribute has previously warned about its condition (thresholds required)\n");
    printf("\"Current\" is also referred to as the \"Nominal\" value in specifications.\n");
    safe_Free(attributeName)
}

//returns UINT64_MAX when you specify invalid RAW data offsets.
//MSB and LSB can be in any order: big endian or little.
static uint64_t ata_SMART_Raw_Bytes_To_Int(ataSMARTValue* currentAttribute, uint8_t rawCounterMSB, uint8_t rawCounterLSB)
{
    uint64_t decimalValue = 0;
    if (!get_Bytes_To_64(&currentAttribute->data.rawData[0], SMART_ATTRIBUTE_RAW_DATA_BYTE_COUNT, rawCounterMSB, rawCounterLSB, &decimalValue))
    {
        decimalValue = UINT64_MAX;
    }
    return decimalValue;
}

typedef enum _eATASMARTAttributeRawInterpretation
{
    ATA_SMART_ATTRIBUTE_RAW_HEX, //default, we don't know how to interpret so show the raw hex bytes
    ATA_SMART_ATTRIBUTE_TEMPERATURE_WST_LOW,//Seagate format where raw 1:0 is current (same as nominal), 5:4 is lowest, worst ever is highest temp 
    ATA_SMART_ATTRIBUTE_DECIMAL, //interpret specified raw bytes as a decimal value
    ATA_SMART_ATTRIBUTE_AIRFLOW_TEMP,//Seagate format where raw 1:0 is current, 2 is lowest, 3 is highest during this power cycle
    ATA_SMART_ATTRIBUTE_TEMPERATURE_RAW_CURRENT_ONLY,//Maxtor where raw 1:0 handles current temperature, but no other values are reported
    ATA_SMART_ATTRIBUTE_TEMPERATURE_NOM_WST,//Nominal is current temperature, worst is hottest temp. Lowest not reported.
    ATA_SMART_ATTRIBUTE_DECIMAL_UNIT_MB,//Counter is in decimal and represents Mega Bytes
    ATA_SMART_ATTRIBUTE_PERCENTAGE,//attribute reports a percentage value
    ATA_SMART_ATTRIBUTE_TEMPERATURE_RAW_HIGH_CUR,//reports current in raw 1:0 and highest in 3:2. No lowest
    ATA_SMART_ATTRIBUTE_DECIMAL_UNIT_GIB,//Reports a decimal counter using the units GiB NOT GB
    //Reserved? To show when a field is unused???
}eATASMARTAttributeRawInterpretation;
//
static void print_ATA_SMART_Attribute_Hybrid(ataSMARTValue* currentAttribute, char* attributeName, eATASMARTAttributeRawInterpretation rawInterpretation, uint8_t rawCounterMSB, uint8_t rawCounterLSB, bool seeAnalyzed)
{
    if (currentAttribute->data.attributeNumber != 0)
    {
#define ATTR_HYBRID_RAW_STRING_LENGTH 24 //Setting 24 to prevent truncation warnings from the temperature setup, but real max is 16
#define ATTR_HYBRID_ATTR_FLAG_LENGTH 8
#define ATTR_HYBRID_THRESHOLD_VALUE_LENGTH 4
#define ATTR_HYBRID_NOMINAL_VALUE_LENGTH 4
#define ATTR_HYBRID_WORST_VALUE_LENGTH 4
#define ATTR_HYBRID_OTHER_FLAGS_LENGTH 4
        char rawDataString[ATTR_HYBRID_RAW_STRING_LENGTH] = { 0 };
        char attributeFlags[ATTR_HYBRID_ATTR_FLAG_LENGTH] = { 0 };
        char thresholdValue[ATTR_HYBRID_THRESHOLD_VALUE_LENGTH] = { 0 };
        char otherFlags[ATTR_HYBRID_OTHER_FLAGS_LENGTH] = { 0 };
        char nominalValue[ATTR_HYBRID_NOMINAL_VALUE_LENGTH] = { 0 };
        char worstValue[ATTR_HYBRID_WORST_VALUE_LENGTH] = { 0 };
        uint64_t decimalValue = 0;
        int16_t currentTemp = 0;
        int16_t lowestTemp = 0;
        int16_t highestTemp = 0;


        //setup threshold output
        if (currentAttribute->thresholdDataValid)
        {
            if (currentAttribute->thresholdData.thresholdValue == ATA_SMART_THRESHOLD_ALWAYS_PASSING)
            {
                snprintf(thresholdValue, ATTR_HYBRID_THRESHOLD_VALUE_LENGTH, "AP");
            }
            else if (currentAttribute->thresholdData.thresholdValue == ATA_SMART_THRESHOLD_ALWAYS_FAILING)
            {
                snprintf(thresholdValue, ATTR_HYBRID_THRESHOLD_VALUE_LENGTH, "AF");
            }
            else if (currentAttribute->thresholdData.thresholdValue == ATA_SMART_THRESHOLD_INVALID)
            {
                snprintf(thresholdValue, ATTR_HYBRID_THRESHOLD_VALUE_LENGTH, "INV");
            }
            else
            {
                snprintf(thresholdValue, ATTR_HYBRID_THRESHOLD_VALUE_LENGTH, "%" PRIu8, currentAttribute->thresholdData.thresholdValue);
            }
            if (currentAttribute->thresholdData.thresholdValue != ATA_SMART_THRESHOLD_ALWAYS_PASSING && currentAttribute->data.nominal <= currentAttribute->thresholdData.thresholdValue)
            {
                if (currentAttribute->isWarrantied)
                {
                    common_String_Concat(otherFlags, ATTR_HYBRID_OTHER_FLAGS_LENGTH, "!");
                }
                else
                {
                    common_String_Concat(otherFlags, ATTR_HYBRID_OTHER_FLAGS_LENGTH, "%");
                }
            }
            if (currentAttribute->thresholdData.thresholdValue != ATA_SMART_THRESHOLD_ALWAYS_PASSING && currentAttribute->data.worstEver <= currentAttribute->thresholdData.thresholdValue)
            {
                if (currentAttribute->isWarrantied)
                {
                    common_String_Concat(otherFlags, ATTR_HYBRID_OTHER_FLAGS_LENGTH, "^");
                }
                else
                {
                    common_String_Concat(otherFlags, ATTR_HYBRID_OTHER_FLAGS_LENGTH, "~");
                }
            }
        }
        else
        {
            snprintf(thresholdValue, ATTR_HYBRID_THRESHOLD_VALUE_LENGTH, "N/A");
        }

        //setup current value
        if (currentAttribute->data.nominal == ATA_SMART_THRESHOLD_ALWAYS_PASSING || currentAttribute->data.nominal == ATA_SMART_THRESHOLD_INVALID)
        {
            //original smart specification says valid values are 1-253
            snprintf(nominalValue, ATTR_HYBRID_THRESHOLD_VALUE_LENGTH, "INV");
        }
        else if (currentAttribute->data.nominal == ATA_SMART_THRESHOLD_ALWAYS_FAILING)
        {
            snprintf(nominalValue, ATTR_HYBRID_THRESHOLD_VALUE_LENGTH, "AF");
        }
        else
        {
            snprintf(nominalValue, ATTR_HYBRID_THRESHOLD_VALUE_LENGTH, "%" PRIu8, currentAttribute->data.nominal);
        }
        //setup worst value
        if (currentAttribute->data.worstEver == ATA_SMART_THRESHOLD_ALWAYS_PASSING || currentAttribute->data.worstEver == ATA_SMART_THRESHOLD_INVALID)
        {
            //original smart specification says valid values are 1-253
            snprintf(worstValue, ATTR_HYBRID_THRESHOLD_VALUE_LENGTH, "INV");
        }
        else if (currentAttribute->data.worstEver == ATA_SMART_THRESHOLD_ALWAYS_FAILING)
        {
            snprintf(worstValue, ATTR_HYBRID_THRESHOLD_VALUE_LENGTH, "AF");
        }
        else
        {
            snprintf(worstValue, ATTR_HYBRID_THRESHOLD_VALUE_LENGTH, "%" PRIu8, currentAttribute->data.worstEver);
        }

        //setup warranty and "see analyzed" flags
        if (seeAnalyzed)
        {
            common_String_Concat(otherFlags, ATTR_HYBRID_OTHER_FLAGS_LENGTH, "?");
        }

        //setup status flags
        if (currentAttribute->data.status & ATA_SMART_STATUS_FLAG_PREFAIL_ADVISORY)
        {
            common_String_Concat(attributeFlags, ATTR_HYBRID_ATTR_FLAG_LENGTH, "P");
        }
        else
        {
            common_String_Concat(attributeFlags, ATTR_HYBRID_ATTR_FLAG_LENGTH, "-");
        }
        if (currentAttribute->data.status & ATA_SMART_STATUS_FLAG_ONLINE_DATA_COLLECTION)
        {
            common_String_Concat(attributeFlags, ATTR_HYBRID_ATTR_FLAG_LENGTH, "O");
        }
        else
        {
            common_String_Concat(attributeFlags, ATTR_HYBRID_ATTR_FLAG_LENGTH, "-");
        }
        if (currentAttribute->data.status & ATA_SMART_STATUS_FLAG_PERFORMANCE)
        {
            common_String_Concat(attributeFlags, ATTR_HYBRID_ATTR_FLAG_LENGTH, "S");
        }
        else
        {
            common_String_Concat(attributeFlags, ATTR_HYBRID_ATTR_FLAG_LENGTH, "-");
        }
        if (currentAttribute->data.status & ATA_SMART_STATUS_FLAG_ERROR_RATE)
        {
            common_String_Concat(attributeFlags, ATTR_HYBRID_ATTR_FLAG_LENGTH, "R");
        }
        else
        {
            common_String_Concat(attributeFlags, ATTR_HYBRID_ATTR_FLAG_LENGTH, "-");
        }
        if (currentAttribute->data.status & ATA_SMART_STATUS_FLAG_EVENT_COUNT)
        {
            common_String_Concat(attributeFlags, ATTR_HYBRID_ATTR_FLAG_LENGTH, "C");
        }
        else
        {
            common_String_Concat(attributeFlags, ATTR_HYBRID_ATTR_FLAG_LENGTH, "-");
        }
        if (currentAttribute->data.status & ATA_SMART_STATUS_FLAG_SELF_PRESERVING)
        {
            common_String_Concat(attributeFlags, ATTR_HYBRID_ATTR_FLAG_LENGTH, "K");
        }
        else
        {
            common_String_Concat(attributeFlags, ATTR_HYBRID_ATTR_FLAG_LENGTH, "-");
        }
        //setup raw data for display
        char dataUnitBuffer[UNIT_STRING_LENGTH] = { 0 };
        char* dataUnits = &dataUnitBuffer[0];
        double dataConversion = 0.0;
        switch (rawInterpretation)
        {
        case ATA_SMART_ATTRIBUTE_DECIMAL:
            //use rawCounterMSB and rawCounterLSB to setup the decimal number for display
            //First things first, check that MSB is larger or smaller than LSB offset to interpret correctly
            decimalValue = ata_SMART_Raw_Bytes_To_Int(currentAttribute, rawCounterMSB, rawCounterLSB);
            snprintf(rawDataString, ATTR_HYBRID_RAW_STRING_LENGTH, "%" PRIu64, decimalValue);
            break;
        case ATA_SMART_ATTRIBUTE_DECIMAL_UNIT_MB:
            //use rawCounterMSB and rawCounterLSB to setup the decimal number for display
            //First things first, check that MSB is larger or smaller than LSB offset to interpret correctly
            decimalValue = ata_SMART_Raw_Bytes_To_Int(currentAttribute, rawCounterMSB, rawCounterLSB);
            dataConversion = C_CAST(double, decimalValue) * 1000.0 * 1000.0 * 32.0;
            metric_Unit_Convert(&dataConversion, &dataUnits);
            snprintf(rawDataString, ATTR_HYBRID_RAW_STRING_LENGTH, "%0.02f %s", dataConversion, dataUnits);
            break;
        case ATA_SMART_ATTRIBUTE_DECIMAL_UNIT_GIB:
            //use rawCounterMSB and rawCounterLSB to setup the decimal number for display
            //First things first, check that MSB is larger or smaller than LSB offset to interpret correctly
            decimalValue = ata_SMART_Raw_Bytes_To_Int(currentAttribute, rawCounterMSB, rawCounterLSB);
            dataConversion = C_CAST(double, decimalValue) * 1024.0 * 1024.0 * 1024.0;
            metric_Unit_Convert(&dataConversion, &dataUnits);
            snprintf(rawDataString, ATTR_HYBRID_RAW_STRING_LENGTH, "%0.02f %s", dataConversion, dataUnits);
            break;
        case ATA_SMART_ATTRIBUTE_PERCENTAGE:
            //use rawCounterMSB and rawCounterLSB to setup the decimal number for display
            //First things first, check that MSB is larger or smaller than LSB offset to interpret correctly
            decimalValue = ata_SMART_Raw_Bytes_To_Int(currentAttribute, rawCounterMSB, rawCounterLSB);
            snprintf(rawDataString, ATTR_HYBRID_RAW_STRING_LENGTH, "%" PRIu64 "%%", decimalValue);
            break;
        case ATA_SMART_ATTRIBUTE_TEMPERATURE_WST_LOW:
            currentTemp = C_CAST(int16_t, M_BytesTo2ByteValue(currentAttribute->data.rawData[1], currentAttribute->data.rawData[0]));
            lowestTemp = C_CAST(int16_t, M_BytesTo2ByteValue(currentAttribute->data.rawData[5], currentAttribute->data.rawData[4]));
            highestTemp = C_CAST(int16_t, currentAttribute->data.worstEver);
            //NOTE: This should always fit within 16 chars as temperatures should never exceed 3 characters wide for any of them. Anything wider would be a drive bug or garbage.
            //      Min temps will never be -100C or more and max will never be 120C or more, let alone 999C or more. This should be ok as the output below will be truncated.
            //      At worst, the final parenthesis will be cut off. - TJE
            snprintf(rawDataString, ATTR_HYBRID_RAW_STRING_LENGTH, "%" PRId16 " (m/M %" PRId16 "/%" PRId16")", currentTemp, lowestTemp, highestTemp);
            break;
        case ATA_SMART_ATTRIBUTE_TEMPERATURE_RAW_HIGH_CUR:
            currentTemp = C_CAST(int16_t, M_BytesTo2ByteValue(currentAttribute->data.rawData[1], currentAttribute->data.rawData[0]));
            highestTemp = C_CAST(int16_t, M_BytesTo2ByteValue(currentAttribute->data.rawData[3], currentAttribute->data.rawData[2]));
            snprintf(rawDataString, ATTR_HYBRID_RAW_STRING_LENGTH, "%" PRId16 " (M %" PRId16 ")", currentTemp, highestTemp);
            break;
        case ATA_SMART_ATTRIBUTE_TEMPERATURE_RAW_CURRENT_ONLY:
            currentTemp = C_CAST(int16_t, M_BytesTo2ByteValue(currentAttribute->data.rawData[1], currentAttribute->data.rawData[0]));
            snprintf(rawDataString, ATTR_HYBRID_RAW_STRING_LENGTH, "%" PRId16, currentTemp);
            break;
        case ATA_SMART_ATTRIBUTE_AIRFLOW_TEMP:
            currentTemp = C_CAST(int16_t, M_BytesTo2ByteValue(currentAttribute->data.rawData[1], currentAttribute->data.rawData[0]));
            lowestTemp = currentAttribute->data.rawData[2];
            highestTemp = currentAttribute->data.rawData[3];
            //NOTE: This should always fit within 16 chars as temperatures should never exceed 3 characters wide for any of them. Anything wider would be a drive bug or garbage.
            //      Min temps will never be -100C or more and max will never be 120C or more, let alone 999C or more. This should be ok as the output below will be truncated.
            //      At worst, the final parenthesis will be cut off. - TJE
            snprintf(rawDataString, ATTR_HYBRID_RAW_STRING_LENGTH, "%" PRId16 " (m/M %" PRId16 "/%" PRId16")", currentTemp, lowestTemp, highestTemp);
            break;
        case ATA_SMART_ATTRIBUTE_TEMPERATURE_NOM_WST:
            currentTemp = currentAttribute->data.nominal;
            highestTemp = currentAttribute->data.worstEver;
            snprintf(rawDataString, ATTR_HYBRID_RAW_STRING_LENGTH, "%" PRId16 " (M %" PRId16 ")", currentTemp, highestTemp);
            break;
        case ATA_SMART_ATTRIBUTE_RAW_HEX:
        default: //if not known, use hex
            snprintf(rawDataString, ATTR_HYBRID_RAW_STRING_LENGTH, "%02" PRIX8 "%02" PRIX8 "%02" PRIX8 "%02" PRIX8 "%02" PRIX8 "%02" PRIX8 "%02" PRIX8 "h", currentAttribute->data.rawData[6], currentAttribute->data.rawData[5], currentAttribute->data.rawData[4], currentAttribute->data.rawData[3], currentAttribute->data.rawData[2], currentAttribute->data.rawData[1], currentAttribute->data.rawData[0]);
            break;
        }
        printf("%-3s%3" PRIu8 " %-35s %-8s %-3s %-3s %-3s %-16.16s\n", otherFlags, currentAttribute->data.attributeNumber, attributeName, attributeFlags, nominalValue, worstValue, thresholdValue, rawDataString);
    }
    //clear out the attribute name before looping again so we don't show dulicates
    snprintf(attributeName, MAX_ATTRIBUTE_NAME_LENGTH, "                                          ");
    return;
}

static void print_Hybrid_ATA_Attributes(tDevice* device, smartLogData* smartData)
{
    char* attributeName = C_CAST(char*, calloc(MAX_ATTRIBUTE_NAME_LENGTH, sizeof(char)));
    bool dataFormatVerified = false;
    if (attributeName == NULL)
    {
        perror("Calloc Failure!\n");
        return;
    }
    printf("=======Key======\n");
    printf("\tFlags:\n");
    printf("\t  P - pre-fail/warranty indicator\n");
    printf("\t  O - online collection of data while device is running\n");
    printf("\t  S - Performance degrades as current value decreases\n");
    printf("\t  R - Error Rate - indicates tracking of an error rate\n");
    printf("\t  C - Event Count - attribute represents a counter of events\n");
    printf("\t  K - Self Preservation (saved across power-cycles)\n");
    printf("\tThresholds/Current/Worst:\n");
    printf("\t  N/A - thresholds not available for this attribute/device\n");
    printf("\t  AP  - threshold is always passing (value of zero)\n");
    printf("\t  AF  - threshold is always failing (value of 255)\n");
    printf("\t  INV - threshold is set to an invalid value (value of 254)\n");
    printf("\tOther indicators:\n");
    printf("\t  ? - See analyzed output for more information on an attribute's raw data\n");
    printf("\t  ! - attribute is currently failing\n");
    printf("\t  ^ - attribute has previously failed\n");
    printf("\t  %% - attribute is currently issuing a warning\n");
    printf("\t  ~ - attribute has previously warned about its condition\n");
    printf("\tTemperature:\n");
    printf("\t  m = minimum\n");
    printf("\t  M = maximum\n");
    printf("\t  All temperatures are reported in Celcius unless otherwise specified.\n");
    printf("\tColumns:\n");
    printf("\t  CV - current value (Also called nominal value in specifications)\n");
    printf("\t  WV - worst ever value\n");
    printf("\t  TV - threshold value (requires support of thresholds data)\n");
    printf("\t  Raw - raw data associated with the attribute. Vendor specific definition.\n");
    printf("     # Attribute Name:                     Flags:   CV: WV: TV: Raw:\n");
    printf("--------------------------------------------------------------------------------\n");
    for (uint8_t iter = 0; iter < 255; ++iter)
    {
        if (smartData->attributes.ataSMARTAttr.attributes[iter].valid)
        {
            get_Attribute_Name(device, iter, &attributeName);
            //The value printed in RAW for a given attribute in this mode depends on the drive type and specific attribute.
            switch (is_Seagate_Family(device))
            {
            case SEAGATE:
                dataFormatVerified = true;
                switch (smartData->attributes.ataSMARTAttr.attributes[iter].data.attributeNumber)
                {
                case 1://read error rate
                    print_ATA_SMART_Attribute_Hybrid(&smartData->attributes.ataSMARTAttr.attributes[iter], attributeName, ATA_SMART_ATTRIBUTE_DECIMAL, 6, 4, true);
                    break;
                case 3://spin up time
                    //raw unused
                    print_ATA_SMART_Attribute_Hybrid(&smartData->attributes.ataSMARTAttr.attributes[iter], attributeName, ATA_SMART_ATTRIBUTE_RAW_HEX, 6, 0, false);
                    break;
                case 4://start stop count
                    print_ATA_SMART_Attribute_Hybrid(&smartData->attributes.ataSMARTAttr.attributes[iter], attributeName, ATA_SMART_ATTRIBUTE_DECIMAL, 1, 0, false);
                    break;
                case 5://retired sectors count
                    print_ATA_SMART_Attribute_Hybrid(&smartData->attributes.ataSMARTAttr.attributes[iter], attributeName, ATA_SMART_ATTRIBUTE_DECIMAL, 3, 0, false);
                    break;
                case 7://seek error rate
                    print_ATA_SMART_Attribute_Hybrid(&smartData->attributes.ataSMARTAttr.attributes[iter], attributeName, ATA_SMART_ATTRIBUTE_DECIMAL, 6, 4, true);
                    break;
                case 9://power on hours
                    print_ATA_SMART_Attribute_Hybrid(&smartData->attributes.ataSMARTAttr.attributes[iter], attributeName, ATA_SMART_ATTRIBUTE_DECIMAL, 3, 0, true);
                    break;
                case 10://spin retry count
                    //raw unused
                    print_ATA_SMART_Attribute_Hybrid(&smartData->attributes.ataSMARTAttr.attributes[iter], attributeName, ATA_SMART_ATTRIBUTE_RAW_HEX, 6, 0, false);
                    break;
                case 12: //Drive Power Cycle Count
                    print_ATA_SMART_Attribute_Hybrid(&smartData->attributes.ataSMARTAttr.attributes[iter], attributeName, ATA_SMART_ATTRIBUTE_DECIMAL, 3, 0, false);
                    break;
                case 18://Head health self-assessment
                    print_ATA_SMART_Attribute_Hybrid(&smartData->attributes.ataSMARTAttr.attributes[iter], attributeName, ATA_SMART_ATTRIBUTE_RAW_HEX, 6, 0, false);
                    break;
                case 174://Unexpected power loss
                    print_ATA_SMART_Attribute_Hybrid(&smartData->attributes.ataSMARTAttr.attributes[iter], attributeName, ATA_SMART_ATTRIBUTE_DECIMAL, 3, 0, false);
                    break;
                case 183://Phy event counters
                    print_ATA_SMART_Attribute_Hybrid(&smartData->attributes.ataSMARTAttr.attributes[iter], attributeName, ATA_SMART_ATTRIBUTE_DECIMAL, 1, 0, false);
                    break;
                case 184://IOEDC Count
                    print_ATA_SMART_Attribute_Hybrid(&smartData->attributes.ataSMARTAttr.attributes[iter], attributeName, ATA_SMART_ATTRIBUTE_DECIMAL, 3, 0, false);
                    break;
                case 187: //Reported Un-correctable
                    print_ATA_SMART_Attribute_Hybrid(&smartData->attributes.ataSMARTAttr.attributes[iter], attributeName, ATA_SMART_ATTRIBUTE_DECIMAL, 1, 0, false);
                    break;
                case 188: //Command Timeout
                    print_ATA_SMART_Attribute_Hybrid(&smartData->attributes.ataSMARTAttr.attributes[iter], attributeName, ATA_SMART_ATTRIBUTE_DECIMAL, 1, 0, true);
                    break;
                case 189: //High Fly Writes
                    print_ATA_SMART_Attribute_Hybrid(&smartData->attributes.ataSMARTAttr.attributes[iter], attributeName, ATA_SMART_ATTRIBUTE_DECIMAL, 1, 0, false);
                    break;
                case 190: //Airflow Temperature
                    print_ATA_SMART_Attribute_Hybrid(&smartData->attributes.ataSMARTAttr.attributes[iter], attributeName, ATA_SMART_ATTRIBUTE_AIRFLOW_TEMP, 3, 0, true);
                    break;
                case 191: //Shock Sensor Counter
                    print_ATA_SMART_Attribute_Hybrid(&smartData->attributes.ataSMARTAttr.attributes[iter], attributeName, ATA_SMART_ATTRIBUTE_DECIMAL, 3, 0, false);
                    break;
                case 192: //Emergency Retract Count
                    print_ATA_SMART_Attribute_Hybrid(&smartData->attributes.ataSMARTAttr.attributes[iter], attributeName, ATA_SMART_ATTRIBUTE_DECIMAL, 3, 0, false);
                    break;
                case 193: //Load-Unload Count
                    print_ATA_SMART_Attribute_Hybrid(&smartData->attributes.ataSMARTAttr.attributes[iter], attributeName, ATA_SMART_ATTRIBUTE_DECIMAL, 3, 0, false);
                    break;
                case 194: //Temperature
                    print_ATA_SMART_Attribute_Hybrid(&smartData->attributes.ataSMARTAttr.attributes[iter], attributeName, ATA_SMART_ATTRIBUTE_TEMPERATURE_WST_LOW, 3, 0, true);
                    break;
                case 195: //ECC On the Fly Count
                    print_ATA_SMART_Attribute_Hybrid(&smartData->attributes.ataSMARTAttr.attributes[iter], attributeName, ATA_SMART_ATTRIBUTE_DECIMAL, 6, 4, true);
                    break;
                case 197: //Pending-Sparing Count
                    print_ATA_SMART_Attribute_Hybrid(&smartData->attributes.ataSMARTAttr.attributes[iter], attributeName, ATA_SMART_ATTRIBUTE_DECIMAL, 3, 0, false);
                    break;
                case 198://offline uncorrectable sectors
                    print_ATA_SMART_Attribute_Hybrid(&smartData->attributes.ataSMARTAttr.attributes[iter], attributeName, ATA_SMART_ATTRIBUTE_DECIMAL, 3, 0, false);
                    break;
                case 199: //Ultra DMA CRC Error
                    print_ATA_SMART_Attribute_Hybrid(&smartData->attributes.ataSMARTAttr.attributes[iter], attributeName, ATA_SMART_ATTRIBUTE_DECIMAL, 3, 0, false);
                    break;
                case 200: //Pressure Measurement Limit
                    //raw unused
                    print_ATA_SMART_Attribute_Hybrid(&smartData->attributes.ataSMARTAttr.attributes[iter], attributeName, ATA_SMART_ATTRIBUTE_RAW_HEX, 6, 0, false);
                    break;
                case 230: //Life Curve Status
                    print_ATA_SMART_Attribute_Hybrid(&smartData->attributes.ataSMARTAttr.attributes[iter], attributeName, ATA_SMART_ATTRIBUTE_RAW_HEX, 6, 0, false);
                    break;
                case 231: //SSD Life Left
                    print_ATA_SMART_Attribute_Hybrid(&smartData->attributes.ataSMARTAttr.attributes[iter], attributeName, ATA_SMART_ATTRIBUTE_RAW_HEX, 6, 0, false);
                    break;
                case 235: //SSD Power Loss Mgmt Life Left
                    print_ATA_SMART_Attribute_Hybrid(&smartData->attributes.ataSMARTAttr.attributes[iter], attributeName, ATA_SMART_ATTRIBUTE_RAW_HEX, 6, 0, false);
                    break;
                case 240: //Head flight Hours
                    print_ATA_SMART_Attribute_Hybrid(&smartData->attributes.ataSMARTAttr.attributes[iter], attributeName, ATA_SMART_ATTRIBUTE_DECIMAL, 3, 0, true);
                    break;
                case 241: //Lifetime Writes from Host
                    print_ATA_SMART_Attribute_Hybrid(&smartData->attributes.ataSMARTAttr.attributes[iter], attributeName, ATA_SMART_ATTRIBUTE_DECIMAL, 6, 0, false);
                    break;
                case 242: //Lifetime Reads from Host
                    print_ATA_SMART_Attribute_Hybrid(&smartData->attributes.ataSMARTAttr.attributes[iter], attributeName, ATA_SMART_ATTRIBUTE_DECIMAL, 6, 0, false);
                    break;
                case 254: //Free Fall Event
                    print_ATA_SMART_Attribute_Hybrid(&smartData->attributes.ataSMARTAttr.attributes[iter], attributeName, ATA_SMART_ATTRIBUTE_DECIMAL, 3, 0, false);
                    break;
                default:
                    print_ATA_SMART_Attribute_Hybrid(&smartData->attributes.ataSMARTAttr.attributes[iter], attributeName, ATA_SMART_ATTRIBUTE_RAW_HEX, 6, 0, false);
                    break;
                }
                break;
            case SEAGATE_VENDOR_G:
                dataFormatVerified = true;
                switch (iter)
                {
                case 1:
                    print_ATA_SMART_Attribute_Hybrid(&smartData->attributes.ataSMARTAttr.attributes[iter], attributeName, ATA_SMART_ATTRIBUTE_DECIMAL, 3, 0, false);
                    break;
                case 9:
                    print_ATA_SMART_Attribute_Hybrid(&smartData->attributes.ataSMARTAttr.attributes[iter], attributeName, ATA_SMART_ATTRIBUTE_DECIMAL, 3, 0, true);
                    break;
                case 11:
                    print_ATA_SMART_Attribute_Hybrid(&smartData->attributes.ataSMARTAttr.attributes[iter], attributeName, ATA_SMART_ATTRIBUTE_DECIMAL, 3, 0, true);
                    break;
                case 12:
                    print_ATA_SMART_Attribute_Hybrid(&smartData->attributes.ataSMARTAttr.attributes[iter], attributeName, ATA_SMART_ATTRIBUTE_DECIMAL, 3, 0, false);
                    break;
                case 100:
                    print_ATA_SMART_Attribute_Hybrid(&smartData->attributes.ataSMARTAttr.attributes[iter], attributeName, ATA_SMART_ATTRIBUTE_DECIMAL, 3, 0, false);
                    break;
                case 101:
                    print_ATA_SMART_Attribute_Hybrid(&smartData->attributes.ataSMARTAttr.attributes[iter], attributeName, ATA_SMART_ATTRIBUTE_DECIMAL, 3, 0, false);
                    break;
                case 102:
                    print_ATA_SMART_Attribute_Hybrid(&smartData->attributes.ataSMARTAttr.attributes[iter], attributeName, ATA_SMART_ATTRIBUTE_DECIMAL, 4, 0, false);
                    break;
                case 103:
                    print_ATA_SMART_Attribute_Hybrid(&smartData->attributes.ataSMARTAttr.attributes[iter], attributeName, ATA_SMART_ATTRIBUTE_DECIMAL, 4, 0, false);
                    break;
                case 171:
                    print_ATA_SMART_Attribute_Hybrid(&smartData->attributes.ataSMARTAttr.attributes[iter], attributeName, ATA_SMART_ATTRIBUTE_DECIMAL, 3, 0, false);
                    break;
                case 172:
                    print_ATA_SMART_Attribute_Hybrid(&smartData->attributes.ataSMARTAttr.attributes[iter], attributeName, ATA_SMART_ATTRIBUTE_DECIMAL, 3, 0, false);
                    break;
                case 173:
                    print_ATA_SMART_Attribute_Hybrid(&smartData->attributes.ataSMARTAttr.attributes[iter], attributeName, ATA_SMART_ATTRIBUTE_DECIMAL, 3, 0, false);
                    break;
                case 174:
                    print_ATA_SMART_Attribute_Hybrid(&smartData->attributes.ataSMARTAttr.attributes[iter], attributeName, ATA_SMART_ATTRIBUTE_DECIMAL, 3, 0, false);
                    break;
                case 177:
                    print_ATA_SMART_Attribute_Hybrid(&smartData->attributes.ataSMARTAttr.attributes[iter], attributeName, ATA_SMART_ATTRIBUTE_DECIMAL, 1, 0, true);
                    break;
                case 183:
                    print_ATA_SMART_Attribute_Hybrid(&smartData->attributes.ataSMARTAttr.attributes[iter], attributeName, ATA_SMART_ATTRIBUTE_DECIMAL, 2, 0, true);
                    break;
                case 184:
                    print_ATA_SMART_Attribute_Hybrid(&smartData->attributes.ataSMARTAttr.attributes[iter], attributeName, ATA_SMART_ATTRIBUTE_DECIMAL, 3, 0, false);
                    break;
                case 187:
                    print_ATA_SMART_Attribute_Hybrid(&smartData->attributes.ataSMARTAttr.attributes[iter], attributeName, ATA_SMART_ATTRIBUTE_DECIMAL, 3, 0, false);
                    break;
                case 194:
                    print_ATA_SMART_Attribute_Hybrid(&smartData->attributes.ataSMARTAttr.attributes[iter], attributeName, ATA_SMART_ATTRIBUTE_TEMPERATURE_WST_LOW, 3, 0, false);
                    break;
                case 195:
                    print_ATA_SMART_Attribute_Hybrid(&smartData->attributes.ataSMARTAttr.attributes[iter], attributeName, ATA_SMART_ATTRIBUTE_DECIMAL, 1, 0, true);
                    break;
                case 198:
                    print_ATA_SMART_Attribute_Hybrid(&smartData->attributes.ataSMARTAttr.attributes[iter], attributeName, ATA_SMART_ATTRIBUTE_DECIMAL, 3, 0, false);
                    break;
                case 199:
                    print_ATA_SMART_Attribute_Hybrid(&smartData->attributes.ataSMARTAttr.attributes[iter], attributeName, ATA_SMART_ATTRIBUTE_DECIMAL, 3, 0, false);
                    break;
                case 231:
                    print_ATA_SMART_Attribute_Hybrid(&smartData->attributes.ataSMARTAttr.attributes[iter], attributeName, ATA_SMART_ATTRIBUTE_DECIMAL, 0, 0, true);
                    break;
                case 233:
                    print_ATA_SMART_Attribute_Hybrid(&smartData->attributes.ataSMARTAttr.attributes[iter], attributeName, ATA_SMART_ATTRIBUTE_DECIMAL, 3, 0, false);
                    break;
                case 241:
                    print_ATA_SMART_Attribute_Hybrid(&smartData->attributes.ataSMARTAttr.attributes[iter], attributeName, ATA_SMART_ATTRIBUTE_DECIMAL, 3, 0, false);
                    break;
                case 242:
                    print_ATA_SMART_Attribute_Hybrid(&smartData->attributes.ataSMARTAttr.attributes[iter], attributeName, ATA_SMART_ATTRIBUTE_DECIMAL, 3, 0, false);
                    break;
                case 243:
                    print_ATA_SMART_Attribute_Hybrid(&smartData->attributes.ataSMARTAttr.attributes[iter], attributeName, ATA_SMART_ATTRIBUTE_DECIMAL, 3, 0, false);
                    break;
                default:
                    print_ATA_SMART_Attribute_Hybrid(&smartData->attributes.ataSMARTAttr.attributes[iter], attributeName, ATA_SMART_ATTRIBUTE_RAW_HEX, 6, 0, false);
                    break;
                }
                break;
            case MAXTOR:
                switch (iter)
                {
                case 194:
                    print_ATA_SMART_Attribute_Hybrid(&smartData->attributes.ataSMARTAttr.attributes[iter], attributeName, ATA_SMART_ATTRIBUTE_TEMPERATURE_RAW_CURRENT_ONLY, 1, 0, false);
                    break;
                default:
                    //From what I can tell in maxtor specs, everything is just a single counter - TJE
                    print_ATA_SMART_Attribute_Hybrid(&smartData->attributes.ataSMARTAttr.attributes[iter], attributeName, ATA_SMART_ATTRIBUTE_DECIMAL, 3, 0, false);
                    break;
                }
                break;
            case SEAGATE_VENDOR_K:
                dataFormatVerified = true;
                switch (iter)
                {
                case 194:
                    print_ATA_SMART_Attribute_Hybrid(&smartData->attributes.ataSMARTAttr.attributes[iter], attributeName, ATA_SMART_ATTRIBUTE_TEMPERATURE_NOM_WST, 1, 0, false);
                    break;
                case 169:
                case 231:
                    print_ATA_SMART_Attribute_Hybrid(&smartData->attributes.ataSMARTAttr.attributes[iter], attributeName, ATA_SMART_ATTRIBUTE_PERCENTAGE, 6, 0, false);
                    break;
                case 241:
                case 242:
                case 233:
                    print_ATA_SMART_Attribute_Hybrid(&smartData->attributes.ataSMARTAttr.attributes[iter], attributeName, ATA_SMART_ATTRIBUTE_DECIMAL_UNIT_MB, 6, 0, false);
                    break;
                default:
                    //From what I can tell in maxtor specs, everything is just a single counter - TJE
                    print_ATA_SMART_Attribute_Hybrid(&smartData->attributes.ataSMARTAttr.attributes[iter], attributeName, ATA_SMART_ATTRIBUTE_DECIMAL, 3, 0, false);
                    break;
                }
                break;
            case SEAGATE_VENDOR_D://with Seagate for now. Might move sometime
            case SEAGATE_VENDOR_E://with Seagate for now. Might move sometime
                switch (iter)
                {
                case 1://read error rate
                case 5://retired sectors count
                case 9: //Power on Hours
                case 12: //Drive Power Cycle Count
                case 171: //Program Fail Count
                case 172: //Erase Fail Count
                case 181: //Program Fail Count
                case 182: //Erase Fail Count
                case 201: //Soft Error Rate
                case 204: //Soft ECC Correction Rate
                case 250: //Lifetime NAND Read Retries
                    print_ATA_SMART_Attribute_Hybrid(&smartData->attributes.ataSMARTAttr.attributes[iter], attributeName, ATA_SMART_ATTRIBUTE_DECIMAL, 6, 0, false);
                    break;
                case 194: //Temperature
                    print_ATA_SMART_Attribute_Hybrid(&smartData->attributes.ataSMARTAttr.attributes[iter], attributeName, ATA_SMART_ATTRIBUTE_TEMPERATURE_RAW_HIGH_CUR, 6, 0, false);
                    break;
                case 231: //SSD Life Left
                    print_ATA_SMART_Attribute_Hybrid(&smartData->attributes.ataSMARTAttr.attributes[iter], attributeName, ATA_SMART_ATTRIBUTE_PERCENTAGE, 6, 0, false);
                    break;
                case 234: //Lifetime Write to Flash
                case 241: //Lifetime Writes from Host
                case 242: //Lifetime Reads from Host
                    print_ATA_SMART_Attribute_Hybrid(&smartData->attributes.ataSMARTAttr.attributes[iter], attributeName, ATA_SMART_ATTRIBUTE_DECIMAL_UNIT_GIB, 6, 0, false);
                    break;
                    break;
                default:
                    break;
                }
                break;
            default://unknown, not seagate, or we don't have enough information to provide a better interpretation at this time - TJE
                switch (iter)
                {
                case 1:
                case 4:
                case 7:
                case 187:
                    print_ATA_SMART_Attribute_Hybrid(&smartData->attributes.ataSMARTAttr.attributes[iter], attributeName, ATA_SMART_ATTRIBUTE_DECIMAL, 1, 0, false);
                    break;
                case 5:
                case 9:
                case 12:
                case 197:
                    print_ATA_SMART_Attribute_Hybrid(&smartData->attributes.ataSMARTAttr.attributes[iter], attributeName, ATA_SMART_ATTRIBUTE_DECIMAL, 3, 0, false);
                    break;
                case 194:
                    //Each vendor handles this slightly differently.
                    //Most common is raw 1:0 hold current.
                    //getting min/max seems to come from different locations if it is supported at all.
                    print_ATA_SMART_Attribute_Hybrid(&smartData->attributes.ataSMARTAttr.attributes[iter], attributeName, ATA_SMART_ATTRIBUTE_TEMPERATURE_RAW_CURRENT_ONLY, 6, 0, false);
                    break;
                default:
                    //unknown format, so show RAW
                    print_ATA_SMART_Attribute_Hybrid(&smartData->attributes.ataSMARTAttr.attributes[iter], attributeName, ATA_SMART_ATTRIBUTE_RAW_HEX, 6, 0, false);
                    break;
                }
                break;
            }
            memset(attributeName, 0, MAX_ATTRIBUTE_NAME_LENGTH);
        }
    }
    if (!dataFormatVerified)
    {
        printf("WARNING: Interpretation of RAW data has not been verified on this device/firmware.\n");
        printf("         Product manuals and/or specifications are required for full data verification.\n");
    }
    safe_Free(attributeName)
}

static void print_Analyzed_ATA_Attributes(tDevice *device, smartLogData *smartData)
{
    //making the attribute name seperate so that if we add is_Seagate() logic in we can turn on and off printing the name
    char *attributeName = C_CAST(char *, calloc(MAX_ATTRIBUTE_NAME_LENGTH, sizeof(char)));
    if (attributeName == NULL)
    {
        perror("Calloc Failure!\n");
        return;
    }

    eSeagateFamily isSeagateDrive = is_Seagate_Family(device);

    for (uint8_t iter = 0; iter < UINT8_MAX; ++iter)
    {
        if (smartData->attributes.ataSMARTAttr.attributes[iter].valid)
        {
            get_Attribute_Name(device, iter, &attributeName);

            if (smartData->attributes.ataSMARTAttr.attributes[iter].valid)
            {
                if (strlen(attributeName))
                {
                    printf("%u - %s\n", iter, attributeName);
                }
                else
                {
                    printf("%u - Unknown Attribute\n", iter);
                }
                printf("\tAttribute Type(s):\n");
                if (smartData->attributes.ataSMARTAttr.attributes[iter].data.status & ATA_SMART_STATUS_FLAG_PREFAIL_ADVISORY)
                {
                    printf("\t\tPre-fail/warranty. Indicates a cause of known impending failure.\n");
                }
                if (smartData->attributes.ataSMARTAttr.attributes[iter].data.status & ATA_SMART_STATUS_FLAG_ONLINE_DATA_COLLECTION)
                {
                    printf("\t\tOnline Data Collection. Updates as the drive runs.\n");
                }
                if (smartData->attributes.ataSMARTAttr.attributes[iter].data.status & ATA_SMART_STATUS_FLAG_PERFORMANCE)
                {
                    printf("\t\tPerformance. Degredation of this attribute will affect performance.\n");
                }
                if (smartData->attributes.ataSMARTAttr.attributes[iter].data.status & ATA_SMART_STATUS_FLAG_ERROR_RATE)
                {
                    printf("\t\tError Rate. Attribute tracks and error rate.\n");
                }
                if (smartData->attributes.ataSMARTAttr.attributes[iter].data.status & ATA_SMART_STATUS_FLAG_EVENT_COUNT)
                {
                    printf("\t\tEvent Count. Attribute is a counter.\n");
                }
                if (smartData->attributes.ataSMARTAttr.attributes[iter].data.status & ATA_SMART_STATUS_FLAG_SELF_PRESERVING)
                {
                    printf("\t\tSelf-Preserving. Saves between power cycles.\n");
                }
                printf("\tCurrent (Nominal) Value: %" PRIu8 "\n", smartData->attributes.ataSMARTAttr.attributes[iter].data.nominal);
                printf("\tWorst Ever Value:        %" PRIu8 "\n", smartData->attributes.ataSMARTAttr.attributes[iter].data.worstEver);
                if (smartData->attributes.ataSMARTAttr.attributes[iter].thresholdDataValid)
                {
                    if (smartData->attributes.ataSMARTAttr.attributes[iter].thresholdData.thresholdValue == ATA_SMART_THRESHOLD_ALWAYS_PASSING)
                    {
                        printf("\tThreshold set to always passing\n");
                    }
                    else if (smartData->attributes.ataSMARTAttr.attributes[iter].thresholdData.thresholdValue == ATA_SMART_THRESHOLD_ALWAYS_FAILING)
                    {
                        printf("\tThreshold set to always failing\n");
                    }
                    else if (smartData->attributes.ataSMARTAttr.attributes[iter].thresholdData.thresholdValue == ATA_SMART_THRESHOLD_INVALID)
                    {
                        printf("\tThreshold set to invalid value\n");
                    }
                    else
                    {
                        printf("\tThreshold:               %" PRIu8 "\n", smartData->attributes.ataSMARTAttr.attributes[iter].thresholdData.thresholdValue);
                    }
                }
                switch (isSeagateDrive)
                {
                case SEAGATE:
                    switch (smartData->attributes.ataSMARTAttr.attributes[iter].data.attributeNumber)
                    {
                    case 1://read error rate
                        printf("\tNumber Of Sector Reads: %" PRIu32 "\n", M_BytesTo4ByteValue(smartData->attributes.ataSMARTAttr.attributes[iter].data.rawData[3], smartData->attributes.ataSMARTAttr.attributes[iter].data.rawData[2], smartData->attributes.ataSMARTAttr.attributes[iter].data.rawData[1], smartData->attributes.ataSMARTAttr.attributes[iter].data.rawData[0]));
                        printf("\tNumber Of Read Errors: %" PRIu32 "\n", M_BytesTo4ByteValue(0, smartData->attributes.ataSMARTAttr.attributes[iter].data.rawData[6], smartData->attributes.ataSMARTAttr.attributes[iter].data.rawData[5], smartData->attributes.ataSMARTAttr.attributes[iter].data.rawData[4]));
                        break;
                    case 3://spin up time
                        //raw unused
                        break;
                    case 4://start stop count
                        printf("\tSpin Up Count: %" PRIu16 "\n", M_BytesTo2ByteValue(smartData->attributes.ataSMARTAttr.attributes[iter].data.rawData[1], smartData->attributes.ataSMARTAttr.attributes[iter].data.rawData[0]));
                        break;
                    case 5://retired sectors count
                        printf("\tCurrent Retired Sector Count: %" PRIu32 "\n", M_BytesTo4ByteValue(smartData->attributes.ataSMARTAttr.attributes[iter].data.rawData[3], smartData->attributes.ataSMARTAttr.attributes[iter].data.rawData[2], smartData->attributes.ataSMARTAttr.attributes[iter].data.rawData[1], smartData->attributes.ataSMARTAttr.attributes[iter].data.rawData[0]));
                        break;
                    case 7://seek error rate
                        printf("\tNumber Of Seeks: %" PRIu32 "\n", M_BytesTo4ByteValue(smartData->attributes.ataSMARTAttr.attributes[iter].data.rawData[3], smartData->attributes.ataSMARTAttr.attributes[iter].data.rawData[2], smartData->attributes.ataSMARTAttr.attributes[iter].data.rawData[1], smartData->attributes.ataSMARTAttr.attributes[iter].data.rawData[0]));
                        printf("\tNumber Of Seek Errors: %" PRIu16 "\n", M_BytesTo2ByteValue(smartData->attributes.ataSMARTAttr.attributes[iter].data.rawData[5], smartData->attributes.ataSMARTAttr.attributes[iter].data.rawData[4]));
                        break;
                    case 9://power on hours
                    {
                        uint32_t millisecondsSinceIncrement = M_BytesTo4ByteValue(0, smartData->attributes.ataSMARTAttr.attributes[iter].data.rawData[6], smartData->attributes.ataSMARTAttr.attributes[iter].data.rawData[5], smartData->attributes.ataSMARTAttr.attributes[iter].data.rawData[4]);
                        uint64_t powerOnMinutes = C_CAST(uint64_t, M_BytesTo4ByteValue(smartData->attributes.ataSMARTAttr.attributes[iter].data.rawData[3], smartData->attributes.ataSMARTAttr.attributes[iter].data.rawData[2], smartData->attributes.ataSMARTAttr.attributes[iter].data.rawData[1], smartData->attributes.ataSMARTAttr.attributes[iter].data.rawData[0])) * UINT64_C(60);
                        powerOnMinutes += (millisecondsSinceIncrement / UINT32_C(60000));//convert the milliseconds to minutes, then add that to the amount of time we already know
                        printf("\tPower On Hours = %f\n", C_CAST(double, powerOnMinutes) / 60.0);
                    }
                    break;
                    case 10://spin retry count
                        //raw unused
                        break;
                    case 12: //Drive Power Cycle Count
                        printf("\tPower Cycle Count: %" PRIu32 "\n", M_BytesTo4ByteValue(smartData->attributes.ataSMARTAttr.attributes[iter].data.rawData[3], smartData->attributes.ataSMARTAttr.attributes[iter].data.rawData[2], smartData->attributes.ataSMARTAttr.attributes[iter].data.rawData[1], smartData->attributes.ataSMARTAttr.attributes[iter].data.rawData[0]));
                        break;
                    case 18://Head health self-assessment
                        printf("\tFailed Heads:\n");
                        //starting at raw 0, bit 0, 0=passing head, 1=failing head
                        {
                            uint32_t headBitmap = M_BytesTo4ByteValue(smartData->attributes.ataSMARTAttr.attributes[iter].data.rawData[3], smartData->attributes.ataSMARTAttr.attributes[iter].data.rawData[2], smartData->attributes.ataSMARTAttr.attributes[iter].data.rawData[1], smartData->attributes.ataSMARTAttr.attributes[iter].data.rawData[0]);
                            uint16_t badHeadCounter = 0;
                            for (uint16_t bitIter = 0; bitIter < 32; ++bitIter)
                            {
                                if (headBitmap & M_BitN(bitIter))
                                {
                                    ++badHeadCounter;
                                    printf("\t\tHead %" PRIu16 "\n", bitIter);
                                }
                            }
                            if (badHeadCounter == 0)
                            {
                                printf("\t\tNo Failed Heads\n");
                            }
                        }
                        break;
                    case 174: //Unexpected power loss
                        printf("\tUnexpected Power Loss Count: %" PRIu32 "\n", M_BytesTo4ByteValue(smartData->attributes.ataSMARTAttr.attributes[iter].data.rawData[3], smartData->attributes.ataSMARTAttr.attributes[iter].data.rawData[2], smartData->attributes.ataSMARTAttr.attributes[iter].data.rawData[1], smartData->attributes.ataSMARTAttr.attributes[iter].data.rawData[0]));
                        printf("\t\tStandby received before power off: ");
                        if (smartData->attributes.ataSMARTAttr.attributes[iter].data.rawData[4])
                        {
                            printf("true\n");
                        }
                        else
                        {
                            printf("false\n");
                        }
                        break;
                    case 183: //Reported Phy Event Counter
                        printf("\tPhy Event Count: %" PRIu16 "\n", M_BytesTo2ByteValue(smartData->attributes.ataSMARTAttr.attributes[iter].data.rawData[1], smartData->attributes.ataSMARTAttr.attributes[iter].data.rawData[0]));
                        break;
                    case 184://IOEDC Count
                        printf("\tLifetime IOEDC Count: %" PRIu32 "\n", M_BytesTo4ByteValue(smartData->attributes.ataSMARTAttr.attributes[iter].data.rawData[3], smartData->attributes.ataSMARTAttr.attributes[iter].data.rawData[2], smartData->attributes.ataSMARTAttr.attributes[iter].data.rawData[1], smartData->attributes.ataSMARTAttr.attributes[iter].data.rawData[0]));
                        break;
                    case 187: //Reported Un-correctable
                        printf("\tTotal # of Reported Uncorrectable Errors To The Host: %" PRIu16 "", M_BytesTo2ByteValue(smartData->attributes.ataSMARTAttr.attributes[iter].data.rawData[1], smartData->attributes.ataSMARTAttr.attributes[iter].data.rawData[0]));
                        if (M_BytesTo2ByteValue(smartData->attributes.ataSMARTAttr.attributes[iter].data.rawData[1], smartData->attributes.ataSMARTAttr.attributes[iter].data.rawData[0]) == 0xFFFF)
                        {
                            printf(" (Counter is maxed out)");
                        }
                        printf("\n");
                        break;
                    case 188: //Command Timeout
                        printf("\tTotal # of command timeouts: %" PRIu16 "", M_BytesTo2ByteValue(smartData->attributes.ataSMARTAttr.attributes[iter].data.rawData[1], smartData->attributes.ataSMARTAttr.attributes[iter].data.rawData[0]));
                        if (M_BytesTo2ByteValue(smartData->attributes.ataSMARTAttr.attributes[iter].data.rawData[1], smartData->attributes.ataSMARTAttr.attributes[iter].data.rawData[0]) == 0xFFFF)
                        {
                            printf(" (Counter is maxed out)");
                        }
                        printf("\n");
                        printf("\tTotal # of commands with > 5 second completion: %" PRIu16 "\n", M_BytesTo2ByteValue(smartData->attributes.ataSMARTAttr.attributes[iter].data.rawData[3], smartData->attributes.ataSMARTAttr.attributes[iter].data.rawData[2]));
                        printf("\tTotal # of commands with > 7.5 second completion: %" PRIu16 "\n", M_BytesTo2ByteValue(smartData->attributes.ataSMARTAttr.attributes[iter].data.rawData[5], smartData->attributes.ataSMARTAttr.attributes[iter].data.rawData[4]));
                        break;
                    case 189: //High Fly Writes
                        printf("\tTotal # of High Fly Writes Detected: %" PRIu16 "", M_BytesTo2ByteValue(smartData->attributes.ataSMARTAttr.attributes[iter].data.rawData[1], smartData->attributes.ataSMARTAttr.attributes[iter].data.rawData[0]));
                        if (M_BytesTo2ByteValue(smartData->attributes.ataSMARTAttr.attributes[iter].data.rawData[1], smartData->attributes.ataSMARTAttr.attributes[iter].data.rawData[0]) == 0xFFFF)
                        {
                            printf(" (Counter is maxed out)");
                        }
                        printf("\n");
                        break;
                    case 190: //Airflow Temperature
                        printf("\tCurrent Temperature (C): %" PRIu16 "\n", M_BytesTo2ByteValue(smartData->attributes.ataSMARTAttr.attributes[iter].data.rawData[1], smartData->attributes.ataSMARTAttr.attributes[iter].data.rawData[0]));
                        printf("\tLowest Temperature during this power cycle: %" PRIu8 "\n", smartData->attributes.ataSMARTAttr.attributes[iter].data.rawData[2]);
                        printf("\tHighest Temperature during this power cycle: %" PRIu8 "\n", smartData->attributes.ataSMARTAttr.attributes[iter].data.rawData[3]);
                        printf("\tNumber of times attribute below threshold: %" PRIu16 "\n", M_BytesTo2ByteValue(smartData->attributes.ataSMARTAttr.attributes[iter].data.rawData[5], smartData->attributes.ataSMARTAttr.attributes[iter].data.rawData[4]));
                        break;
                    case 191: //Shock Sensor Counter
                        printf("\tNumber Of Shock Events: %" PRIu32 "\n", M_BytesTo4ByteValue(smartData->attributes.ataSMARTAttr.attributes[iter].data.rawData[3], smartData->attributes.ataSMARTAttr.attributes[iter].data.rawData[2], smartData->attributes.ataSMARTAttr.attributes[iter].data.rawData[1], smartData->attributes.ataSMARTAttr.attributes[iter].data.rawData[0]));
                        break;
                    case 192: //Emergency Retract Count
                        printf("\tEmergency Retract Count: %" PRIu32 "\n", M_BytesTo4ByteValue(smartData->attributes.ataSMARTAttr.attributes[iter].data.rawData[3], smartData->attributes.ataSMARTAttr.attributes[iter].data.rawData[2], smartData->attributes.ataSMARTAttr.attributes[iter].data.rawData[1], smartData->attributes.ataSMARTAttr.attributes[iter].data.rawData[0]));
                        break;
                    case 193: //Load-Unload Count
                        printf("\tLoad Count: %" PRIu32 "\n", M_BytesTo4ByteValue(smartData->attributes.ataSMARTAttr.attributes[iter].data.rawData[3], smartData->attributes.ataSMARTAttr.attributes[iter].data.rawData[2], smartData->attributes.ataSMARTAttr.attributes[iter].data.rawData[1], smartData->attributes.ataSMARTAttr.attributes[iter].data.rawData[0]));
                        break;
                    case 194: //Temperature
                        printf("\tCurrent Temperature (C): %" PRIu16 "\n", M_BytesTo2ByteValue(smartData->attributes.ataSMARTAttr.attributes[iter].data.rawData[1], smartData->attributes.ataSMARTAttr.attributes[iter].data.rawData[0]));
                        printf("\tWorst Highest Temperature (C): %" PRIu8 "\n", smartData->attributes.ataSMARTAttr.attributes[iter].data.worstEver);
                        printf("\tWorst Lowest Temperature (C): %" PRIu16 "\n", M_BytesTo2ByteValue(smartData->attributes.ataSMARTAttr.attributes[iter].data.rawData[5], smartData->attributes.ataSMARTAttr.attributes[iter].data.rawData[4]));
                        break;
                    case 195: //ECC On the Fly Count
                        printf("\tNumber Of Sector Reads: %" PRIu32 "\n", M_BytesTo4ByteValue(smartData->attributes.ataSMARTAttr.attributes[iter].data.rawData[3], smartData->attributes.ataSMARTAttr.attributes[iter].data.rawData[2], smartData->attributes.ataSMARTAttr.attributes[iter].data.rawData[1], smartData->attributes.ataSMARTAttr.attributes[iter].data.rawData[0]));
                        printf("\tNumber Of ECC OTF Errors: %" PRIu32 "\n", M_BytesTo4ByteValue(0, smartData->attributes.ataSMARTAttr.attributes[iter].data.rawData[6], smartData->attributes.ataSMARTAttr.attributes[iter].data.rawData[5], smartData->attributes.ataSMARTAttr.attributes[iter].data.rawData[4]));
                        break;
                    case 197: //Pending-Sparing Count
                        printf("\tCurrent Pending Spare Count: %" PRIu32 "\n", M_BytesTo4ByteValue(smartData->attributes.ataSMARTAttr.attributes[iter].data.rawData[3], smartData->attributes.ataSMARTAttr.attributes[iter].data.rawData[2], smartData->attributes.ataSMARTAttr.attributes[iter].data.rawData[1], smartData->attributes.ataSMARTAttr.attributes[iter].data.rawData[0]));
                        break;
                    case 198://offlince uncorrectable sectors
                        printf("\tCurrent Uncorrectable Sector Count: %" PRIu32 "\n", M_BytesTo4ByteValue(smartData->attributes.ataSMARTAttr.attributes[iter].data.rawData[3], smartData->attributes.ataSMARTAttr.attributes[iter].data.rawData[2], smartData->attributes.ataSMARTAttr.attributes[iter].data.rawData[1], smartData->attributes.ataSMARTAttr.attributes[iter].data.rawData[0]));
                        break;
                    case 199: //Ultra DMA CRC Error
                        printf("\tCurrent CRC/R_Errs Error Count: %" PRIu32 "\n", M_BytesTo4ByteValue(smartData->attributes.ataSMARTAttr.attributes[iter].data.rawData[3], smartData->attributes.ataSMARTAttr.attributes[iter].data.rawData[2], smartData->attributes.ataSMARTAttr.attributes[iter].data.rawData[1], smartData->attributes.ataSMARTAttr.attributes[iter].data.rawData[0]));
                        break;
                    case 200: //Pressure Measurement Limit
                        //raw unused
                        break;
                    case 230: //Life Curve Status
                        break;
                    case 231: //SSD Life Left
                        printf("\tSSD Life Left: %" PRIu8 "\n", smartData->attributes.ataSMARTAttr.attributes[iter].data.nominal);
                        break;
                    case 235: //SSD Power Loss Mgmt Life Left
                        break;
                    case 240: //Head flight Hours
<<<<<<< HEAD
                        {
                            uint32_t millisecondsSinceIncrement = M_BytesTo4ByteValue(0, smartData->attributes.ataSMARTAttr.attributes[iter].data.rawData[6], smartData->attributes.ataSMARTAttr.attributes[iter].data.rawData[5], smartData->attributes.ataSMARTAttr.attributes[iter].data.rawData[4]);
                            uint64_t headFlightMinutes = C_CAST(uint64_t, M_BytesTo4ByteValue(smartData->attributes.ataSMARTAttr.attributes[iter].data.rawData[3], smartData->attributes.ataSMARTAttr.attributes[iter].data.rawData[2], smartData->attributes.ataSMARTAttr.attributes[iter].data.rawData[1], smartData->attributes.ataSMARTAttr.attributes[iter].data.rawData[0])) * UINT64_C(60);
                            headFlightMinutes += (millisecondsSinceIncrement / UINT32_C(60000));//convert the milliseconds to minutes, then add that to the amount of time we already know
                            printf("\tHead Flight Hours = %f\n", C_CAST(double, headFlightMinutes) / 60.0);
                        }
                        break;
=======
                    {
                        uint32_t millisecondsSinceIncrement = M_BytesTo4ByteValue(0, smartData->attributes.ataSMARTAttr.attributes[iter].data.rawData[6], smartData->attributes.ataSMARTAttr.attributes[iter].data.rawData[5], smartData->attributes.ataSMARTAttr.attributes[iter].data.rawData[4]);
                        uint64_t headFlightMinutes = C_CAST(uint64_t, M_BytesTo4ByteValue(smartData->attributes.ataSMARTAttr.attributes[iter].data.rawData[3], smartData->attributes.ataSMARTAttr.attributes[iter].data.rawData[2], smartData->attributes.ataSMARTAttr.attributes[iter].data.rawData[1], smartData->attributes.ataSMARTAttr.attributes[iter].data.rawData[0])) * UINT64_C(60);
                        headFlightMinutes += (millisecondsSinceIncrement / UINT32_C(60000));//convert the milliseconds to minutes, then add that to the amount of time we already know
                        printf("\tHead Flight Hours = %f\n", C_CAST(double, headFlightMinutes) / 60.0);
                    }
                    break;
>>>>>>> 7c19a180
                    case 241: //Lifetime Writes from Host
                        printf("\tLifetime LBAs Written: %" PRIu64 "\n", M_BytesTo8ByteValue(0, smartData->attributes.ataSMARTAttr.attributes[iter].data.rawData[6], smartData->attributes.ataSMARTAttr.attributes[iter].data.rawData[5], smartData->attributes.ataSMARTAttr.attributes[iter].data.rawData[4], smartData->attributes.ataSMARTAttr.attributes[iter].data.rawData[3], smartData->attributes.ataSMARTAttr.attributes[iter].data.rawData[2], smartData->attributes.ataSMARTAttr.attributes[iter].data.rawData[1], smartData->attributes.ataSMARTAttr.attributes[iter].data.rawData[0]));
                        break;
                    case 242: //Lifetime Reads from Host
                        printf("\tLifetime LBAs Read: %" PRIu64 "\n", M_BytesTo8ByteValue(0, smartData->attributes.ataSMARTAttr.attributes[iter].data.rawData[6], smartData->attributes.ataSMARTAttr.attributes[iter].data.rawData[5], smartData->attributes.ataSMARTAttr.attributes[iter].data.rawData[4], smartData->attributes.ataSMARTAttr.attributes[iter].data.rawData[3], smartData->attributes.ataSMARTAttr.attributes[iter].data.rawData[2], smartData->attributes.ataSMARTAttr.attributes[iter].data.rawData[1], smartData->attributes.ataSMARTAttr.attributes[iter].data.rawData[0]));
                        break;
                    case 254: //Free Fall Event
                        printf("\tCurrent Free Fall Event Counter: %" PRIu32 "\n", M_BytesTo4ByteValue(smartData->attributes.ataSMARTAttr.attributes[iter].data.rawData[3], smartData->attributes.ataSMARTAttr.attributes[iter].data.rawData[2], smartData->attributes.ataSMARTAttr.attributes[iter].data.rawData[1], smartData->attributes.ataSMARTAttr.attributes[iter].data.rawData[0]));
                        break;
                    default:
                        printf("\tRaw Data: ");
                        for (uint8_t rawIter = 0; rawIter < SMART_ATTRIBUTE_RAW_DATA_BYTE_COUNT; ++rawIter)
                        {
                            printf("%02" PRIX8 "", smartData->attributes.ataSMARTAttr.attributes[iter].data.rawData[6 - rawIter]);
                        }
                        printf("h\n");
                        break;
                    }
                    break;
                case SEAGATE_VENDOR_G:
                    switch (smartData->attributes.ataSMARTAttr.attributes[iter].data.attributeNumber)
                    {
                    case 1:
                        printf("\tCorrectable, Soft LDPC correctable errors since last power cycle: %" PRIu32 "\n", M_BytesTo4ByteValue(smartData->attributes.ataSMARTAttr.attributes[iter].data.rawData[3], smartData->attributes.ataSMARTAttr.attributes[iter].data.rawData[2], smartData->attributes.ataSMARTAttr.attributes[iter].data.rawData[1], smartData->attributes.ataSMARTAttr.attributes[iter].data.rawData[0]));
                        break;
                    case 9:
                        printf("\tPower On Hours: %" PRIu32 "\n", M_BytesTo4ByteValue(smartData->attributes.ataSMARTAttr.attributes[iter].data.rawData[3], smartData->attributes.ataSMARTAttr.attributes[iter].data.rawData[2], smartData->attributes.ataSMARTAttr.attributes[iter].data.rawData[1], smartData->attributes.ataSMARTAttr.attributes[iter].data.rawData[0]));
                        break;
                    case 11:
                        printf("\tSuccessful Power Fail Backup Events: %" PRIu32 "\n", M_BytesTo4ByteValue(smartData->attributes.ataSMARTAttr.attributes[iter].data.rawData[3], smartData->attributes.ataSMARTAttr.attributes[iter].data.rawData[2], smartData->attributes.ataSMARTAttr.attributes[iter].data.rawData[1], smartData->attributes.ataSMARTAttr.attributes[iter].data.rawData[0]));
                        printf("\tUnsuccessful Power Fail Backup Events: %" PRIu16 "\n", M_BytesTo2ByteValue(smartData->attributes.ataSMARTAttr.attributes[iter].data.rawData[5], smartData->attributes.ataSMARTAttr.attributes[iter].data.rawData[4]));
                        break;
                    case 12:
                        printf("\tPower Cycles: %" PRIu32 "\n", M_BytesTo4ByteValue(smartData->attributes.ataSMARTAttr.attributes[iter].data.rawData[3], smartData->attributes.ataSMARTAttr.attributes[iter].data.rawData[2], smartData->attributes.ataSMARTAttr.attributes[iter].data.rawData[1], smartData->attributes.ataSMARTAttr.attributes[iter].data.rawData[0]));
                        break;
                    case 100:
                        printf("\tGB  Erases of Flash: %" PRIu32 "\n", M_BytesTo4ByteValue(smartData->attributes.ataSMARTAttr.attributes[iter].data.rawData[3], smartData->attributes.ataSMARTAttr.attributes[iter].data.rawData[2], smartData->attributes.ataSMARTAttr.attributes[iter].data.rawData[1], smartData->attributes.ataSMARTAttr.attributes[iter].data.rawData[0]));
                        break;
                    case 101:
                        printf("\tDev Sleep Exits: %" PRIu32 "\n", M_BytesTo4ByteValue(smartData->attributes.ataSMARTAttr.attributes[iter].data.rawData[3], smartData->attributes.ataSMARTAttr.attributes[iter].data.rawData[2], smartData->attributes.ataSMARTAttr.attributes[iter].data.rawData[1], smartData->attributes.ataSMARTAttr.attributes[iter].data.rawData[0]));
                        break;
                    case 102:
                        printf("\tPS4 entries: %" PRIu64 "\n", M_BytesTo8ByteValue(0, 0, 0, smartData->attributes.ataSMARTAttr.attributes[iter].data.rawData[4], smartData->attributes.ataSMARTAttr.attributes[iter].data.rawData[3], smartData->attributes.ataSMARTAttr.attributes[iter].data.rawData[2], smartData->attributes.ataSMARTAttr.attributes[iter].data.rawData[1], smartData->attributes.ataSMARTAttr.attributes[iter].data.rawData[0]));
                        break;
                    case 103:
                        printf("\tPS3 entries: %" PRIu64 "\n", M_BytesTo8ByteValue(0, 0, 0, smartData->attributes.ataSMARTAttr.attributes[iter].data.rawData[4], smartData->attributes.ataSMARTAttr.attributes[iter].data.rawData[3], smartData->attributes.ataSMARTAttr.attributes[iter].data.rawData[2], smartData->attributes.ataSMARTAttr.attributes[iter].data.rawData[1], smartData->attributes.ataSMARTAttr.attributes[iter].data.rawData[0]));
                        break;
                    case 171:
                        printf("\tProgram Fail Count: %" PRIu32 "\n", M_BytesTo4ByteValue(smartData->attributes.ataSMARTAttr.attributes[iter].data.rawData[3], smartData->attributes.ataSMARTAttr.attributes[iter].data.rawData[2], smartData->attributes.ataSMARTAttr.attributes[iter].data.rawData[1], smartData->attributes.ataSMARTAttr.attributes[iter].data.rawData[0]));
                        break;
                    case 172:
                        printf("\tErase Failure Events: %" PRIu32 "\n", M_BytesTo4ByteValue(smartData->attributes.ataSMARTAttr.attributes[iter].data.rawData[3], smartData->attributes.ataSMARTAttr.attributes[iter].data.rawData[2], smartData->attributes.ataSMARTAttr.attributes[iter].data.rawData[1], smartData->attributes.ataSMARTAttr.attributes[iter].data.rawData[0]));
                        break;
                    case 173:
                        printf("\tProgram/Erase Cycles on All Good Blocks: %" PRIu32 "\n", M_BytesTo4ByteValue(smartData->attributes.ataSMARTAttr.attributes[iter].data.rawData[3], smartData->attributes.ataSMARTAttr.attributes[iter].data.rawData[2], smartData->attributes.ataSMARTAttr.attributes[iter].data.rawData[1], smartData->attributes.ataSMARTAttr.attributes[iter].data.rawData[0]));
                        break;
                    case 174:
                        printf("\tUnexpected Power Loss Power Cycles: %" PRIu32 "\n", M_BytesTo4ByteValue(smartData->attributes.ataSMARTAttr.attributes[iter].data.rawData[3], smartData->attributes.ataSMARTAttr.attributes[iter].data.rawData[2], smartData->attributes.ataSMARTAttr.attributes[iter].data.rawData[1], smartData->attributes.ataSMARTAttr.attributes[iter].data.rawData[0]));
                        break;
                    case 177:
                        printf("\tWear Range delta calculated as 100 * [(MW - LW)/MRW]: %" PRIu16 "\n", M_BytesTo2ByteValue(smartData->attributes.ataSMARTAttr.attributes[iter].data.rawData[1], smartData->attributes.ataSMARTAttr.attributes[iter].data.rawData[0]));
                        break;
                    case 183:
                        printf("\tInterface Downshift Events this Power Cycle: %" PRIu32 "\n", M_BytesTo4ByteValue(0, smartData->attributes.ataSMARTAttr.attributes[iter].data.rawData[2], smartData->attributes.ataSMARTAttr.attributes[iter].data.rawData[1], smartData->attributes.ataSMARTAttr.attributes[iter].data.rawData[0]));
                        printf("\tinterface Downshift Events Lifetime: %" PRIu32 "\n", M_BytesTo4ByteValue(smartData->attributes.ataSMARTAttr.attributes[iter].data.rawData[6], smartData->attributes.ataSMARTAttr.attributes[iter].data.rawData[5], smartData->attributes.ataSMARTAttr.attributes[iter].data.rawData[4], smartData->attributes.ataSMARTAttr.attributes[iter].data.rawData[3]));
                        break;
                    case 184:
                        printf("\tDetected End-To-End CRC Errors: %" PRIu32 "\n", M_BytesTo4ByteValue(smartData->attributes.ataSMARTAttr.attributes[iter].data.rawData[3], smartData->attributes.ataSMARTAttr.attributes[iter].data.rawData[2], smartData->attributes.ataSMARTAttr.attributes[iter].data.rawData[1], smartData->attributes.ataSMARTAttr.attributes[iter].data.rawData[0]));
                        break;
                    case 187:
                        printf("\tUncorrectable Codewords: %" PRIu32 "\n", M_BytesTo4ByteValue(smartData->attributes.ataSMARTAttr.attributes[iter].data.rawData[3], smartData->attributes.ataSMARTAttr.attributes[iter].data.rawData[2], smartData->attributes.ataSMARTAttr.attributes[iter].data.rawData[1], smartData->attributes.ataSMARTAttr.attributes[iter].data.rawData[0]));
                        break;
                    case 194:
                        printf("\tCurrent Temperature (C): %" PRIu16 "\n", M_BytesTo2ByteValue(smartData->attributes.ataSMARTAttr.attributes[iter].data.rawData[1], smartData->attributes.ataSMARTAttr.attributes[iter].data.rawData[0]));
                        printf("\tLifetime Maximum Temperature (C): %" PRIu16 "\n", M_BytesTo2ByteValue(smartData->attributes.ataSMARTAttr.attributes[iter].data.rawData[3], smartData->attributes.ataSMARTAttr.attributes[iter].data.rawData[2]));
                        printf("\tLifetime Minimum Temperature (C): %" PRIu16 "\n", M_BytesTo2ByteValue(smartData->attributes.ataSMARTAttr.attributes[iter].data.rawData[5], smartData->attributes.ataSMARTAttr.attributes[iter].data.rawData[4]));
                        break;
                    case 195:
                        printf("\tRAISE-1 recoveries: %" PRIu16 "\n", M_BytesTo2ByteValue(smartData->attributes.ataSMARTAttr.attributes[iter].data.rawData[1], smartData->attributes.ataSMARTAttr.attributes[iter].data.rawData[0]));
                        printf("\tRAISE-2 recoveries: %" PRIu16 "\n", M_BytesTo2ByteValue(smartData->attributes.ataSMARTAttr.attributes[iter].data.rawData[3], smartData->attributes.ataSMARTAttr.attributes[iter].data.rawData[2]));
                        printf("\tNumber of Times RAISE is Used to Restore Date Being Programmed After a Program Failure: %" PRIu16 "\n", M_BytesTo2ByteValue(smartData->attributes.ataSMARTAttr.attributes[iter].data.rawData[5], smartData->attributes.ataSMARTAttr.attributes[iter].data.rawData[4]));
                        break;
                    case 198:
                        printf("\tUncorrectable Read Errors: %" PRIu32 "\n", M_BytesTo4ByteValue(smartData->attributes.ataSMARTAttr.attributes[iter].data.rawData[3], smartData->attributes.ataSMARTAttr.attributes[iter].data.rawData[2], smartData->attributes.ataSMARTAttr.attributes[iter].data.rawData[1], smartData->attributes.ataSMARTAttr.attributes[iter].data.rawData[0]));
                        break;
                    case 199:
                        printf("\tSATA Interface CRC Errors Count: %" PRIu32 "\n", M_BytesTo4ByteValue(smartData->attributes.ataSMARTAttr.attributes[iter].data.rawData[3], smartData->attributes.ataSMARTAttr.attributes[iter].data.rawData[2], smartData->attributes.ataSMARTAttr.attributes[iter].data.rawData[1], smartData->attributes.ataSMARTAttr.attributes[iter].data.rawData[0]));
                        break;
                    case 231:
                        printf("\tLife driven by:");
                        if (smartData->attributes.ataSMARTAttr.attributes[iter].data.rawData[0] == 0)
                        {
                            printf("Program-Erase Cycles (Term A dominated)\n");
                        }
                        else
                        {
                            printf("Free Space (Term B dominated)\n");
                        }
                        printf("\n");
                        printf("\tTerm A value: %" PRIu8" \n", smartData->attributes.ataSMARTAttr.attributes[iter].data.rawData[1]);
                        printf("\n");
                        printf("\tTerm B value: %" PRIu8 "\n", smartData->attributes.ataSMARTAttr.attributes[iter].data.rawData[2]);
                        printf("\n");
                        break;
                    case 233:
                        printf("\tGB Written of Flash: %" PRIu32 "\n", M_BytesTo4ByteValue(smartData->attributes.ataSMARTAttr.attributes[iter].data.rawData[3], smartData->attributes.ataSMARTAttr.attributes[iter].data.rawData[2], smartData->attributes.ataSMARTAttr.attributes[iter].data.rawData[1], smartData->attributes.ataSMARTAttr.attributes[iter].data.rawData[0]));
                        break;
                    case 241:
                        printf("\tGB Written to Drive by Host: %" PRIu32 "\n", M_BytesTo4ByteValue(smartData->attributes.ataSMARTAttr.attributes[iter].data.rawData[3], smartData->attributes.ataSMARTAttr.attributes[iter].data.rawData[2], smartData->attributes.ataSMARTAttr.attributes[iter].data.rawData[1], smartData->attributes.ataSMARTAttr.attributes[iter].data.rawData[0]));
                        break;
                    case 242:
                        printf("\tGB Read from Drive by Host: %" PRIu32 "\n", M_BytesTo4ByteValue(smartData->attributes.ataSMARTAttr.attributes[iter].data.rawData[3], smartData->attributes.ataSMARTAttr.attributes[iter].data.rawData[2], smartData->attributes.ataSMARTAttr.attributes[iter].data.rawData[1], smartData->attributes.ataSMARTAttr.attributes[iter].data.rawData[0]));
                        break;
                    case 243:
                        printf("\tFree Space: %" PRIu32 "\n", M_BytesTo4ByteValue(smartData->attributes.ataSMARTAttr.attributes[iter].data.rawData[3], smartData->attributes.ataSMARTAttr.attributes[iter].data.rawData[2], smartData->attributes.ataSMARTAttr.attributes[iter].data.rawData[1], smartData->attributes.ataSMARTAttr.attributes[iter].data.rawData[0]));
                        printf("\tFree Space Percentage in Hundreths of a Percent: %" PRIu16 "\n", M_BytesTo2ByteValue(smartData->attributes.ataSMARTAttr.attributes[iter].data.rawData[5], smartData->attributes.ataSMARTAttr.attributes[iter].data.rawData[4]));
                        break;
                    default:
                        printf("\tRaw Data: ");
                        for (uint8_t rawIter = 0; rawIter < SMART_ATTRIBUTE_RAW_DATA_BYTE_COUNT; ++rawIter)
                        {
                            printf("%02" PRIX8 "", smartData->attributes.ataSMARTAttr.attributes[iter].data.rawData[6 - rawIter]);
                        }
                        printf("h\n");
                        break;
                    }
                    break;
                case MAXTOR:
                    switch (smartData->attributes.ataSMARTAttr.attributes[iter].data.attributeNumber)
                    {
                    case 194:
                        printf("\tCurrent Temperature (C): %" PRIu16 "\n", M_BytesTo2ByteValue(smartData->attributes.ataSMARTAttr.attributes[iter].data.rawData[1], smartData->attributes.ataSMARTAttr.attributes[iter].data.rawData[0]));
                        break;
                    default:
                        //TODO: This 32bit value should be fine, but may need to change to a 64 bit if anything odd is observed.
                        printf("\tCount: %" PRIu32 "\n", M_BytesTo4ByteValue(smartData->attributes.ataSMARTAttr.attributes[iter].data.rawData[3], smartData->attributes.ataSMARTAttr.attributes[iter].data.rawData[2], smartData->attributes.ataSMARTAttr.attributes[iter].data.rawData[1], smartData->attributes.ataSMARTAttr.attributes[iter].data.rawData[0]));
                        break;
                    }
                    break;
                case SEAGATE_VENDOR_K:
                    switch (smartData->attributes.ataSMARTAttr.attributes[iter].data.attributeNumber)
                    {
                    case 194:
                        //this can be read from nominal/worst or raw 1:0 and raw 5:4
                        printf("\tCurrent Temperature (C): %" PRIu16 "\n", smartData->attributes.ataSMARTAttr.attributes[iter].data.nominal);
                        printf("\tMaximum Temperature (C): %" PRIu16 "\n", smartData->attributes.ataSMARTAttr.attributes[iter].data.worstEver);
                        break;
                    case 169:
                    case 231:
                        printf("\tPercent: %" PRIu32 "\n", M_BytesTo4ByteValue(smartData->attributes.ataSMARTAttr.attributes[iter].data.rawData[3], smartData->attributes.ataSMARTAttr.attributes[iter].data.rawData[2], smartData->attributes.ataSMARTAttr.attributes[iter].data.rawData[1], smartData->attributes.ataSMARTAttr.attributes[iter].data.rawData[0]));
                        break;
                    case 233:
                        printf("\tNAND Written: %" PRIu64 " MB\n", ata_SMART_Raw_Bytes_To_Int(&smartData->attributes.ataSMARTAttr.attributes[iter], 6, 0) * UINT64_C(32));
                        break;
                    case 241:
                        printf("\tTotal LBAs Written: %" PRIu64 " MB\n", ata_SMART_Raw_Bytes_To_Int(&smartData->attributes.ataSMARTAttr.attributes[iter], 6, 0) * UINT64_C(32));
                        break;
                    case 242:
                        printf("\tTotal LBAs Read: %" PRIu64 " MB\n", ata_SMART_Raw_Bytes_To_Int(&smartData->attributes.ataSMARTAttr.attributes[iter], 6, 0) * UINT64_C(32));
                        break;
                    default:
                        //TODO: This 32bit value should be fine, but may need to change to a 64 bit if anything odd is observed.
                        printf("\tCount: %" PRIu32 "\n", M_BytesTo4ByteValue(smartData->attributes.ataSMARTAttr.attributes[iter].data.rawData[3], smartData->attributes.ataSMARTAttr.attributes[iter].data.rawData[2], smartData->attributes.ataSMARTAttr.attributes[iter].data.rawData[1], smartData->attributes.ataSMARTAttr.attributes[iter].data.rawData[0]));
                        break;
                    }
                    break;
                case SEAGATE_VENDOR_D:
                case SEAGATE_VENDOR_E:
                    switch (smartData->attributes.ataSMARTAttr.attributes[iter].data.attributeNumber)
                    {
                    case 194:
                        //this can be read from nominal/worst or raw 1:0 and raw 5:4
                        printf("\tCurrent Temperature (C): %" PRIu16 "\n", M_BytesTo2ByteValue(smartData->attributes.ataSMARTAttr.attributes[iter].data.rawData[1], smartData->attributes.ataSMARTAttr.attributes[iter].data.rawData[0]));
                        printf("\tMaximum Temperature (C): %" PRIu16 "\n", M_BytesTo2ByteValue(smartData->attributes.ataSMARTAttr.attributes[iter].data.rawData[3], smartData->attributes.ataSMARTAttr.attributes[iter].data.rawData[2]));
                        break;
                    case 231:
                        printf("\tPercent: %" PRIu32 "\n", M_BytesTo4ByteValue(smartData->attributes.ataSMARTAttr.attributes[iter].data.rawData[3], smartData->attributes.ataSMARTAttr.attributes[iter].data.rawData[2], smartData->attributes.ataSMARTAttr.attributes[iter].data.rawData[1], smartData->attributes.ataSMARTAttr.attributes[iter].data.rawData[0]));
                        break;
                    case 234:
                        printf("\tLifetime Writes To Flash: %" PRIu64 " GiB\n", ata_SMART_Raw_Bytes_To_Int(&smartData->attributes.ataSMARTAttr.attributes[iter], 6, 0));
                        break;
                    case 241:
                        printf("\tLifetime Writes From Host: %" PRIu64 " GiB\n", ata_SMART_Raw_Bytes_To_Int(&smartData->attributes.ataSMARTAttr.attributes[iter], 6, 0));
                        break;
                    case 242:
                        printf("\tLifetime Reads From Host: %" PRIu64 " GiB\n", ata_SMART_Raw_Bytes_To_Int(&smartData->attributes.ataSMARTAttr.attributes[iter], 6, 0));
                        break;
                    default:
                        //TODO: This 32bit value should be fine, but may need to change to a 64 bit if anything odd is observed.
                        printf("\tCount: %" PRIu32 "\n", M_BytesTo4ByteValue(smartData->attributes.ataSMARTAttr.attributes[iter].data.rawData[3], smartData->attributes.ataSMARTAttr.attributes[iter].data.rawData[2], smartData->attributes.ataSMARTAttr.attributes[iter].data.rawData[1], smartData->attributes.ataSMARTAttr.attributes[iter].data.rawData[0]));
                        break;
                    }
                    break;
                default:
                    switch (smartData->attributes.ataSMARTAttr.attributes[iter].data.attributeNumber)
                    {
                        //handle common attributes
                    case 1://Read Error Rate
                    case 4://Start/Stop Count
                    case 5://Retired Sectors Count
                    case 7://Seek Error Rate
                    case 10: //Spin Retry Count 
                    case 12: //Drive Power Cycle Count
                    case 187://Reported Un-correctable
                    case 197://Pending-Sparing Count
                        printf("\tCount: %" PRIu32 "\n", M_BytesTo4ByteValue(smartData->attributes.ataSMARTAttr.attributes[iter].data.rawData[3], smartData->attributes.ataSMARTAttr.attributes[iter].data.rawData[2], smartData->attributes.ataSMARTAttr.attributes[iter].data.rawData[1], smartData->attributes.ataSMARTAttr.attributes[iter].data.rawData[0]));
                        break;
                    case 3://Spin Up Time
                        printf("\tTime: %" PRIu32 "\n", M_BytesTo4ByteValue(smartData->attributes.ataSMARTAttr.attributes[iter].data.rawData[3], smartData->attributes.ataSMARTAttr.attributes[iter].data.rawData[2], smartData->attributes.ataSMARTAttr.attributes[iter].data.rawData[1], smartData->attributes.ataSMARTAttr.attributes[iter].data.rawData[0]));
                        break;
                    case 9: //Power On Hours
                        printf("\tHours: %" PRIu32 "\n", M_BytesTo4ByteValue(smartData->attributes.ataSMARTAttr.attributes[iter].data.rawData[3], smartData->attributes.ataSMARTAttr.attributes[iter].data.rawData[2], smartData->attributes.ataSMARTAttr.attributes[iter].data.rawData[1], smartData->attributes.ataSMARTAttr.attributes[iter].data.rawData[0]));
                        break;
                    case 194://Temperature
                        printf("\tCurrent Temperature (C): %" PRIu16 "\n", M_BytesTo2ByteValue(smartData->attributes.ataSMARTAttr.attributes[iter].data.rawData[1], smartData->attributes.ataSMARTAttr.attributes[iter].data.rawData[0]));
                        //current temp is most commonly supported.
                        //min/max varies by vendor so it is ommitted in this case
                        break;
                    default:
                        printf("\tRaw Data: ");
                        for (uint8_t rawIter = 0; rawIter < SMART_ATTRIBUTE_RAW_DATA_BYTE_COUNT; ++rawIter)
                        {
                            printf("%02" PRIX8 "", smartData->attributes.ataSMARTAttr.attributes[iter].data.rawData[6 - rawIter]);
                        }
                        printf("h\n");
                        break;
                    }
                    break;
                }

            }
        }
    }
    safe_Free(attributeName)
    return;
}

eReturnValues print_SMART_Attributes(tDevice *device, eSMARTAttrOutMode outputMode)
{
    eReturnValues ret = UNKNOWN;
<<<<<<< HEAD
    smartLogData smartData; 
    memset(&smartData,0,sizeof(smartLogData));
    ret = get_SMART_Attributes(device,&smartData);
    if (ret != SUCCESS) 
=======
    smartLogData smartData;
    memset(&smartData, 0, sizeof(smartLogData));
    ret = get_SMART_Attributes(device, &smartData);
    if (ret != SUCCESS)
>>>>>>> 7c19a180
    {
        if (ret == NOT_SUPPORTED)
        {
            printf("Printing SMART attributes is not supported on this drive type at this time\n");
        }
        else
        {
            printf("Error retreiving the logs. \n");
        }
    }
    else
    {
        if (device->drive_info.drive_type == ATA_DRIVE)
        {
            if (outputMode == SMART_ATTR_OUTPUT_RAW)
            {
                print_Raw_ATA_Attributes(device, &smartData);
            }
            else if (outputMode == SMART_ATTR_OUTPUT_ANALYZED)
            {
                print_Analyzed_ATA_Attributes(device, &smartData);
            }
            else if (outputMode == SMART_ATTR_OUTPUT_HYBRID)
            {
                print_Hybrid_ATA_Attributes(device, &smartData);
            }
            else
            {
                ret = BAD_PARAMETER;
            }
        }
        else
        {
            //shouldn't get here.
            ret = NOT_SUPPORTED;
        }
    }
    return ret;
}

eReturnValues show_NVMe_Health(tDevice* device)
{
    eReturnValues ret = NOT_SUPPORTED;
    if (device->drive_info.drive_type == NVME_DRIVE)
    {
        smartLogData smartData;
        memset(&smartData, 0, sizeof(smartLogData));
        ret = get_SMART_Attributes(device, &smartData);
        if (ret != SUCCESS)
        {
            if (ret == NOT_SUPPORTED)
            {
                printf("Printing SMART/Health data is not supported on this drive type at this time\n");
            }
            else
            {
                printf("Error retreiving the NVMe health log. \n");
            }
        }
        else
        {
            uint32_t temperature = M_BytesTo2ByteValue(smartData.attributes.nvmeSMARTAttr.temperature[1], smartData.attributes.nvmeSMARTAttr.temperature[0]) - 273;

            printf("Critical Warnings                   : %#x\n", smartData.attributes.nvmeSMARTAttr.criticalWarning);
            if (smartData.attributes.nvmeSMARTAttr.criticalWarning & BIT0)
            {
                printf("\tSpare Capacity has fallen below the threshold.\n");
            }
            if (smartData.attributes.nvmeSMARTAttr.criticalWarning & BIT1)
            {
                printf("\tTemperature >= over temperature threshold or <= under temperature threshold.\n");
            }
            if (smartData.attributes.nvmeSMARTAttr.criticalWarning & BIT2)
            {
                printf("\tNVM Subsystem reliability has been degraded due to media errors or internal errors.\n");
            }
            if (smartData.attributes.nvmeSMARTAttr.criticalWarning & BIT3)
            {
                printf("\tMedia in Read Only mode\n");
            }
            if (smartData.attributes.nvmeSMARTAttr.criticalWarning & BIT4)
            {
                printf("\tVolatile memory backup device has failed.\n");
            }
            if (smartData.attributes.nvmeSMARTAttr.criticalWarning & BIT5)
            {
                printf("\tPersistent Memory Region has become read-only or unreliable.\n");
            }
            printf("Temperature                         : %" PRIu32 " C\n", temperature);
            printf("Available Spare                     : %" PRIu8 "%%\n", smartData.attributes.nvmeSMARTAttr.availSpare);
            printf("Available Spare Threshold           : %" PRIu8 "%%\n", smartData.attributes.nvmeSMARTAttr.spareThresh);
            printf("Percentage Used                     : %" PRIu8 "%%\n", smartData.attributes.nvmeSMARTAttr.percentUsed);
            printf("Endurance Group Critical Warnings   : %#x\n", smartData.attributes.nvmeSMARTAttr.enduranceGroupCriticalWarning);
            if (smartData.attributes.nvmeSMARTAttr.enduranceGroupCriticalWarning & BIT0)
            {
                printf("\tSpare Capacity has fallen below the threshold.\n");
            }
            if (smartData.attributes.nvmeSMARTAttr.enduranceGroupCriticalWarning & BIT2)
            {
                printf("\tNVM Subsystem reliability has been degraded due to media errors or internal errors.\n");
            }
            if (smartData.attributes.nvmeSMARTAttr.enduranceGroupCriticalWarning & BIT3)
            {
                printf("\tMedia in Read Only mode\n");
            }
            printf("Data Units Read                     : %.0f\n", convert_128bit_to_double(smartData.attributes.nvmeSMARTAttr.dataUnitsRead));
            printf("Data Units Written                  : %.0f\n", convert_128bit_to_double(smartData.attributes.nvmeSMARTAttr.dataUnitsWritten));
            printf("Host Read Commands                  : %.0f\n", convert_128bit_to_double(smartData.attributes.nvmeSMARTAttr.hostReads));
            printf("Host Write Commands                 : %.0f\n", convert_128bit_to_double(smartData.attributes.nvmeSMARTAttr.hostWrites));
            printf("Controller Busy Time                : %.0f\n", convert_128bit_to_double(smartData.attributes.nvmeSMARTAttr.ctrlBusyTime));
            printf("Power Cycles                        : %.0f\n", convert_128bit_to_double(smartData.attributes.nvmeSMARTAttr.powerCycles));
            printf("Power On Hours (POH)                : %.0f\n", convert_128bit_to_double(smartData.attributes.nvmeSMARTAttr.powerOnHours));
            printf("Unsafe Shutdowns                    : %.0f\n", convert_128bit_to_double(smartData.attributes.nvmeSMARTAttr.unsafeShutdowns));
            printf("Media Errors                        : %.0f\n", convert_128bit_to_double(smartData.attributes.nvmeSMARTAttr.mediaErrors));
            printf("Num. Of Error Info. Log             : %.0f\n", convert_128bit_to_double(smartData.attributes.nvmeSMARTAttr.numErrLogEntries));
            printf("Warning Composite Temperature Time  : %" PRIu32 "\n", smartData.attributes.nvmeSMARTAttr.warningTempTime);
            printf("Critical Composite Temperature Time : %" PRIu32 "\n", smartData.attributes.nvmeSMARTAttr.criticalCompTime);
            for (uint8_t temperatureSensorCount = 0; temperatureSensorCount < 8; ++temperatureSensorCount)
            {
                if (smartData.attributes.nvmeSMARTAttr.tempSensor[temperatureSensorCount] != 0)
                {
                    uint16_t temperatureSensor = smartData.attributes.nvmeSMARTAttr.tempSensor[temperatureSensorCount] - 273;
                    printf("Temperature Sensor %" PRIu8 "                : %" PRIu16 " C\n", (temperatureSensorCount + UINT8_C(1)), temperatureSensor);
                }
            }
            printf("Thermal Management T1 Trans Count   : %" PRIu32 "\n", smartData.attributes.nvmeSMARTAttr.thermalMgmtTemp1TransCount);
            printf("Thermal Management T2 Trans Count   : %" PRIu32 "\n", smartData.attributes.nvmeSMARTAttr.thermalMgmtTemp2TransCount);
            printf("Thermal Management T1 Total Time    : %" PRIu32 "\n", smartData.attributes.nvmeSMARTAttr.totalTimeThermalMgmtTemp1);
            printf("Thermal Management T2 Total Time    : %" PRIu32 "\n", smartData.attributes.nvmeSMARTAttr.totalTimeThermalMgmtTemp2);
        }
    }
    return ret;
}

bool is_SMART_Command_Transport_Supported(tDevice *device)
{
    bool supported = false;
    if (device->drive_info.drive_type == ATA_DRIVE)
    {
        if (is_ATA_Identify_Word_Valid(device->drive_info.IdentifyData.ata.Word206) && device->drive_info.IdentifyData.ata.Word206 & BIT0)
        {
            supported = true;
        }
    }
    return supported;
}

bool is_SMART_Error_Logging_Supported(tDevice *device)
{
    bool supported = false;
    if (device->drive_info.drive_type == ATA_DRIVE)
    {
        if ((is_ATA_Identify_Word_Valid_With_Bits_14_And_15(device->drive_info.IdentifyData.ata.Word084) && device->drive_info.IdentifyData.ata.Word084 & BIT0)
            ||
            (is_ATA_Identify_Word_Valid_With_Bits_14_And_15(device->drive_info.IdentifyData.ata.Word087) && device->drive_info.IdentifyData.ata.Word087 & BIT0)
            )
        {
            supported = true;
        }
    }
    return supported;
}

static eReturnValues get_ATA_SMART_Status_From_SCT_Log(tDevice *device)
{
    eReturnValues ret = NOT_SUPPORTED;
    if (is_SMART_Command_Transport_Supported(device))
    {
        //try reading the SCT status log (ACS4 adds SMART status to this log)
        uint8_t sctStatus[512] = { 0 };
        ret = send_ATA_SCT_Status(device, sctStatus, 512);
        if (ret == SUCCESS)
        {
            uint16_t sctFormatVersion = M_BytesTo2ByteValue(sctStatus[1], sctStatus[0]);
            if (sctFormatVersion > 2)
            {
                uint16_t smartStatus = M_BytesTo2ByteValue(sctStatus[215], sctStatus[214]);
                //SMART status
                switch (smartStatus)
                {
                case 0xC24F:
                    ret = SUCCESS;
                    break;
                case 0x2CF4:
                    ret = FAILURE;
                    break;
                default:
                    ret = UNKNOWN;
                    break;
                }
            }
            else
            {
                ret = NOT_SUPPORTED;
            }
        }
    }
    return ret;
}

eReturnValues ata_SMART_Check(tDevice *device, ptrSmartTripInfo tripInfo)
{
    eReturnValues ret = NOT_SUPPORTED; //command return value
    if (is_SMART_Enabled(device))
    {
        smartLogData attributes;
        memset(&attributes, 0, sizeof(smartLogData));
        //NOTE: ATA-3 and up all report the return status as mandatory when smart is supported and enabled
        //      HOWEVER: SFF-8035i lists this as an optional command.
        //      Always attempt a SMART return status command, then perform workarounds to get the status if it fails.
        ret = ata_SMART_Return_Status(device);
        if (ret == SUCCESS && device->drive_info.lastCommandRTFRs.lbaMid == ATA_SMART_SIG_MID && device->drive_info.lastCommandRTFRs.lbaHi == ATA_SMART_SIG_HI)
        {
            ret = SUCCESS;
        }
        else if (ret == SUCCESS && device->drive_info.lastCommandRTFRs.lbaMid == ATA_SMART_BAD_SIG_MID && device->drive_info.lastCommandRTFRs.lbaHi == ATA_SMART_BAD_SIG_HI)
        {
            //SMART is tripped
            ret = FAILURE;
        }
        else
        {
            //try SCT status log first...
            //SCT status log added a copy of the SMART status to it in ACS-4
            //this MIGHT be available earlier than that in ACS-3 compliant drives, but it is not super likely.
            //this will be attempted, but may need to do a attributes to thresholds comparison to know for sure.
            ret = get_ATA_SMART_Status_From_SCT_Log(device);
        }
        //Even though we may have already determined pass/fail, attempt to read the attributes and thresholds for more comparison and detail
        //It is possible for some drives to give "warnings" for attributes that are not warrantied, which would be useful to report when possible.
        if (SUCCESS == get_SMART_Attributes(device, &attributes))
        {
            //go through and compare attirbutes to thresholds (as long as the thresholds were able to be read!!!)
            for (uint16_t counter = 0; counter < ATA_SMART_LOG_MAX_ATTRIBUTES; ++counter)
            {
                if (attributes.attributes.ataSMARTAttr.attributes[counter].valid)
                {
                    if (attributes.attributes.ataSMARTAttr.attributes[counter].thresholdDataValid)
                    {
                        if (ret != FAILURE && ret != IN_PROGRESS)
                        {
                            ret = SUCCESS;//need to set this to "pass" since we will otherwise keep a unknown status or not supported status
                        }
                        if (attributes.attributes.ataSMARTAttr.attributes[counter].thresholdData.thresholdValue == ATA_SMART_THRESHOLD_ALWAYS_PASSING)
                        {
                            //skip, this is an always passing attribute
                        }
                        else if (attributes.attributes.ataSMARTAttr.attributes[counter].thresholdData.thresholdValue == ATA_SMART_THRESHOLD_ALWAYS_FAILING)
                        {
                            //This is an always failing attribute! (make note on the screen)
                            ret = FAILURE;//this should override the "unknown" return value if it was set
                            if (tripInfo)
                            {
                                tripInfo->additionalInformationType = SMART_TRIP_INFO_TYPE_ATA;
                                tripInfo->ataAttribute.attributeNumber = attributes.attributes.ataSMARTAttr.attributes[counter].data.attributeNumber;
                                tripInfo->ataAttribute.nominalValue = attributes.attributes.ataSMARTAttr.attributes[counter].data.nominal;
                                tripInfo->ataAttribute.thresholdValue = attributes.attributes.ataSMARTAttr.attributes[counter].thresholdData.thresholdValue;
                                char *attributeName = C_CAST(char *, calloc(MAX_ATTRIBUTE_NAME_LENGTH, sizeof(char)));
                                get_Attribute_Name(device, tripInfo->ataAttribute.attributeNumber, &attributeName);
                                if (strlen(attributeName))
                                {
                                    //use the name in the error reason
                                    snprintf(tripInfo->reasonString, UINT8_MAX, "%s [%" PRIu8 "] set to test trip!", attributeName, tripInfo->ataAttribute.attributeNumber);
                                    tripInfo->reasonStringLength = C_CAST(uint8_t, strlen(tripInfo->reasonString));
                                }
                                else
                                {
                                    //Couldn't look up the name, so set a generic error reason
                                    snprintf(tripInfo->reasonString, UINT8_MAX, "Attribute %" PRIu8 " set to test trip!", tripInfo->ataAttribute.attributeNumber);
                                    tripInfo->reasonStringLength = C_CAST(uint8_t, strlen(tripInfo->reasonString));
                                }
                            }
                            break;
                        }
                        else if (attributes.attributes.ataSMARTAttr.attributes[counter].data.nominal <= attributes.attributes.ataSMARTAttr.attributes[counter].thresholdData.thresholdValue
                            || attributes.attributes.ataSMARTAttr.attributes[counter].data.worstEver <= attributes.attributes.ataSMARTAttr.attributes[counter].thresholdData.thresholdValue)
                        {
                            bool fromWorst = false;
                            if (attributes.attributes.ataSMARTAttr.attributes[counter].data.worstEver <= attributes.attributes.ataSMARTAttr.attributes[counter].thresholdData.thresholdValue)
                            {
                                fromWorst = true;
                            }
#define ATA_SMART_WHEN_FAILED_MAX_STR_LEN (12)
                            if (attributes.attributes.ataSMARTAttr.attributes[counter].isWarrantied)
                            {
                                //found the attribute causing the problem!!!
                                ret = FAILURE;//this should override the "unknown" return value if it was set
                                if (tripInfo)
                                {
                                    char whenFailedStr[ATA_SMART_WHEN_FAILED_MAX_STR_LEN] = { 0 };
                                    if (fromWorst)
                                    {
                                        snprintf(whenFailedStr, ATA_SMART_WHEN_FAILED_MAX_STR_LEN, "Worst Ever");
                                    }
                                    else
                                    {
                                        snprintf(whenFailedStr, ATA_SMART_WHEN_FAILED_MAX_STR_LEN, "Current");
                                    }
                                    tripInfo->additionalInformationType = SMART_TRIP_INFO_TYPE_ATA;
                                    tripInfo->ataAttribute.attributeNumber = attributes.attributes.ataSMARTAttr.attributes[counter].data.attributeNumber;
                                    tripInfo->ataAttribute.nominalValue = attributes.attributes.ataSMARTAttr.attributes[counter].data.nominal;
                                    tripInfo->ataAttribute.worstValue = attributes.attributes.ataSMARTAttr.attributes[counter].data.worstEver;
                                    tripInfo->ataAttribute.thresholdValue = attributes.attributes.ataSMARTAttr.attributes[counter].thresholdData.thresholdValue;
                                    char* attributeName = C_CAST(char*, calloc(MAX_ATTRIBUTE_NAME_LENGTH, sizeof(char)));
                                    if (attributeName)
                                    {
                                        get_Attribute_Name(device, tripInfo->ataAttribute.attributeNumber, &attributeName);
                                    }
                                    if (attributeName && strlen(attributeName) > 0)
                                    {
                                        //use the name in the error reason
                                        snprintf(tripInfo->reasonString, UINT8_MAX, "%s [%" PRIu8 "] tripped! %s Value %" PRIu8 " below Threshold %" PRIu8 "", attributeName, tripInfo->ataAttribute.attributeNumber, whenFailedStr, fromWorst ? tripInfo->ataAttribute.worstValue : tripInfo->ataAttribute.nominalValue, tripInfo->ataAttribute.thresholdValue);
                                        tripInfo->reasonStringLength = C_CAST(uint8_t, strlen(tripInfo->reasonString));
                                    }
                                    else
                                    {
                                        //Couldn't look up the name, so set a generic error reason
                                        snprintf(tripInfo->reasonString, UINT8_MAX, "Attribute %" PRIu8 " tripped! %s Value %" PRIu8 " below Threshold %" PRIu8 "", tripInfo->ataAttribute.attributeNumber, whenFailedStr, fromWorst ? tripInfo->ataAttribute.worstValue : tripInfo->ataAttribute.nominalValue, tripInfo->ataAttribute.thresholdValue);
                                        tripInfo->reasonStringLength = C_CAST(uint8_t, strlen(tripInfo->reasonString));
                                    }
                                    safe_Free(attributeName)
                                }
                                break;
                            }
                            else
                            {
                                //This attribute is not a warrantied failure, but it is generating a warning that could be helpful to report -TJE
                                //Using IN_PROGRESS for warning like SCSI code uses.
                                //Do not break if this is found because it is possible for warnings and failure to exist on different attributes.
                                //So store this until more detail is uncovered.
                                ret = IN_PROGRESS;
                                if (tripInfo)
                                {
                                    char whenWarnedStr[ATA_SMART_WHEN_FAILED_MAX_STR_LEN] = { 0 };
                                    if (fromWorst)
                                    {
                                        snprintf(whenWarnedStr, ATA_SMART_WHEN_FAILED_MAX_STR_LEN, "Worst Ever");
                                    }
                                    else
                                    {
                                        snprintf(whenWarnedStr, ATA_SMART_WHEN_FAILED_MAX_STR_LEN, "Current");
                                    }
                                    tripInfo->additionalInformationType = SMART_TRIP_INFO_TYPE_ATA;
                                    tripInfo->ataAttribute.attributeNumber = attributes.attributes.ataSMARTAttr.attributes[counter].data.attributeNumber;
                                    tripInfo->ataAttribute.nominalValue = attributes.attributes.ataSMARTAttr.attributes[counter].data.nominal;
                                    tripInfo->ataAttribute.worstValue = attributes.attributes.ataSMARTAttr.attributes[counter].data.worstEver;
                                    tripInfo->ataAttribute.thresholdValue = attributes.attributes.ataSMARTAttr.attributes[counter].thresholdData.thresholdValue;
                                    char* attributeName = C_CAST(char*, calloc(MAX_ATTRIBUTE_NAME_LENGTH, sizeof(char)));
                                    if (attributeName)
                                    {
                                        get_Attribute_Name(device, tripInfo->ataAttribute.attributeNumber, &attributeName);
                                    }
                                    if (attributeName && strlen(attributeName) > 0)
                                    {
                                        //use the name in the error reason
                                        snprintf(tripInfo->reasonString, UINT8_MAX, "%s [%" PRIu8 "] is warning! %s Value %" PRIu8 " below Threshold %" PRIu8 "", attributeName, tripInfo->ataAttribute.attributeNumber, whenWarnedStr, fromWorst ? tripInfo->ataAttribute.worstValue : tripInfo->ataAttribute.nominalValue, tripInfo->ataAttribute.thresholdValue);
                                        tripInfo->reasonStringLength = C_CAST(uint8_t, strlen(tripInfo->reasonString));
                                    }
                                    else
                                    {
                                        //Couldn't look up the name, so set a generic error reason
                                        snprintf(tripInfo->reasonString, UINT8_MAX, "Attribute %" PRIu8 " is warning! %s Value %" PRIu8 " below Threshold %" PRIu8 "", tripInfo->ataAttribute.attributeNumber, whenWarnedStr, fromWorst ? tripInfo->ataAttribute.worstValue : tripInfo->ataAttribute.nominalValue, tripInfo->ataAttribute.thresholdValue);
                                        tripInfo->reasonStringLength = C_CAST(uint8_t, strlen(tripInfo->reasonString));
                                    }
                                    safe_Free(attributeName)
                                }
                            }
                        }
                    }
                }
            }
        }

        //last resort, try a SCSI style SMART check if the translator supports it.
        if ((ret == UNKNOWN || ret == NOT_SUPPORTED) && device->drive_info.interface_type != IDE_INTERFACE)
        {
            //try use SAT translation instead
            ret = scsi_SMART_Check(device, tripInfo);
        }
    }
    return ret;
}

static void translate_SCSI_SMART_Sense_To_String(uint8_t asc, uint8_t ascq, char *reasonString, uint8_t reasonStringMaxLength, uint8_t *reasonStringOutputLength)
{
    switch (asc)
    {
    case 0x5D:
        if (/* ascq >= 0 && */ ascq < 0x10)
        {
            switch (ascq)
            {
            case 0x00:
                snprintf(reasonString, reasonStringMaxLength, "Failure Prediction Threshold Exceeded");
                break;
            case 0x01:
                snprintf(reasonString, reasonStringMaxLength, "Media Failure Prediction Threshold Exceeded");
                break;
            case 0x02:
                snprintf(reasonString, reasonStringMaxLength, "Logical Unit Failure Prediction Threshold Exceeded");
                break;
            case 0x03:
                snprintf(reasonString, reasonStringMaxLength, "Spare Area Exhaustion Prediction Threshold Exceeded");
                break;
            default:
                break;
            }
        }
        else if (ascq < 0x70)
        {
            bool impendingFailureMissing = false;
            bool failureReasonMissing = false;
#define SCSI_IMPENDING_FAILURE_STRING_LENGTH 40
            char impendingFailure[SCSI_IMPENDING_FAILURE_STRING_LENGTH] = { 0 };
            switch (ascq >> 4)
            {
            case 1:
                snprintf(impendingFailure, SCSI_IMPENDING_FAILURE_STRING_LENGTH, "Hardware Impending Failure");
                break;
            case 2:
                snprintf(impendingFailure, SCSI_IMPENDING_FAILURE_STRING_LENGTH, "Controller Impending Failure");
                break;
            case 3:
                snprintf(impendingFailure, SCSI_IMPENDING_FAILURE_STRING_LENGTH, "Data Channel Impending Failure");
                break;
            case 4:
                snprintf(impendingFailure, SCSI_IMPENDING_FAILURE_STRING_LENGTH, "Servo Impending Failure");
                break;
            case 5:
                snprintf(impendingFailure, SCSI_IMPENDING_FAILURE_STRING_LENGTH, "Spindle Impending Failure");
                break;
            case 6:
                snprintf(impendingFailure, SCSI_IMPENDING_FAILURE_STRING_LENGTH, "Firmware Impending Failure");
                break;
            default:
                impendingFailureMissing = true;
                break;
            }
#define SCSI_FAILURE_REASON_STRING_LENGTH 40
            char failureReason[SCSI_FAILURE_REASON_STRING_LENGTH] = { 0 };
            switch (ascq & 0x0F)
            {
            case 0x00:
                snprintf(failureReason, SCSI_FAILURE_REASON_STRING_LENGTH, "General Hard Drive Failure");
                break;
            case 0x01:
                snprintf(failureReason, SCSI_FAILURE_REASON_STRING_LENGTH, "Drive Error Rate Too High");
                break;
            case 0x02:
                snprintf(failureReason, SCSI_FAILURE_REASON_STRING_LENGTH, "Data Error Rate Too High");
                break;
            case 0x03:
                snprintf(failureReason, SCSI_FAILURE_REASON_STRING_LENGTH, "Seek Error Rate Too High");
                break;
            case 0x04:
                snprintf(failureReason, SCSI_FAILURE_REASON_STRING_LENGTH, "Too Many Block Reassigns");
                break;
            case 0x05:
                snprintf(failureReason, SCSI_FAILURE_REASON_STRING_LENGTH, "Access Times Too High");
                break;
            case 0x06:
                snprintf(failureReason, SCSI_FAILURE_REASON_STRING_LENGTH, "Start Unit Times Too high");
                break;
            case 0x07:
                snprintf(failureReason, SCSI_FAILURE_REASON_STRING_LENGTH, "Channel Parametrics");
                break;
            case 0x08:
                snprintf(failureReason, SCSI_FAILURE_REASON_STRING_LENGTH, "Controller Detected");
                break;
            case 0x09:
                snprintf(failureReason, SCSI_FAILURE_REASON_STRING_LENGTH, "Throughput Performance");
                break;
            case 0x0A:
                snprintf(failureReason, SCSI_FAILURE_REASON_STRING_LENGTH, "Seek Time Performance");
                break;
            case 0x0B:
                snprintf(failureReason, SCSI_FAILURE_REASON_STRING_LENGTH, "Spin-up Retry Count");
                break;
            case 0x0C:
                snprintf(failureReason, SCSI_FAILURE_REASON_STRING_LENGTH, "Drive Calibration Retry Count");
                break;
            case 0x0D:
                snprintf(failureReason, SCSI_FAILURE_REASON_STRING_LENGTH, "Power Loss Protection Circuit");
                break;
            default:
                failureReasonMissing = true;
                break;
            }
            if (failureReasonMissing || impendingFailureMissing)
            {
                if (impendingFailureMissing)
                {
                    snprintf(reasonString, reasonStringMaxLength, "unknown ascq %" PRIu8 "", ascq);
                }
                else
                {
                    snprintf(reasonString, reasonStringMaxLength, "%s - unknown ascq %" PRIu8 "", impendingFailure, ascq);
                }
            }
            else
            {
                snprintf(reasonString, reasonStringMaxLength, "%s - %s", impendingFailure, failureReason);
            }
        }
        else
        {
            switch (ascq)
            {
            case 0x73:
                snprintf(reasonString, reasonStringMaxLength, "Media Impending Failure Endurance Limit Met");
                break;
            case 0xFF:
                snprintf(reasonString, reasonStringMaxLength, "Failure Prediction Threshold Exceeded (False)");
                break;
            default:
                break;
            }
        }
        break;
    case 0x0B:
        switch (ascq)
        {
        case 0x00:
            //This only means "WARNING" which isn't very useful....so I'm not translating it right now. - TJE
            break;
        case 0x01:
            snprintf(reasonString, reasonStringMaxLength, "Warning - Specified Temperature Exceeded");
            break;
        case 0x02:
            snprintf(reasonString, reasonStringMaxLength, "Warning - Enclosure Degraded");
            break;
        case 0x03:
            snprintf(reasonString, reasonStringMaxLength, "Warning - Background Self-Test Failed");
            break;
        case 0x04:
            snprintf(reasonString, reasonStringMaxLength, "Warning - Background Pre-scan Detected Medium Error");
            break;
        case 0x05:
            snprintf(reasonString, reasonStringMaxLength, "Warning - Background Medium Scan Detected Medium Error");
            break;
        case 0x06:
            snprintf(reasonString, reasonStringMaxLength, "Warning - Non-Volatile Cache Now Volatile");
            break;
        case 0x07:
            snprintf(reasonString, reasonStringMaxLength, "Warning - Degraded Power To Non-Volatile Cache");
            break;
        case 0x08:
            snprintf(reasonString, reasonStringMaxLength, "Warning - Power Loss Expected");
            break;
        case 0x09:
            snprintf(reasonString, reasonStringMaxLength, "Warning - Device Statistics Notification Active");
            break;
        case 0x0A:
            snprintf(reasonString, reasonStringMaxLength, "Warning - High Critical Temperature Limit Exceeded");
            break;
        case 0x0B:
            snprintf(reasonString, reasonStringMaxLength, "Warning - Low Critical Tempterure Limit Exceeded");
            break;
        case 0x0C:
            snprintf(reasonString, reasonStringMaxLength, "Warning - High Operating Temperature Limit Exceeded");
            break;
        case 0x0D:
            snprintf(reasonString, reasonStringMaxLength, "Warning - Low Operating Temperature Limit Exceeded");
            break;
        case 0x0E:
            snprintf(reasonString, reasonStringMaxLength, "Warning - High Critical Humidity Limit Exceeded");
            break;
        case 0x0F:
            snprintf(reasonString, reasonStringMaxLength, "Warning - Low Critical Humidity Limit Exceeded");
            break;
        case 0x10:
            snprintf(reasonString, reasonStringMaxLength, "Warning - High Operating Humidity Limit Exceeded");
            break;
        case 0x11:
            snprintf(reasonString, reasonStringMaxLength, "Warning - Low Operating Humidity Limit Exceeded");
            break;
        case 0x12:
            snprintf(reasonString, reasonStringMaxLength, "Warning - Microcode Security At Risk");
            break;
        case 0x13:
            snprintf(reasonString, reasonStringMaxLength, "Warning - Microcode Digital Signature Validation Failure");
            break;
        default:
            break;
        }
        break;
    default:
        //Don't do anything. This is not a valid sense combination for a SMART trip
        break;
    }
    *reasonStringOutputLength = C_CAST(uint8_t, strlen(reasonString));
}
//
eReturnValues scsi_SMART_Check(tDevice *device, ptrSmartTripInfo tripInfo)
{
    eReturnValues ret = NOT_SUPPORTED;
    if (VERBOSITY_COMMAND_NAMES <= device->deviceVerbosity)
    {
        printf("Starting SCSI SMART Check\n");
    }

    informationalExceptionsLog infoExceptionsLog;
    informationalExceptionsControl infoExceptionsControl;
    memset(&infoExceptionsLog, 0, sizeof(informationalExceptionsLog));
    memset(&infoExceptionsControl, 0, sizeof(informationalExceptionsControl));
    bool sendRequestSense = false;
    bool readModePage = false;
    bool temporarilyEnableMRIEMode6 = false;//This will hold if we are changing the mode from a value of 1-5 to 6. DO NOT CHANGE IT IF IT IS ZERO! We should return NOT_SUPPORTED in this case. - TJE
    uint32_t delayTimeMilliseconds = 0;//This will be used to make a delay only if the interval is a value less than 1000milliseconds, otherwise we'll change the mode page.
    //get informational exceptions data from the drive first
    if (SUCCESS == get_SCSI_Informational_Exceptions_Info(device, MPC_CURRENT_VALUES, &infoExceptionsControl, &infoExceptionsLog) || infoExceptionsLog.isValid)
    {
        if (infoExceptionsLog.isValid)
        {
            //This is supposed to be the most consistent way of determining this...it should work always so long as the page is supported.
            if (infoExceptionsLog.additionalSenseCode == 0x5D)
            {
                ret = FAILURE;
                if (tripInfo)
                {
                    tripInfo->informationIsValid = true;
                    tripInfo->additionalInformationType = SMART_TRIP_INFO_TYPE_SCSI;
                    tripInfo->scsiSenseCode.asc = infoExceptionsLog.additionalSenseCode;
                    tripInfo->scsiSenseCode.ascq = infoExceptionsLog.additionalSenseCodeQualifier;
                    translate_SCSI_SMART_Sense_To_String(tripInfo->scsiSenseCode.asc, tripInfo->scsiSenseCode.ascq, tripInfo->reasonString, UINT8_MAX, &tripInfo->reasonStringLength);
                }
            }
            else if (infoExceptionsLog.additionalSenseCode == 0x0B)
            {
                ret = IN_PROGRESS;//using this to signify that a warning is being generated from the drive.
                if (tripInfo)
                {
                    tripInfo->informationIsValid = true;
                    tripInfo->additionalInformationType = SMART_TRIP_INFO_TYPE_SCSI;
                    tripInfo->scsiSenseCode.asc = infoExceptionsLog.additionalSenseCode;
                    tripInfo->scsiSenseCode.ascq = infoExceptionsLog.additionalSenseCodeQualifier;
                    translate_SCSI_SMART_Sense_To_String(tripInfo->scsiSenseCode.asc, tripInfo->scsiSenseCode.ascq, tripInfo->reasonString, UINT8_MAX, &tripInfo->reasonStringLength);
                }
            }
            else
            {
                ret = SUCCESS;
            }
        }
        else
        {
            //got the log and mode page...need to check mode page settings to see if an error get's logged and the MRIE value so we can attempt a request sense.
            if (infoExceptionsControl.isValid)
            {
                readModePage = true;
                switch (infoExceptionsControl.mrie)
                {
                case 1://asynchronous event reporting (not supported on Seagate drives)
                case 2://Generate Unit attention (sense key 6, asc = 5D. Fail command, no data transfer)
                case 3://Conditionally generate recovered error (sense key 1, asc 5D on command that normall generates good status. Honors PER bit)
                case 4://Unconditionally generate recovered error (sense key 1, asc 5D on command that normall generates good status. Independent of PER bit)
                case 5://Generate No Sense (sense key 0, asc 5D)
                    temporarilyEnableMRIEMode6 = true;
                    sendRequestSense = true;
                    break;
                case 6://issue request sense. We may need to change the interval or reporting count first....
                    sendRequestSense = true;
                    //we need to check the interval and the report count fields...depending on what these are, we may need to either wait or make a mode page change
                    if (infoExceptionsControl.intervalTimer == 0 || infoExceptionsControl.intervalTimer == UINT32_MAX || infoExceptionsControl.intervalTimer > 10)
                    {
                        temporarilyEnableMRIEMode6 = true;
                    }
                    else
                    {
                        delayTimeMilliseconds = 100 * infoExceptionsControl.intervalTimer;
                    }
                    if (infoExceptionsControl.reportCount != 0)//we want an infinite number of times just so that we always generate it with our request sense command
                    {
                        temporarilyEnableMRIEMode6 = true;
                    }
                    break;
                case 0://not enabled
                default://unknown or not supported value
                    //not enabled, return NOT_SUPPORTED. Make them use the --setMRIE option to change to something else first
                    ret = NOT_SUPPORTED;
                    break;
                }
            }
            else
            {
                //uhh...just try request sense or return NOT_SUPPORTED???...I don't think this case should ever get hit - TJE
                sendRequestSense = true;
            }
        }
    }
    else
    {
        //This device doesn't support the log page or mode page...so just try a request sense and see what the sense data gives.
        sendRequestSense = true;
    }
    if (temporarilyEnableMRIEMode6)
    {
        delayTimeMilliseconds = 100;//100 milliseconds to match our temporary change
        //change MRIE mode to 6, PS = 0 and SP = false to change this temporarily so we can issue a request sense.
        informationalExceptionsControl tempControl;
        //copy current settings over
        memcpy(&tempControl, &infoExceptionsControl, sizeof(informationalExceptionsControl));
        tempControl.mrie = 6;//generate error upon request
        tempControl.reportCount = 0;//always generate errors
        tempControl.intervalTimer = 1;//100 milliseconds
        tempControl.ewasc = true;//turn on warnings for the check since we are making a temporary change...TODO: determine above if we should turn this on all the time or not (if it's not already on)
        tempControl.ps = false;//make sure we don't save this value!
        set_SCSI_Informational_Exceptions_Info(device, false, &tempControl);//save bit to false...don't want to save this change
    }
    if (delayTimeMilliseconds > 0 && delayTimeMilliseconds <= 1000)//do not wait longer than a second...should be caught above, but just in case....-TJE
    {
        delay_Milliseconds(delayTimeMilliseconds);
    }
    if (sendRequestSense)
    {
        uint8_t *senseData = C_CAST(uint8_t*, calloc_aligned(SPC3_SENSE_LEN, sizeof(uint8_t), device->os_info.minimumAlignment));
        scsi_Request_Sense_Cmd(device, false, senseData, SPC3_SENSE_LEN);
        uint8_t senseKey = 0, asc = 0, ascq = 0, fru = 0;
        get_Sense_Key_ASC_ASCQ_FRU(senseData, SPC3_SENSE_LEN, &senseKey, &asc, &ascq, &fru);
        if (asc == 0x5D)
        {
            ret = FAILURE;
            if (tripInfo)
            {
                tripInfo->informationIsValid = true;
                tripInfo->additionalInformationType = SMART_TRIP_INFO_TYPE_SCSI;
                tripInfo->scsiSenseCode.asc = asc;
                tripInfo->scsiSenseCode.ascq = ascq;
                translate_SCSI_SMART_Sense_To_String(tripInfo->scsiSenseCode.asc, tripInfo->scsiSenseCode.ascq, tripInfo->reasonString, UINT8_MAX, &tripInfo->reasonStringLength);
            }
        }
        else if (asc == 0x0B)
        {
            ret = IN_PROGRESS;//using this to signify that a warning is being generated from the drive.
            if (tripInfo)
            {
                tripInfo->informationIsValid = true;
                tripInfo->additionalInformationType = SMART_TRIP_INFO_TYPE_SCSI;
                tripInfo->scsiSenseCode.asc = asc;
                tripInfo->scsiSenseCode.ascq = ascq;
                translate_SCSI_SMART_Sense_To_String(tripInfo->scsiSenseCode.asc, tripInfo->scsiSenseCode.ascq, tripInfo->reasonString, UINT8_MAX, &tripInfo->reasonStringLength);
            }
        }
        else
        {
            if (readModePage)
            {
                ret = SUCCESS;
            }
            else
            {
                ret = UNKNOWN;
            }
        }
        safe_Free_aligned(senseData)
    }
    if (temporarilyEnableMRIEMode6)
    {
        //Change back to the user's saved settings
        informationalExceptionsControl savedControlSettings;
        memset(&savedControlSettings, 0, sizeof(informationalExceptionsControl));
        if (SUCCESS == get_SCSI_Informational_Exceptions_Info(device, MPC_SAVED_VALUES, &savedControlSettings, NULL))
        {
            if (SUCCESS != set_SCSI_Informational_Exceptions_Info(device, true, &savedControlSettings))
            {
                //try again with the save bit set to false...shouldn't happen but we need to try to get this back to the user's other settings.
                set_SCSI_Informational_Exceptions_Info(device, false, &savedControlSettings);
            }
        }
        //no else...we tried our best...-TJE
    }
    return ret;
}

eReturnValues nvme_SMART_Check(tDevice *device, ptrSmartTripInfo tripInfo)
{
    eReturnValues ret = UNKNOWN;
    uint8_t smartLogPage[LEGACY_DRIVE_SEC_SIZE] = { 0 };
    nvmeGetLogPageCmdOpts smartPageOpts;
    memset(&smartPageOpts, 0, sizeof(nvmeGetLogPageCmdOpts));
    smartPageOpts.addr = smartLogPage;
    smartPageOpts.dataLen = LEGACY_DRIVE_SEC_SIZE;
    smartPageOpts.lid = NVME_LOG_SMART_ID;
    smartPageOpts.nsid = UINT32_MAX;//requesting controller page, not namespace page. - TJE
    if (SUCCESS == nvme_Get_Log_Page(device, &smartPageOpts))
    {
        //check the critical warning byte! (Byte 0)
        if (smartLogPage[0] > 0)
        {
            //TODO: Return the reason for the failure! - TJE
            ret = FAILURE;
        }
        else
        {
            ret = SUCCESS;
        }
        if (tripInfo && ret == FAILURE)
        {
            tripInfo->additionalInformationType = SMART_TRIP_INFO_TYPE_NVME;
            tripInfo->informationIsValid = true;
            if (smartLogPage[0] & BIT0)
            {
                tripInfo->nvmeCriticalWarning.spareSpaceBelowThreshold = true;
                snprintf(tripInfo->reasonString, UINT8_MAX, "Available Spare Space has fallen below the threshold");
                tripInfo->reasonStringLength = C_CAST(uint8_t, strlen(tripInfo->reasonString));
            }
            if (smartLogPage[0] & BIT1)
            {
                tripInfo->nvmeCriticalWarning.temperatureExceedsThreshold = true;
                snprintf(tripInfo->reasonString, UINT8_MAX, "Temperature is above an over temperature threshold or below an under temperature threshold");
                tripInfo->reasonStringLength = C_CAST(uint8_t, strlen(tripInfo->reasonString));
            }
            if (smartLogPage[0] & BIT2)
            {
                tripInfo->nvmeCriticalWarning.nvmSubsystemDegraded = true;
                snprintf(tripInfo->reasonString, UINT8_MAX, "NVM subsystem reliability has been degraded due to significant media related errors or an internal error that degrades reliability");
                tripInfo->reasonStringLength = C_CAST(uint8_t, strlen(tripInfo->reasonString));
            }
            if (smartLogPage[0] & BIT3)
            {
                tripInfo->nvmeCriticalWarning.mediaReadOnly = true;
                snprintf(tripInfo->reasonString, UINT8_MAX, "Media has been placed in read only mode");
                tripInfo->reasonStringLength = C_CAST(uint8_t, strlen(tripInfo->reasonString));
            }
            if (smartLogPage[0] & BIT4)
            {
                tripInfo->nvmeCriticalWarning.volatileMemoryBackupFailed = true;
                snprintf(tripInfo->reasonString, UINT8_MAX, "Volatile Memory backup device has failed");
                tripInfo->reasonStringLength = C_CAST(uint8_t, strlen(tripInfo->reasonString));
            }
            if (smartLogPage[0] & BIT5)
            {
                tripInfo->nvmeCriticalWarning.persistentMemoryRegionReadOnlyOrUnreliable = true;
                snprintf(tripInfo->reasonString, UINT8_MAX, "Persistent Memory Region has become read-only or unreliable");
                tripInfo->reasonStringLength = C_CAST(uint8_t, strlen(tripInfo->reasonString));
            }
            if (smartLogPage[0] & BIT6)
            {
                tripInfo->nvmeCriticalWarning.reservedBit6 = true;
            }
            if (smartLogPage[0] & BIT7)
            {
                tripInfo->nvmeCriticalWarning.reservedBit7 = true;
            }
        }
    }

    return ret;
}

eReturnValues run_SMART_Check(tDevice *device, ptrSmartTripInfo tripInfo)
{
    eReturnValues result = UNKNOWN;
    if (device->drive_info.drive_type == SCSI_DRIVE)
    {
        result = scsi_SMART_Check(device, tripInfo);
    }
    else if (device->drive_info.drive_type == ATA_DRIVE)
    {
        result = ata_SMART_Check(device, tripInfo);
    }
    else if (device->drive_info.drive_type == NVME_DRIVE)
    {
        result = nvme_SMART_Check(device, tripInfo);
    }
    return result;
}


bool is_SMART_Enabled(tDevice *device)
{
    bool enabled = false;
    switch (device->drive_info.drive_type)
    {
    case ATA_DRIVE:
        //check identify data
        if (is_ATA_Identify_Word_Valid(device->drive_info.IdentifyData.ata.Word085) && device->drive_info.IdentifyData.ata.Word085 & BIT0)
        {
            enabled = true;
        }
        break;
    case NVME_DRIVE:
        //SMART/health is built in and not enable-able or disable-able - TJE
        enabled = true;
        break;
    case SCSI_DRIVE:
    {
        //read the informational exceptions mode page and check MRIE value for something other than 0
        uint8_t *infoExceptionsControl = C_CAST(uint8_t*, calloc_aligned(12 + MODE_PARAMETER_HEADER_10_LEN, sizeof(uint8_t), device->os_info.minimumAlignment));
        if (!infoExceptionsControl)
        {
            perror("calloc failure for infoExceptionsControl");
            return false;
        }
        if (SUCCESS == scsi_Mode_Sense_10(device, MP_INFORMATION_EXCEPTIONS_CONTROL, 12 + MODE_PARAMETER_HEADER_10_LEN, 0, true, false, MPC_CURRENT_VALUES, infoExceptionsControl))
        {
            if (M_Nibble0(infoExceptionsControl[MODE_PARAMETER_HEADER_10_LEN + 3]) > 0)
            {
                enabled = true;
            }
        }
        else if (SUCCESS == scsi_Mode_Sense_6(device, MP_INFORMATION_EXCEPTIONS_CONTROL, 12 + MODE_PARAMETER_HEADER_6_LEN, 0, true, MPC_CURRENT_VALUES, infoExceptionsControl))
        {
            if (M_Nibble0(infoExceptionsControl[MODE_PARAMETER_HEADER_6_LEN + 3]) > 0)
            {
                enabled = true;
            }
        }
        safe_Free_aligned(infoExceptionsControl)
    }
    break;
    default:
        break;
    }
    return enabled;
}

bool is_SMART_Check_Supported(tDevice *device)
{
    bool supported = false;
    switch (device->drive_info.drive_type)
    {
    case ATA_DRIVE:
        //On ATA, if SMART is enabled, then we can do a SMART check
        supported = is_SMART_Enabled(device);
        break;
    case NVME_DRIVE:
        supported = true;
        break;
    case SCSI_DRIVE:
        //For SMART Check on SCSI, first look for the informational exceptions log page to be supported...then look for the mode page. At least one of these has to be available to do this.
    {
        uint32_t logSize = 0;
        if (SUCCESS == get_SCSI_Log_Size(device, LP_INFORMATION_EXCEPTIONS, 0, &logSize) && logSize > 0)
        {
            supported = true;
        }
        else
        {
            //check if the mode page is supported...at least then we can attempt the other methods we have in this code to check for a trip.
            uint8_t informationalExceptionsModePage[MP_INFORMATION_EXCEPTIONS_LEN + MODE_PARAMETER_HEADER_10_LEN] = { 0 };
            if (SUCCESS == scsi_Mode_Sense_10(device, MP_INFORMATION_EXCEPTIONS_CONTROL, MP_INFORMATION_EXCEPTIONS_LEN + MODE_PARAMETER_HEADER_10_LEN, 0, true, false, MPC_CURRENT_VALUES, informationalExceptionsModePage))
            {
                //check the page code to be sure we got the right page.
                if (M_GETBITRANGE(informationalExceptionsModePage[0], 5, 0) == 0x1C && informationalExceptionsModePage[1] >= 0x0A)
                {
                    supported = true;
                }
            }
        }
    }
    break;
    default:
        break;
    }
    return supported;
}

eReturnValues get_Pending_List_Count(tDevice *device, uint32_t *pendingCount)
{
    eReturnValues ret = SUCCESS;
    if (device->drive_info.drive_type == ATA_DRIVE)
    {
        //get from SMART attribute 197 or from device statistics log
        bool pendingCountFound = false;
        if (device->drive_info.softSATFlags.deviceStatisticsSupported)
        {
            //printf("In Device Statistics\n");
            uint8_t rotatingMediaStatistics[LEGACY_DRIVE_SEC_SIZE] = { 0 };
            if (SUCCESS == send_ATA_Read_Log_Ext_Cmd(device, ATA_LOG_DEVICE_STATISTICS, ATA_DEVICE_STATS_LOG_ROTATING_MEDIA, rotatingMediaStatistics, LEGACY_DRIVE_SEC_SIZE, 0))
            {
                uint64_t *qWordPtr = (uint64_t*)&rotatingMediaStatistics[0];
                if (qWordPtr[7] & BIT63 && qWordPtr[7] & BIT62)
                {
                    *pendingCount = M_DoubleWord0(qWordPtr[7]);
                    pendingCountFound = true;
                }
            }
        }
        if (!pendingCountFound && is_SMART_Enabled(device))
        {
            //printf("In Attributes\n");
            //try SMART data
            smartLogData smartData;
            memset(&smartData, 0, sizeof(smartLogData));
            if (SUCCESS == get_SMART_Attributes(device, &smartData))
            {
                //now get the count from the SMART attribute raw data
                if (smartData.attributes.ataSMARTAttr.attributes[197].valid)
                {
                    *pendingCount = M_BytesTo4ByteValue(smartData.attributes.ataSMARTAttr.attributes[197].data.rawData[3], \
                        smartData.attributes.ataSMARTAttr.attributes[197].data.rawData[2], \
                        smartData.attributes.ataSMARTAttr.attributes[197].data.rawData[1], \
                        smartData.attributes.ataSMARTAttr.attributes[197].data.rawData[0]);
                    pendingCountFound = true;
                }
            }
        }
        if (!pendingCountFound)
        {
            ret = NOT_SUPPORTED;
        }
    }
    else if (device->drive_info.drive_type == SCSI_DRIVE)
    {
        //get by reading the pending defects log page (SBC4) parameter 0, which is a count
        uint8_t pendingLog[12] = { 0 };
        if (SUCCESS == scsi_Log_Sense_Cmd(device, false, LPC_CUMULATIVE_VALUES, LP_PENDING_DEFECTS, 1, 0, pendingLog, 12))
        {
            //parameter 0 has the count
            *pendingCount = M_BytesTo4ByteValue(pendingLog[LOG_PAGE_HEADER_LENGTH + 4], pendingLog[LOG_PAGE_HEADER_LENGTH + 5], pendingLog[LOG_PAGE_HEADER_LENGTH + 6], pendingLog[LOG_PAGE_HEADER_LENGTH + 7]);
        }
        else
        {
            ret = NOT_SUPPORTED;
        }
    }
    else
    {
        ret = NOT_SUPPORTED;
    }
    return ret;
}

eReturnValues get_Grown_List_Count(tDevice *device, uint32_t *grownCount)
{
    eReturnValues ret = SUCCESS;
    if (device->drive_info.drive_type == ATA_DRIVE)
    {
        //get from SMART attribute 5 or from device statistics log
        bool grownCountFound = false;
        if (device->drive_info.softSATFlags.deviceStatisticsSupported)
        {
            uint8_t rotatingMediaStatistics[LEGACY_DRIVE_SEC_SIZE] = { 0 };
            if (SUCCESS == send_ATA_Read_Log_Ext_Cmd(device, ATA_LOG_DEVICE_STATISTICS, ATA_DEVICE_STATS_LOG_ROTATING_MEDIA, rotatingMediaStatistics, LEGACY_DRIVE_SEC_SIZE, 0))
            {
                uint64_t *qWordPtr = (uint64_t*)&rotatingMediaStatistics[0];
                if (qWordPtr[4] & BIT63 && qWordPtr[4] & BIT62)
                {
                    *grownCount = M_DoubleWord0(qWordPtr[4]);
                    grownCountFound = true;
                }
            }
        }
        if (!grownCountFound && is_SMART_Enabled(device))
        {
            smartLogData smartData;
            memset(&smartData, 0, sizeof(smartLogData));
            if (SUCCESS == get_SMART_Attributes(device, &smartData))
            {
                //now get the count from the SMART attribute raw data
                if (smartData.attributes.ataSMARTAttr.attributes[5].valid)
                {
                    *grownCount = M_BytesTo4ByteValue(smartData.attributes.ataSMARTAttr.attributes[5].data.rawData[3], \
                        smartData.attributes.ataSMARTAttr.attributes[5].data.rawData[2], \
                        smartData.attributes.ataSMARTAttr.attributes[5].data.rawData[1], \
                        smartData.attributes.ataSMARTAttr.attributes[5].data.rawData[0]);
                    grownCountFound = true;
                }
            }
        }
        if (!grownCountFound)
        {
            ret = NOT_SUPPORTED;
        }
    }
    else if (device->drive_info.drive_type == SCSI_DRIVE)
    {
        uint8_t defectData[8] = { 0 };
        //get by reading the grown list since it contains a number of entries at the beggining
        uint8_t defectListFormat = AD_PHYSICAL_SECTOR_FORMAT_ADDRESS_DESCRIPTOR;
        uint32_t listSizeDivisor = UINT32_C(8);
        if (is_SSD(device))
        {
            if (device->drive_info.deviceMaxLba > UINT32_MAX)
            {
                defectListFormat = AD_LONG_BLOCK_FORMAT_ADDRESS_DESCRIPTOR;
            }
            else
            {
                defectListFormat = AD_SHORT_BLOCK_FORMAT_ADDRESS_DESCRIPTOR;
                listSizeDivisor = UINT32_C(4);
            }
        }
        if (SUCCESS == scsi_Read_Defect_Data_12(device, false, true, defectListFormat, 0, 8, defectData))
        {
            *grownCount = M_BytesTo4ByteValue(defectData[4], defectData[5], defectData[6], defectData[7]) / listSizeDivisor;
        }
        else if (SUCCESS == scsi_Read_Defect_Data_10(device, false, true, defectListFormat, 8, defectData))
        {
            *grownCount = M_BytesTo2ByteValue(defectData[2], defectData[3]) / listSizeDivisor;
        }
        else
        {
            ret = NOT_SUPPORTED;
        }
    }
    else
    {
        ret = NOT_SUPPORTED;
    }
    return ret;
}

//there is also a "get" method that should be added below
eReturnValues sct_Set_Feature_Control(tDevice *device, eSCTFeature sctFeature, bool enableDisable, bool defaultValue, bool isVolatile, uint16_t hdaTemperatureIntervalOrState)
{
    eReturnValues ret = NOT_SUPPORTED;
    //Note: SCT is a SATA thing. No SCSI equivalent
    if (device->drive_info.drive_type == ATA_DRIVE)
    {
        //check if SCT and SCT feature control is supported
        if (is_ATA_Identify_Word_Valid(device->drive_info.IdentifyData.ata.Word206) && device->drive_info.IdentifyData.ata.Word206 & BIT0 && device->drive_info.IdentifyData.ata.Word206 & BIT4)
        {
            uint16_t featureCode = 0, state = 0, optionFlags = 0;
            switch (sctFeature)
            {
            case SCT_FEATURE_CONTROL_WRITE_CACHE_STATE:
                //set feature code
                featureCode = 1;
                //set state
                if (defaultValue)
                {
                    state = 1;
                }
                else
                {
                    if (enableDisable)
                    {
                        state = 2;
                    }
                    else
                    {
                        state = 3;
                    }
                }
                break;
            case SCT_FEATURE_CONTROL_WRITE_CACHE_REORDERING:
                //set feature code
                featureCode = 2;
                //set state
                if (defaultValue)
                {
                    state = 1;//spec says this is the default value
                }
                else
                {
                    if (enableDisable)
                    {
                        state = 1;
                    }
                    else
                    {
                        state = 2;
                    }
                }
                break;
            case SCT_FEATURE_CONTROL_SET_HDA_TEMPERATURE_INTERVAL:
                //set feature code
                featureCode = 3;
                //set state
                if (defaultValue)
                {
                    //for this we need to read the "sample period" from the SCT data tables command...not supported for now
                    return NOT_SUPPORTED;
                }
                else
                {
                    state = hdaTemperatureIntervalOrState;
                }
                break;
            default:
                featureCode = C_CAST(uint16_t, sctFeature);
                state = hdaTemperatureIntervalOrState;
                break;
            }
            //set option flags
            if (!isVolatile)
            {
                optionFlags = BIT0;
            }
            ret = send_ATA_SCT_Feature_Control(device, 0x0001, featureCode, &state, &optionFlags);
            if (ret == SUCCESS)
            {
                //do we need to check and get specific status?
            }
        }
    }
    return ret;
}

eReturnValues sct_Get_Feature_Control(tDevice *device, eSCTFeature sctFeature, bool *enableDisable, bool *defaultValue, uint16_t *hdaTemperatureIntervalOrState, uint16_t *featureOptionFlags)
{
    eReturnValues ret = NOT_SUPPORTED;
    //Note: SCT is a SATA thing. No SCSI equivalent
    if (device->drive_info.drive_type == ATA_DRIVE)
    {
        //check if SCT and SCT feature control is supported
        if (is_ATA_Identify_Word_Valid(device->drive_info.IdentifyData.ata.Word206) && device->drive_info.IdentifyData.ata.Word206 & BIT0 && device->drive_info.IdentifyData.ata.Word206 & BIT4)
        {
            uint16_t featureCode = 0, state = 0, optionFlags = 0;
            switch (sctFeature)
            {
            case SCT_FEATURE_CONTROL_WRITE_CACHE_STATE:
                //set feature code
                featureCode = 1;
                break;
            case SCT_FEATURE_CONTROL_WRITE_CACHE_REORDERING:
                //set feature code
                featureCode = 2;
                break;
            case SCT_FEATURE_CONTROL_SET_HDA_TEMPERATURE_INTERVAL:
                //set feature code
                featureCode = 3;
                break;
            default:
                featureCode = C_CAST(uint16_t, sctFeature);
                break;
            }
            ret = send_ATA_SCT_Feature_Control(device, 0x0002, featureCode, &state, &optionFlags);
            if (ret == SUCCESS)
            {
                if (hdaTemperatureIntervalOrState)
                {
                    *hdaTemperatureIntervalOrState = state;
                }
                if (defaultValue)
                {
                    *defaultValue = false;
                }
                switch (sctFeature)
                {
                case SCT_FEATURE_CONTROL_WRITE_CACHE_STATE:
                    switch (state)
                    {
                    case 0x0001:
                        if (defaultValue)
                        {
                            *defaultValue = true;
                        }
                        break;
                    case 0x0002:
                        if (enableDisable)
                        {
                            *enableDisable = true;
                        }
                        break;
                    case 0x0003:
                        if (enableDisable)
                        {
                            *enableDisable = false;
                        }
                        break;
                    default:
                        //unknown, don't do anything
                        break;
                    }
                    break;
                case SCT_FEATURE_CONTROL_WRITE_CACHE_REORDERING:
                    switch (state)
                    {
                    case 0x0001:
                        if (defaultValue)
                        {
                            *defaultValue = true;
                        }
                        if (enableDisable)
                        {
                            *enableDisable = true;
                        }
                        break;
                    case 0x0002:
                        if (enableDisable)
                        {
                            *enableDisable = false;
                        }
                        break;
                    default:
                        //unknown, don't do anything
                        break;
                    }
                    break;
                case SCT_FEATURE_CONTROL_SET_HDA_TEMPERATURE_INTERVAL:
                    //already set above
                    break;
                default://do nothing
                    break;
                }
                //get option flags if pointer is valid
                if (featureOptionFlags)
                {
                    ret = send_ATA_SCT_Feature_Control(device, 0x0003, featureCode, &state, &optionFlags);
                    *featureOptionFlags = optionFlags;
                }
            }
        }
    }
    return ret;
}

eReturnValues sct_Set_Command_Timer(tDevice *device, eSCTErrorRecoveryCommand ercCommand, uint32_t timerValueMilliseconds, bool isVolatile)
{
    eReturnValues ret = NOT_SUPPORTED;
    if (device->drive_info.drive_type == ATA_DRIVE)
    {
        if (is_ATA_Identify_Word_Valid(device->drive_info.IdentifyData.ata.Word206) && device->drive_info.IdentifyData.ata.Word206 & BIT3)//check that the feature is supported by this drive
        {
            if ((timerValueMilliseconds / 100) > UINT16_MAX)
            {
                ret = BAD_PARAMETER;
            }
            else
            {
                //made it this far, so the feature is supported
                switch (ercCommand)
                {
                case SCT_ERC_READ_COMMAND:
                    ret = send_ATA_SCT_Error_Recovery_Control(device, isVolatile ? 0x0001 : 0x0003, 0x0001, NULL, C_CAST(uint16_t, timerValueMilliseconds / UINT32_C(100)));
                    break;
                case SCT_ERC_WRITE_COMMAND:
                    ret = send_ATA_SCT_Error_Recovery_Control(device, isVolatile ? 0x0001 : 0x0003, 0x0002, NULL, C_CAST(uint16_t, timerValueMilliseconds / UINT32_C(100)));
                    break;
                default:
                    break;
                }
            }
        }
    }
    return ret;
}

eReturnValues sct_Get_Command_Timer(tDevice *device, eSCTErrorRecoveryCommand ercCommand, uint32_t *timerValueMilliseconds, bool isVolatile)
{
    eReturnValues ret = NOT_SUPPORTED;
    if (device->drive_info.drive_type == ATA_DRIVE)
    {
        if (is_ATA_Identify_Word_Valid(device->drive_info.IdentifyData.ata.Word206) && device->drive_info.IdentifyData.ata.Word206 & BIT3)//check that the feature is supported by this drive
        {
            //made it this far, so the feature is supported
            uint16_t currentTimerValue = 0;
            switch (ercCommand)
            {
            case SCT_ERC_READ_COMMAND:
                ret = send_ATA_SCT_Error_Recovery_Control(device, isVolatile ? 0x0002 : 0x0004, 0x0001, &currentTimerValue, 0);
                break;
            case SCT_ERC_WRITE_COMMAND:
                ret = send_ATA_SCT_Error_Recovery_Control(device, isVolatile ? 0x0002 : 0x0004, 0x0002, &currentTimerValue, 0);
                break;
            default:
                break;
            }
            if (ret == SUCCESS)
            {
                *timerValueMilliseconds = C_CAST(uint32_t, currentTimerValue) * UINT32_C(100);
            }
        }
    }
    return ret;
}

eReturnValues sct_Restore_Command_Timer(tDevice *device, eSCTErrorRecoveryCommand ercCommand)
{
    eReturnValues ret = NOT_SUPPORTED;
    if (device->drive_info.drive_type == ATA_DRIVE)
    {
        if (is_ATA_Identify_Word_Valid(device->drive_info.IdentifyData.ata.Word206) && device->drive_info.IdentifyData.ata.Word206 & BIT3)//check that the feature is supported by this drive
        {
            //made it this far, so the feature is supported
            switch (ercCommand)
            {
            case SCT_ERC_READ_COMMAND:
                ret = send_ATA_SCT_Error_Recovery_Control(device, 0x0005, 0x0001, NULL, 0);
                break;
            case SCT_ERC_WRITE_COMMAND:
                ret = send_ATA_SCT_Error_Recovery_Control(device, 0x0005, 0x0002, NULL, 0);
                break;
            default:
                break;
            }
        }
    }
    return ret;
}

eReturnValues sct_Get_Min_Recovery_Time_Limit(tDevice *device, uint32_t *minRcvTimeLmtMilliseconds)
{
    eReturnValues ret = NOT_SUPPORTED;
    if (is_SMART_Command_Transport_Supported(device))
    {
        //try reading the SCT status log (ACS4 adds SMART status to this log)
        uint8_t sctStatus[512] = { 0 };
        ret = send_ATA_SCT_Status(device, sctStatus, 512);
        if (ret == SUCCESS)
        {
            uint16_t sctFormatVersion = M_BytesTo2ByteValue(sctStatus[1], sctStatus[0]);
            if (sctFormatVersion > 2)
            {
                *minRcvTimeLmtMilliseconds = M_BytesTo2ByteValue(sctStatus[216], sctStatus[217]);
                *minRcvTimeLmtMilliseconds *= 100;
                ret = SUCCESS;
            }
            else
            {
                ret = NOT_SUPPORTED;
            }
        }
    }
    return ret;
}

eReturnValues enable_Disable_SMART_Feature(tDevice *device, bool enable)
{
    eReturnValues ret = NOT_SUPPORTED;
<<<<<<< HEAD
    if(device->drive_info.drive_type == ATA_DRIVE)
=======
    if (device->drive_info.drive_type == ATA_DRIVE)
>>>>>>> 7c19a180
    {
        if (is_ATA_Identify_Word_Valid(device->drive_info.IdentifyData.ata.Word082) && device->drive_info.IdentifyData.ata.Word082 & BIT0)
        {
            if (enable)
            {
                ret = ata_SMART_Enable_Operations(device);
            }
            else
            {
                ret = ata_SMART_Disable_Operations(device);
            }
        }
    }
    else if (device->drive_info.drive_type == SCSI_DRIVE)
    {
        informationalExceptionsControl control;
        memset(&control, 0, sizeof(informationalExceptionsControl));
        if (SUCCESS == get_SCSI_Informational_Exceptions_Info(device, MPC_CURRENT_VALUES, &control, NULL))
        {
            if (enable)
            {
                control.mrie = 6;//closest to an "enable" that we care about
            }
            else
            {
                control.mrie = 0;//disables smart
            }
            ret = set_SCSI_Informational_Exceptions_Info(device, true, &control);
        }
        else
        {
            ret = NOT_SUPPORTED;//leave as this since the drive doesn't support this mode page
        }
    }
    return ret;
}

eReturnValues set_MRIE_Mode(tDevice *device, uint8_t mrieMode, bool driveDefault)
{
    eReturnValues ret = NOT_SUPPORTED;
    if (device->drive_info.drive_type == SCSI_DRIVE)
    {
        informationalExceptionsControl control;
        memset(&control, 0, sizeof(informationalExceptionsControl));
        uint8_t defaultMode = 6;
        if (driveDefault)
        {
            if (SUCCESS == get_SCSI_Informational_Exceptions_Info(device, MPC_DEFAULT_VALUES, &control, NULL))
            {
                defaultMode = control.mrie;
            }
            else
            {
                return FAILURE;
            }
        }
        if (SUCCESS == get_SCSI_Informational_Exceptions_Info(device, MPC_CURRENT_VALUES, &control, NULL))
        {
            control.mrie = mrieMode;
            if (driveDefault)
            {
                control.mrie = defaultMode;
            }
            ret = set_SCSI_Informational_Exceptions_Info(device, true, &control);
        }
        else
        {
            ret = NOT_SUPPORTED;//leave as this since the drive doesn't support this mode page
        }
    }
    return ret;
}

//always gets the control data. log data is optional
eReturnValues get_SCSI_Informational_Exceptions_Info(tDevice *device, eScsiModePageControl mpc, ptrInformationalExceptionsControl controlData, ptrInformationalExceptionsLog logData)
{
    eReturnValues ret = NOT_SUPPORTED;
    if (!controlData)
    {
        return BAD_PARAMETER;
    }
    //if logData is non-null, read the log page...do this first in case a mode select is being performed after this function call!
    if (logData)
    {
        uint8_t *infoLogPage = C_CAST(uint8_t*, calloc_aligned(LP_INFORMATION_EXCEPTIONS_LEN, sizeof(uint8_t), device->os_info.minimumAlignment));
        if (infoLogPage)
        {
            if (SUCCESS == scsi_Log_Sense_Cmd(device, true, LPC_CUMULATIVE_VALUES, LP_INFORMATION_EXCEPTIONS, 0, 0, infoLogPage, LP_INFORMATION_EXCEPTIONS_LEN))
            {
                //validate the page code since some SATLs return bad data
                if (M_GETBITRANGE(infoLogPage[0], 5, 0) == 0x2F && infoLogPage[1] == 0 &&
                    M_BytesTo2ByteValue(infoLogPage[4], infoLogPage[5]) == 0 //make sure it's param 0
                    )
                {
                    logData->isValid = true;
                    logData->additionalSenseCode = infoLogPage[8];
                    logData->additionalSenseCodeQualifier = infoLogPage[9];
                    logData->mostRecentTemperatureReading = infoLogPage[10];
                }
            }
            safe_Free_aligned(infoLogPage)
        }
    }
    //read the mode page
    uint8_t *infoControlPage = C_CAST(uint8_t*, calloc_aligned(MODE_PARAMETER_HEADER_10_LEN + MP_INFORMATION_EXCEPTIONS_LEN, sizeof(uint8_t), device->os_info.minimumAlignment));
    if (infoControlPage)
    {
        bool gotData = false;
        uint8_t headerLength = MODE_PARAMETER_HEADER_10_LEN;
        if (SUCCESS == scsi_Mode_Sense_10(device, MP_INFORMATION_EXCEPTIONS_CONTROL, MODE_PARAMETER_HEADER_10_LEN + MP_INFORMATION_EXCEPTIONS_LEN, 0, true, false, mpc, infoControlPage))
        {
            gotData = true;
            controlData->deviceSpecificParameter = infoControlPage[3];
        }
        else if (SUCCESS == scsi_Mode_Sense_6(device, MP_INFORMATION_EXCEPTIONS_CONTROL, MODE_PARAMETER_HEADER_6_LEN + MP_INFORMATION_EXCEPTIONS_LEN, 0, true, mpc, infoControlPage))
        {
            gotData = true;
            headerLength = MODE_PARAMETER_HEADER_6_LEN;
            controlData->sixByteCommandUsed = true;
            controlData->deviceSpecificParameter = infoControlPage[2];
        }
        if (gotData)
        {
            ret = SUCCESS;
            if (M_GETBITRANGE(infoControlPage[headerLength + 0], 5, 0) == 0x1C)//check page code since some SATLs return bad data
            {
                controlData->isValid = true;
                controlData->ps = infoControlPage[headerLength + 0] & BIT7;
                controlData->perf = infoControlPage[headerLength + 2] & BIT7;
                controlData->ebf = infoControlPage[headerLength + 2] & BIT5;
                controlData->ewasc = infoControlPage[headerLength + 2] & BIT4;
                controlData->dexcpt = infoControlPage[headerLength + 2] & BIT3;
                controlData->test = infoControlPage[headerLength + 2] & BIT2;
                controlData->ebackerr = infoControlPage[headerLength + 2] & BIT1;
                controlData->logerr = infoControlPage[headerLength + 2] & BIT0;
                controlData->mrie = M_Nibble0(infoControlPage[headerLength + 3]);
                controlData->intervalTimer = M_BytesTo4ByteValue(infoControlPage[headerLength + 4], infoControlPage[headerLength + 5], infoControlPage[headerLength + 6], infoControlPage[headerLength + 7]);
                controlData->reportCount = M_BytesTo4ByteValue(infoControlPage[headerLength + 8], infoControlPage[headerLength + 9], infoControlPage[headerLength + 10], infoControlPage[headerLength + 11]);
            }
        }
        safe_Free_aligned(infoControlPage)
    }
    return ret;
}

eReturnValues set_SCSI_Informational_Exceptions_Info(tDevice *device, bool save, ptrInformationalExceptionsControl controlData)
{
    eReturnValues ret = SUCCESS;
    uint8_t *infoControlPage = C_CAST(uint8_t*, calloc_aligned(MODE_PARAMETER_HEADER_10_LEN + MP_INFORMATION_EXCEPTIONS_LEN, sizeof(uint8_t), device->os_info.minimumAlignment));
    if (!infoControlPage)
    {
        return MEMORY_FAILURE;
    }
    uint8_t modePageDataOffset = MODE_PARAMETER_HEADER_10_LEN;
    //set up the header first
    if (controlData->sixByteCommandUsed)
    {
        modePageDataOffset = MODE_PARAMETER_HEADER_6_LEN;
        infoControlPage[0] = MP_INFORMATION_EXCEPTIONS_LEN;
        infoControlPage[1] = 0;//medium type
        infoControlPage[2] = controlData->deviceSpecificParameter;
        infoControlPage[3] = 0;//block descriptor length
    }
    else
    {
        infoControlPage[0] = M_Byte1(MP_INFORMATION_EXCEPTIONS_LEN);
        infoControlPage[1] = M_Byte0(MP_INFORMATION_EXCEPTIONS_LEN);
        infoControlPage[2] = 0;//medium type
        infoControlPage[3] = controlData->deviceSpecificParameter;
        infoControlPage[4] = 0;//long lba bit = 0
        infoControlPage[5] = RESERVED;
        infoControlPage[6] = 0;//block descriptor length
        infoControlPage[7] = 0;//block descriptor length
    }
    //now we need to set up the page itself
    infoControlPage[modePageDataOffset + 0] = 0x1C;//page code
    if (controlData->ps)
    {
        infoControlPage[modePageDataOffset + 0] |= BIT7;
    }
    infoControlPage[modePageDataOffset + 1] = 0x0A;//page length
    //lots of bits...
    if (controlData->perf)
    {
        infoControlPage[modePageDataOffset + 2] |= BIT7;
    }
    if (controlData->ebf)
    {
        infoControlPage[modePageDataOffset + 2] |= BIT5;
    }
    if (controlData->ewasc)
    {
        infoControlPage[modePageDataOffset + 2] |= BIT4;
    }
    if (controlData->dexcpt)
    {
        infoControlPage[modePageDataOffset + 2] |= BIT3;
    }
    if (controlData->test)
    {
        infoControlPage[modePageDataOffset + 2] |= BIT2;
    }
    if (controlData->ebackerr)
    {
        infoControlPage[modePageDataOffset + 2] |= BIT1;
    }
    if (controlData->logerr)
    {
        infoControlPage[modePageDataOffset + 2] |= BIT0;
    }
    //set MRIE mode
    infoControlPage[modePageDataOffset + 3] = controlData->mrie;
    //interval timer
    infoControlPage[modePageDataOffset + 4] = M_Byte3(controlData->intervalTimer);
    infoControlPage[modePageDataOffset + 5] = M_Byte2(controlData->intervalTimer);
    infoControlPage[modePageDataOffset + 6] = M_Byte1(controlData->intervalTimer);
    infoControlPage[modePageDataOffset + 7] = M_Byte0(controlData->intervalTimer);
    //report count
    infoControlPage[modePageDataOffset + 8] = M_Byte3(controlData->reportCount);
    infoControlPage[modePageDataOffset + 9] = M_Byte2(controlData->reportCount);
    infoControlPage[modePageDataOffset + 10] = M_Byte1(controlData->reportCount);
    infoControlPage[modePageDataOffset + 11] = M_Byte0(controlData->reportCount);

    if (controlData->sixByteCommandUsed)
    {
        ret = scsi_Mode_Select_6(device, modePageDataOffset + MP_INFORMATION_EXCEPTIONS_LEN, true, save, false, infoControlPage, modePageDataOffset + MP_INFORMATION_EXCEPTIONS_LEN);
    }
    else
    {
        ret = scsi_Mode_Select_10(device, modePageDataOffset + MP_INFORMATION_EXCEPTIONS_LEN, true, save, false, infoControlPage, modePageDataOffset + MP_INFORMATION_EXCEPTIONS_LEN);
    }
    safe_Free_aligned(infoControlPage)
    return ret;
}

eReturnValues enable_Disable_SMART_Attribute_Autosave(tDevice *device, bool enable)
{
    eReturnValues ret = NOT_SUPPORTED;
<<<<<<< HEAD
    if(device->drive_info.drive_type == ATA_DRIVE)
=======
    if (device->drive_info.drive_type == ATA_DRIVE)
>>>>>>> 7c19a180
    {
        if ((is_ATA_Identify_Word_Valid(device->drive_info.IdentifyData.ata.Word082) && device->drive_info.IdentifyData.ata.Word082 & BIT0)
            && (is_ATA_Identify_Word_Valid(device->drive_info.IdentifyData.ata.Word085) && device->drive_info.IdentifyData.ata.Word085 & BIT0))
        {
            uint8_t smartData[LEGACY_DRIVE_SEC_SIZE] = { 0 };
            //read the data
            ret = ata_SMART_Read_Data(device, smartData, LEGACY_DRIVE_SEC_SIZE);
            if (ret == SUCCESS)
            {
                if (M_BytesTo2ByteValue(smartData[369], smartData[368]) & BIT1)
                {
                    ret = ata_SMART_Attribute_Autosave(device, enable);
                }
                else
                {
                    ret = NOT_SUPPORTED;
                }
            }
        }
    }
    return ret;
}

eReturnValues enable_Disable_SMART_Auto_Offline(tDevice *device, bool enable)
{
    eReturnValues ret = NOT_SUPPORTED;
    if (device->drive_info.drive_type == ATA_DRIVE)
    {
        if ((is_ATA_Identify_Word_Valid(device->drive_info.IdentifyData.ata.Word082) && device->drive_info.IdentifyData.ata.Word082 & BIT0)
            && (is_ATA_Identify_Word_Valid(device->drive_info.IdentifyData.ata.Word085) && device->drive_info.IdentifyData.ata.Word085 & BIT0))
        {
            uint8_t smartData[LEGACY_DRIVE_SEC_SIZE] = { 0 };
            //read the data
            ret = ata_SMART_Read_Data(device, smartData, LEGACY_DRIVE_SEC_SIZE);
            if (ret == SUCCESS)
            {
                if (smartData[367] & BIT1)
                {
                    ret = ata_SMART_Auto_Offline(device, enable);
                }
                else
                {
                    ret = NOT_SUPPORTED;
                }
            }
        }
    }
    return ret;
}

eReturnValues get_SMART_Info(tDevice *device, ptrSmartFeatureInfo smartInfo)
{
    eReturnValues ret = NOT_SUPPORTED;
    if (!smartInfo)
    {
        return BAD_PARAMETER;
    }
    if (device->drive_info.drive_type == ATA_DRIVE)
    {
        //check SMART support and enabled
        if ((is_ATA_Identify_Word_Valid(device->drive_info.IdentifyData.ata.Word082) && device->drive_info.IdentifyData.ata.Word082 & BIT0)
            && (is_ATA_Identify_Word_Valid(device->drive_info.IdentifyData.ata.Word085) && device->drive_info.IdentifyData.ata.Word085 & BIT0))
        {
            uint8_t smartData[LEGACY_DRIVE_SEC_SIZE] = { 0 };
            //read the data
            ret = ata_SMART_Read_Data(device, smartData, LEGACY_DRIVE_SEC_SIZE);
            if (SUCCESS == ret)
            {
                smartInfo->smartVersion = M_BytesTo2ByteValue(smartData[1], smartData[0]);
                //attributes?
                smartInfo->offlineDataCollectionStatus = smartData[362];
                smartInfo->selfTestExecutionStatus = smartData[363];
                smartInfo->timeToCompleteOfflineDataCollection = M_BytesTo2ByteValue(smartData[365], smartData[364]);
                //reserved/vendor specific
                smartInfo->offlineDataCollectionCapability = smartData[367];
                smartInfo->smartCapability = M_BytesTo2ByteValue(smartData[369], smartData[368]);
                smartInfo->errorLoggingCapability = smartData[370];
                smartInfo->vendorSpecific = smartData[371];
                smartInfo->shortSelfTestPollingTime = smartData[372];
                smartInfo->extendedSelfTestPollingTime = smartData[373];
                smartInfo->conveyenceSelfTestPollingTime = smartData[374];
                smartInfo->longExtendedSelfTestPollingTime = M_BytesTo2ByteValue(smartData[376], smartData[375]);
            }
        }
    }
    return ret;
}

eReturnValues print_SMART_Info(tDevice *device, ptrSmartFeatureInfo smartInfo)
{
    eReturnValues ret = NOT_SUPPORTED;
    if (!smartInfo)
    {
        return BAD_PARAMETER;
    }
    if (device->drive_info.drive_type == ATA_DRIVE)
    {
        printf("\n===SMART Info===\n");
        printf("SMART Version: %"PRIu16"\n", smartInfo->smartVersion);
        //off-line data collection status
        printf("Off-line Data Collection Status: \n\t%"PRIX8 "h - ", smartInfo->offlineDataCollectionStatus);
        bool autoOfflineEnabled = smartInfo->offlineDataCollectionStatus & BIT7;
        switch (smartInfo->offlineDataCollectionStatus)
        {
        case 0:
        case 0x80:
            printf("Off-line Data Collection Never Started");
            break;
        case 2:
        case 0x82:
            printf("Off-line data collection activity was completed without error");
            break;
        case 3:
            printf("Off-line activity in progress");
            break;
        case 4:
        case 0x84:
            printf("Off-line data collection activity was suspended by an interrupting command from host");
            break;
        case 5:
        case 0x85:
            printf("Off-line data collection activity was aborted by an interrupting command from host");
            break;
        case 6:
        case 0x86:
            printf("Off-line data collection activity was aborted by the device with a fatal error");
            break;
        default:
            //vendor specific
            if ((smartInfo->offlineDataCollectionStatus >= 0x40 && smartInfo->offlineDataCollectionStatus <= 0x7F) || (smartInfo->offlineDataCollectionStatus >= 0xC0 /* && smartInfo->offlineDataCollectionStatus <= 0xFF */))
            {
                printf("Vendor Specific");
            }
            else //reserved
            {
                printf("Reserved");
            }
        }
        if (autoOfflineEnabled)
        {
            printf(" (Auto-Off-Line Enabled)");
        }
        printf("\n");
        //self test execution status
        printf("Self Test Execution Status: %02"PRIX8"h\n", smartInfo->selfTestExecutionStatus);
        printf("\tPercent Remaining: %"PRIu32"\n", M_Nibble0(smartInfo->selfTestExecutionStatus) * 10);
        printf("\tStatus: ");
        switch (M_Nibble0(smartInfo->selfTestExecutionStatus))
        {
        case 0:
            printf("Self-test routine completed without error or no self-test status is available");
            break;
        case 1:
            printf("The self-test routine was aborted by the host");
            break;
        case 2:
            printf("The self-test routine was interrupted by the host with a hardware or software reset");
            break;
        case 3:
            printf("A fatal error or unknown test error occurred while the device was executing its self-test routine and the device was unable to complete the self-test routine");
            break;
        case 4:
            printf("The previous self-test completed having a test element that failed and the test element that failed is not known");
            break;
        case 5:
            printf("The previous self-test completed having the electrical element of the test failed");
            break;
        case 6:
            printf("The previous self-test completed having the servo and/or seek test element of the test failed");
            break;
        case 7:
            printf("The previous self-test completed having the read element of the test failed");
            break;
        case 8:
            printf("The previous self-test completed having a test element that failed and the device is suspected of having handling damage");
            break;
        case 0xF:
            printf("Self-test routine in progress");
            break;
        default:
            printf("Reserved");
        }
        printf("\n");
        //off-line data collection capability
        printf("Off-Line Data Collection Capabilities:\n");
        if (smartInfo->offlineDataCollectionCapability & BIT7)
        {
            printf("\tReserved\n");
        }
        if (smartInfo->offlineDataCollectionCapability & BIT6)
        {
            printf("\tSelective Self Test\n");
        }
        if (smartInfo->offlineDataCollectionCapability & BIT5)
        {
            printf("\tConveyance Self Test\n");
        }
        if (smartInfo->offlineDataCollectionCapability & BIT4)
        {
            printf("\tShort & Extended Self Test\n");
        }
        if (smartInfo->offlineDataCollectionCapability & BIT3)
        {
            printf("\tOff-Line Read Scanning\n");
        }
        if (smartInfo->offlineDataCollectionCapability & BIT2)
        {
            printf("\tReserved\n");
        }
        if (smartInfo->offlineDataCollectionCapability & BIT1)
        {
            printf("\tAuto-Off-Line\n");
        }
        if (smartInfo->offlineDataCollectionCapability & BIT0)
        {
            printf("\tExecute Off-Line Immediate\n");
        }
        //smart capabilities
        printf("SMART Capabilities:\n");
        if (smartInfo->smartCapability & BIT1)
        {
            printf("\tAttribute Auto-Save\n");
        }
        if (smartInfo->smartCapability & BIT0)
        {
            printf("\tSMART Data Saved before entering power save mode\n");
        }
        //error logging capability
        printf("Error Logging: ");
        if (smartInfo->errorLoggingCapability & BIT0)
        {
            printf("Supported\n");
        }
        else
        {
            printf("Not Supported\n");
        }
        //time to complete off-line data collection
        printf("Time To Complete Off-Line Data Collection: %0.2f minutes\n", smartInfo->timeToCompleteOfflineDataCollection / 60.0);
        //short self test polling time
        if (smartInfo->offlineDataCollectionCapability & BIT4)
        {
            printf("Short Self Test Polling Time: %"PRIu8" minutes\n", smartInfo->shortSelfTestPollingTime);
            //extended self test polling time
            if (smartInfo->extendedSelfTestPollingTime == 0xFF)
            {
                printf("Extended Self Test Polling Time: %"PRIu16" minutes\n", smartInfo->longExtendedSelfTestPollingTime);
            }
            else
            {
                printf("Extended Self Test Polling Time: %"PRIu8" minutes\n", smartInfo->extendedSelfTestPollingTime);
            }
        }
        //conveyance self test polling time
        if (smartInfo->offlineDataCollectionCapability & BIT5)
        {
            printf("Conveyance Self Test Polling Time: %"PRIu8" minutes\n", smartInfo->conveyenceSelfTestPollingTime);
        }
    }
    return ret;
}

eReturnValues nvme_Print_Temp_Statistics(tDevice *device)
{
    eReturnValues ret = NOT_SUPPORTED;
    if (is_Seagate_Family(device) == SEAGATE_VENDOR_SSD_PJ)
    {
        int index;
        //uint64_t size = 0; 
        uint32_t temperature = 0, pcbTemp = 0, socTemp = 0, scCurrentTemp = 0, scMaxTemp = 0;
        uint64_t maxTemperature = 0, maxSocTemp = 0;
        nvmeGetLogPageCmdOpts   cmdOpts;
        nvmeSmartLog            smartLog;
        EXTENDED_SMART_INFO_T   extSmartLog;
        nvmeSuperCapDramSmart   scDramSmart;

        if (is_Seagate_Family(device) == SEAGATE_VENDOR_SSD_PJ)
        {
            //STEP-1 : Get Current Temperature from SMART

            memset(&smartLog, 0, sizeof(nvmeSmartLog));

            cmdOpts.nsid = NVME_ALL_NAMESPACES;
            cmdOpts.addr = C_CAST(uint8_t*, &smartLog);
            cmdOpts.dataLen = sizeof(nvmeSmartLog);
            cmdOpts.lid = 0x02;

            ret = nvme_Get_Log_Page(device, &cmdOpts);

            if (ret == SUCCESS)
            {
                temperature = M_BytesTo2ByteValue(smartLog.temperature[1], smartLog.temperature[0]);
                temperature = temperature ? temperature - 273 : 0;
                pcbTemp = smartLog.tempSensor[0];
                pcbTemp = pcbTemp ? pcbTemp - 273 : 0;
                socTemp = smartLog.tempSensor[1];
                socTemp = socTemp ? socTemp - 273 : 0;

                printf("%-20s : %" PRIu32 " C\n", "Current Temperature", temperature);
                printf("%-20s : %" PRIu32 " C\n", "Current PCB Temperature", pcbTemp);
                printf("%-20s : %" PRIu32 " C\n", "Current SOC Temperature", socTemp);
            }
            else
            {
                if (VERBOSITY_QUIET < device->deviceVerbosity)
                {
                    printf("Error: Could not retrieve Log Page 0x02\n");
                }
            }

            // STEP-2 : Get Max temperature form Ext SMART-id 194
            memset(&smartLog, 0, sizeof(nvmeSmartLog));

            cmdOpts.nsid = NVME_ALL_NAMESPACES;
            cmdOpts.addr = C_CAST(uint8_t*, &extSmartLog);
            cmdOpts.dataLen = sizeof(EXTENDED_SMART_INFO_T);
            cmdOpts.lid = 0xC4;

            ret = nvme_Get_Log_Page(device, &cmdOpts);

            if (ret == SUCCESS)
            {
                for (index = 0; index < NUMBER_EXTENDED_SMART_ATTRIBUTES; index++)
                {
                    if (extSmartLog.vendorData[index].AttributeNumber == VS_ATTR_ID_MAX_LIFE_TEMPERATURE)
                    {
                        maxTemperature = smart_attribute_vs(extSmartLog.Version, extSmartLog.vendorData[index]);
                        maxTemperature = maxTemperature ? maxTemperature - 273 : 0;

                        printf("%-20s : %" PRIu32 " C\n", "Highest Temperature", C_CAST(uint32_t, maxTemperature));
                    }

                    if (extSmartLog.vendorData[index].AttributeNumber == VS_ATTR_ID_MAX_SOC_LIFE_TEMPERATURE)
                    {
                        maxSocTemp = smart_attribute_vs(extSmartLog.Version, extSmartLog.vendorData[index]);
                        maxSocTemp = maxSocTemp ? maxSocTemp - 273 : 0;

                        printf("%-20s : %" PRIu32 " C\n", "Max SOC Temperature", C_CAST(uint32_t, maxSocTemp));
                    }
                }
            }

            // STEP-3 : Get Max temperature form SuperCap DRAM temperature
            memset(&scDramSmart, 0, sizeof(nvmeSuperCapDramSmart));

            cmdOpts.nsid = NVME_ALL_NAMESPACES;
            cmdOpts.addr = C_CAST(uint8_t*, &scDramSmart);
            cmdOpts.dataLen = sizeof(nvmeSuperCapDramSmart);
            cmdOpts.lid = 0xCF;

            ret = nvme_Get_Log_Page(device, &cmdOpts);

            if (ret == SUCCESS)
            {
                scCurrentTemp = scDramSmart.attrScSmart.superCapCurrentTemperature;
                scCurrentTemp = scCurrentTemp ? scCurrentTemp - 273 : 0;
                printf("%-20s : %" PRIu32 " C\n", "Super-cap Current Temperature", scCurrentTemp);

                scMaxTemp = scDramSmart.attrScSmart.superCapMaximumTemperature;
                scMaxTemp = scMaxTemp ? scMaxTemp - 273 : 0;
                printf("%-20s : %" PRIu32 " C\n", "Super-cap Max Temperature", scMaxTemp);
            }
            else
            {
                if (VERBOSITY_QUIET < device->deviceVerbosity)
                {
                    printf("Error: Could not retrieve Log Page - SuperCap DRAM\n");
                }
                //exitCode = UTIL_EXIT_OPERATION_FAILURE; //should I fail it completely
            }
        }
    }
    return ret;
}

eReturnValues nvme_Print_PCI_Statistics(tDevice *device)
{
    eReturnValues ret = NOT_SUPPORTED;
    if (is_Seagate_Family(device) == SEAGATE_VENDOR_SSD_PJ)
    {
        //uint64_t size = 0; 
        uint32_t correctPcieEc = 0, uncorrectPcieEc = 0;
        nvmeGetLogPageCmdOpts   cmdOpts;
        nvmePcieErrorLogPage    pcieErrorLog;

        if (is_Seagate(device, false))
        {

            memset(&pcieErrorLog, 0, sizeof(nvmePcieErrorLogPage));

            cmdOpts.nsid = NVME_ALL_NAMESPACES;
            cmdOpts.addr = C_CAST(uint8_t*, &pcieErrorLog);
            cmdOpts.dataLen = sizeof(nvmePcieErrorLogPage);
            cmdOpts.lid = 0xCB;

            ret = nvme_Get_Log_Page(device, &cmdOpts);

            if (ret == SUCCESS)
            {
                correctPcieEc = pcieErrorLog.badDllpErrCnt + pcieErrorLog.badTlpErrCnt
                    + pcieErrorLog.rcvrErrCnt + pcieErrorLog.replayTOErrCnt
                    + pcieErrorLog.replayNumRolloverErrCnt;

                uncorrectPcieEc = pcieErrorLog.fcProtocolErrCnt + pcieErrorLog.dllpProtocolErrCnt
                    + pcieErrorLog.cmpltnTOErrCnt + pcieErrorLog.rcvrQOverflowErrCnt
                    + pcieErrorLog.unexpectedCplTlpErrCnt + pcieErrorLog.cplTlpURErrCnt
                    + pcieErrorLog.cplTlpCAErrCnt + pcieErrorLog.reqCAErrCnt
                    + pcieErrorLog.reqURErrCnt + pcieErrorLog.ecrcErrCnt
                    + pcieErrorLog.malformedTlpErrCnt + pcieErrorLog.cplTlpPoisonedErrCnt
                    + pcieErrorLog.memRdTlpPoisonedErrCnt;

                printf("%-45s : %u\n", "PCIe Correctable Error Count", correctPcieEc);
                printf("%-45s : %u\n", "PCIe Un-Correctable Error Count", uncorrectPcieEc);
                printf("%-45s : %u\n", "Unsupported Request Error Status (URES)", pcieErrorLog.reqURErrCnt);
                printf("%-45s : %u\n", "ECRC Error Status (ECRCES)", pcieErrorLog.ecrcErrCnt);
                printf("%-45s : %u\n", "Malformed TLP Status (MTS)", pcieErrorLog.malformedTlpErrCnt);
                printf("%-45s : %u\n", "Receiver Overflow Status (ROS)", pcieErrorLog.rcvrQOverflowErrCnt);
                printf("%-45s : %u\n", "Unexpected Completion Status(UCS)", pcieErrorLog.unexpectedCplTlpErrCnt);
                printf("%-45s : %u\n", "Completion Timeout Status (CTS)", pcieErrorLog.cmpltnTOErrCnt);
                printf("%-45s : %u\n", "Flow Control Protocol Error Status (FCPES)", pcieErrorLog.fcProtocolErrCnt);
                printf("%-45s : %u\n", "Poisoned TLP Status (PTS)", pcieErrorLog.memRdTlpPoisonedErrCnt);
                printf("%-45s : %u\n", "Data Link Protocol Error Status(DLPES)", pcieErrorLog.dllpProtocolErrCnt);
                printf("%-45s : %u\n", "Replay Timer Timeout Status(RTS)", pcieErrorLog.replayTOErrCnt);
                printf("%-45s : %u\n", "Replay_NUM Rollover Status(RRS)", pcieErrorLog.replayNumRolloverErrCnt);
                printf("%-45s : %u\n", "Bad DLLP Status (BDS)", pcieErrorLog.badDllpErrCnt);
                printf("%-45s : %u\n", "Bad TLP Status (BTS)", pcieErrorLog.badTlpErrCnt);
                printf("%-45s : %u\n", "Receiver Error Status (RES)", pcieErrorLog.rcvrErrCnt);
                printf("%-45s : %u\n", "Cpl TLP Unsupported Request Error Count", pcieErrorLog.cplTlpURErrCnt);
                printf("%-45s : %u\n", "Cpl TLP Completion Abort Error Count", pcieErrorLog.cplTlpCAErrCnt);
                printf("%-45s : %u\n", "Cpl TLP Poisoned Error Count", pcieErrorLog.cplTlpPoisonedErrCnt);
                printf("%-45s : %u\n", "Request Completion Abort Error Count", pcieErrorLog.reqCAErrCnt);
                printf("%-45s : %s\n", "Advisory Non-Fatal Error Status(ANFES)", "Not Supported");
                printf("%-45s : %s\n", "Completer Abort Status (CAS)", "Not Supported");

            }
            else
            {
                if (VERBOSITY_QUIET < device->deviceVerbosity)
                {
                    printf("Error: Could not retrieve Log Page 0x02\n");
                }
            }
        }
    }
    return ret;
}

#define SUMMARY_SMART_ERROR_LOG_ENTRY_SIZE UINT8_C(90)
#define SUMMARY_SMART_ERROR_LOG_COMMAND_SIZE UINT8_C(12)
#define SUMMARY_SMART_ERROR_LOG_MAX_ENTRIES_PER_PAGE UINT8_C(5)

eReturnValues get_ATA_Summary_SMART_Error_Log(tDevice * device, ptrSummarySMARTErrorLog smartErrorLog)
{
    eReturnValues ret = NOT_SUPPORTED;
    if (device->drive_info.drive_type == ATA_DRIVE)
    {
        if (!smartErrorLog)
        {
            return BAD_PARAMETER;
        }
        if (is_SMART_Enabled(device) && is_SMART_Error_Logging_Supported(device))//must be enabled to read this page
        {
            //Check to make sure it is in the SMART log directory
            uint32_t smartErrorLogSize = 0;
            get_ATA_Log_Size(device, ATA_LOG_SUMMARY_SMART_ERROR_LOG, &smartErrorLogSize, false, true);
            if (smartErrorLogSize > 0)
            {
                uint8_t errorLog[ATA_LOG_PAGE_LEN_BYTES] = { 0 }; //This log is only 1 page in spec
                eReturnValues getLog = ata_SMART_Read_Log(device, ATA_LOG_SUMMARY_SMART_ERROR_LOG, errorLog, ATA_LOG_PAGE_LEN_BYTES);
                if (SUCCESS == getLog || WARN_INVALID_CHECKSUM == getLog)
                {
                    uint8_t errorLogIndex = errorLog[1];
                    smartErrorLog->version = errorLog[0];
                    if (getLog == SUCCESS)
                    {
                        smartErrorLog->checksumsValid = true;
                    }
                    else
                    {
                        smartErrorLog->checksumsValid = false;
                    }
                    smartErrorLog->deviceErrorCount = M_BytesTo2ByteValue(errorLog[453], errorLog[452]);
                    if (errorLogIndex > 0 && errorLogIndex < SUMMARY_SMART_ERROR_LOG_MAX_ENTRIES_PER_PAGE)
                    {
                        uint8_t zeros[SUMMARY_SMART_ERROR_LOG_ENTRY_SIZE] = { 0 };
                        uint32_t offset = UINT32_C(2) + ((C_CAST(uint32_t, errorLogIndex) - UINT32_C(1)) * SUMMARY_SMART_ERROR_LOG_ENTRY_SIZE);//first entry is at offset 2, each entry is 90 bytes long
                        //offset should now be our starting point to populate the list
                        uint16_t entryCount = UINT16_C(0);
                        while (entryCount < SUMMARY_SMART_ERROR_LOG_MAX_ENTRIES_PER_PAGE && entryCount < smartErrorLog->deviceErrorCount)
                        {
                            //check if the entry is empty
                            if (memcmp(&errorLog[offset], zeros, SUMMARY_SMART_ERROR_LOG_ENTRY_SIZE) == 0)
                            {
                                //restart the loop to find another entry (if any)
                                //Adjust the offset to move past the empty entry.
                                if (offset >= UINT32_C(92))//second entry or higher
                                {
                                    offset -= SUMMARY_SMART_ERROR_LOG_ENTRY_SIZE;
                                }
                                else //we must be at the 1st entry, so we need to reset to the end
                                {
                                    offset = UINT32_C(362);//final entry in the log
                                }
                                continue;
                            }
                            //each entry has 5 command data structures to fill in followed by error data
                            smartErrorLog->smartError[smartErrorLog->numberOfEntries].extDataStructures = false;
                            //NOTE: don't memcpy since we aren't packing the structs
                            uint32_t commandEntryOffset = offset;
                            for (uint8_t commandEntry = 0; commandEntry < 5; ++commandEntry, commandEntryOffset += SUMMARY_SMART_ERROR_LOG_COMMAND_SIZE)
                            {
                                if (memcmp(&errorLog[commandEntryOffset + 0], zeros, SUMMARY_SMART_ERROR_LOG_COMMAND_SIZE) == 0)
                                {
                                    continue;
                                }
                                smartErrorLog->smartError[smartErrorLog->numberOfEntries].command[commandEntry].transportSpecific = errorLog[commandEntryOffset + 0];
                                smartErrorLog->smartError[smartErrorLog->numberOfEntries].command[commandEntry].feature = errorLog[commandEntryOffset + 1];
                                smartErrorLog->smartError[smartErrorLog->numberOfEntries].command[commandEntry].count = errorLog[commandEntryOffset + 2];
                                smartErrorLog->smartError[smartErrorLog->numberOfEntries].command[commandEntry].lbaLow = errorLog[commandEntryOffset + 3];
                                smartErrorLog->smartError[smartErrorLog->numberOfEntries].command[commandEntry].lbaMid = errorLog[commandEntryOffset + 4];
                                smartErrorLog->smartError[smartErrorLog->numberOfEntries].command[commandEntry].lbaHi = errorLog[commandEntryOffset + 5];
                                smartErrorLog->smartError[smartErrorLog->numberOfEntries].command[commandEntry].device = errorLog[commandEntryOffset + 6];
                                smartErrorLog->smartError[smartErrorLog->numberOfEntries].command[commandEntry].contentWritten = errorLog[commandEntryOffset + 7];
                                smartErrorLog->smartError[smartErrorLog->numberOfEntries].command[commandEntry].timestampMilliseconds = M_BytesTo4ByteValue(errorLog[commandEntryOffset + 11], errorLog[commandEntryOffset + 10], errorLog[commandEntryOffset + 9], errorLog[commandEntryOffset + 8]);
                                ++(smartErrorLog->smartError[smartErrorLog->numberOfEntries].numberOfCommands);
                            }
                            //now set the error data
                            smartErrorLog->smartError[smartErrorLog->numberOfEntries].error.reserved = errorLog[offset + 60];
                            smartErrorLog->smartError[smartErrorLog->numberOfEntries].error.error = errorLog[offset + 61];
                            smartErrorLog->smartError[smartErrorLog->numberOfEntries].error.count = errorLog[offset + 62];
                            smartErrorLog->smartError[smartErrorLog->numberOfEntries].error.lbaLow = errorLog[offset + 63];
                            smartErrorLog->smartError[smartErrorLog->numberOfEntries].error.lbaMid = errorLog[offset + 64];
                            smartErrorLog->smartError[smartErrorLog->numberOfEntries].error.lbaHi = errorLog[offset + 65];
                            smartErrorLog->smartError[smartErrorLog->numberOfEntries].error.device = errorLog[offset + 66];
                            smartErrorLog->smartError[smartErrorLog->numberOfEntries].error.status = errorLog[offset + 67];
                            memcpy(smartErrorLog->smartError[smartErrorLog->numberOfEntries].error.extendedErrorInformation, &errorLog[offset + 68], 19);
                            smartErrorLog->smartError[smartErrorLog->numberOfEntries].error.state = errorLog[offset + 87];
                            smartErrorLog->smartError[smartErrorLog->numberOfEntries].error.lifeTimestamp = M_BytesTo2ByteValue(errorLog[offset + 89], errorLog[offset + 88]);
                            ++(smartErrorLog->numberOfEntries);
                            ++entryCount;
                            if (offset >= UINT32_C(92))//second entry or higher
                            {
                                offset -= SUMMARY_SMART_ERROR_LOG_ENTRY_SIZE;
                            }
                            else //we must be at the 1st entry, so we need to reset to the end
                            {
                                offset = UINT32_C(362);//final entry in the log
                            }
                        }
                    }
                    else
                    {
                        //nothing to do since index zero means no entries in the list;
                        smartErrorLog->numberOfEntries = 0;
                    }
                    ret = SUCCESS;
                }
                else
                {
                    ret = FAILURE;
                }
            }
        }
    }
    return ret;
}

#define EXT_COMP_SMART_ERROR_LOG_ENTRY_SIZE UINT8_C(124)
#define EXT_COMP_SMART_ERROR_LOG_COMMAND_SIZE UINT8_C(18)
#define EXT_COMP_SMART_ERROR_LOG_MAX_ENTRIES_PER_PAGE UINT8_C(4)

#define COMP_SMART_ERROR_LOG_ENTRY_SIZE UINT8_C(90)
#define COMP_SMART_ERROR_LOG_COMMAND_SIZE UINT8_C(12)
#define COMP_SMART_ERROR_LOG_MAX_ENTRIES_PER_PAGE UINT8_C(5)

//This function will automatically select SMART vs GPL log
eReturnValues get_ATA_Comprehensive_SMART_Error_Log(tDevice * device, ptrComprehensiveSMARTErrorLog smartErrorLog, bool forceSMARTLog)
{
    eReturnValues ret = NOT_SUPPORTED;
    if (device->drive_info.drive_type == ATA_DRIVE)
    {
        if (!smartErrorLog)
        {
            return BAD_PARAMETER;
        }
        if (is_SMART_Enabled(device) && is_SMART_Error_Logging_Supported(device))//must be enabled to read this page
        {
            uint32_t compErrLogSize = 0;
            //now check for GPL summort so we know if we are reading the ext log or not
            if (device->drive_info.ata_Options.generalPurposeLoggingSupported && !forceSMARTLog && SUCCESS == get_ATA_Log_Size(device, ATA_LOG_EXTENDED_COMPREHENSIVE_SMART_ERROR_LOG, &compErrLogSize, true, false) && compErrLogSize > 0)
            {
                //extended comprehensive SMART error log
                //We will read each sector of the log as we need it to help with some USB compatibility (and so we don't read more than we need)
                uint8_t errorLog[512] = { 0 };
                uint16_t pageNumber = 0;
                get_ATA_Log_Size(device, ATA_LOG_EXTENDED_COMPREHENSIVE_SMART_ERROR_LOG, &compErrLogSize, true, false);
                uint16_t maxPage = C_CAST(uint16_t, compErrLogSize / UINT16_C(512));
                uint16_t pageIter = 0;
                if (compErrLogSize > 0)
                {
                    ret = SUCCESS;
                    eReturnValues getLog = send_ATA_Read_Log_Ext_Cmd(device, ATA_LOG_EXTENDED_COMPREHENSIVE_SMART_ERROR_LOG, pageNumber, errorLog, 512, 0);
                    if (getLog == SUCCESS || getLog == WARN_INVALID_CHECKSUM)
                    {
                        smartErrorLog->version = errorLog[0];
                        if (getLog == SUCCESS)
                        {
                            smartErrorLog->checksumsValid = true;
                        }
                        else
                        {
                            smartErrorLog->checksumsValid = false;
                        }
                        smartErrorLog->extLog = true;
                        smartErrorLog->deviceErrorCount = M_BytesTo2ByteValue(errorLog[501], errorLog[500]);
                        uint16_t errorLogIndex = M_BytesTo2ByteValue(errorLog[3], errorLog[2]);
                        if (errorLogIndex > 0)
                        {
                            //get the starting page number
                            uint8_t pageEntryNumber = errorLogIndex % EXT_COMP_SMART_ERROR_LOG_MAX_ENTRIES_PER_PAGE - 1;//which entry on the page (zero indexed)
                            uint8_t zeros[EXT_COMP_SMART_ERROR_LOG_ENTRY_SIZE] = { 0 };
                            pageNumber = errorLogIndex / EXT_COMP_SMART_ERROR_LOG_MAX_ENTRIES_PER_PAGE;//4 entries per page
                            while (smartErrorLog->numberOfEntries < SMART_EXT_COMPREHENSIVE_ERRORS_MAX && smartErrorLog->numberOfEntries < smartErrorLog->deviceErrorCount && smartErrorLog->numberOfEntries < (UINT8_C(4) * maxPage)/*make sure we don't go beyond the number of pages the drive actually has*/)
                            {
                                while (pageIter <= maxPage)
                                {
                                    //first read this page
                                    memset(errorLog, 0, 512);
                                    getLog = send_ATA_Read_Log_Ext_Cmd(device, ATA_LOG_EXTENDED_COMPREHENSIVE_SMART_ERROR_LOG, pageNumber, errorLog, 512, 0);
                                    if (getLog == SUCCESS || getLog == WARN_INVALID_CHECKSUM)
                                    {
                                        uint8_t pageEntryCounter = 0;
                                        if (getLog == WARN_INVALID_CHECKSUM)
                                        {
                                            smartErrorLog->checksumsValid = false;
                                        }
                                        while (pageEntryNumber < EXT_COMP_SMART_ERROR_LOG_MAX_ENTRIES_PER_PAGE && pageEntryCounter < EXT_COMP_SMART_ERROR_LOG_MAX_ENTRIES_PER_PAGE && smartErrorLog->numberOfEntries < (UINT8_C(4) * maxPage)/*make sure we don't go beyond the number of pages the drive actually has*/)//4 entries per page in the ext log
                                        {
                                            uint32_t offset = (C_CAST(uint32_t, pageEntryNumber) * EXT_COMP_SMART_ERROR_LOG_ENTRY_SIZE) + EXT_COMP_SMART_ERROR_LOG_MAX_ENTRIES_PER_PAGE;
                                            --pageEntryNumber;//decrement now before we forget. This is so that we roll backwards since this log appends. If this rolls over to UINT8_MAX, we'll break this loop and read another page.
                                            //check if the entry is empty
                                            if (memcmp(&errorLog[offset], zeros, EXT_COMP_SMART_ERROR_LOG_ENTRY_SIZE) == 0)
                                            {
                                                //restart the loop to find another entry (if any)
                                                continue;
                                            }
                                            //each entry has 5 command data structures to fill in followed by error data
                                            smartErrorLog->extSmartError[smartErrorLog->numberOfEntries].extDataStructures = true;
                                            //NOTE: don't memcpy since we aren't packing the structs
                                            uint32_t commandEntryOffset = offset;
                                            for (uint8_t commandEntry = 0; commandEntry < 5; ++commandEntry, commandEntryOffset += EXT_COMP_SMART_ERROR_LOG_COMMAND_SIZE)
                                            {
                                                if (memcmp(&errorLog[commandEntryOffset + 0], zeros, EXT_COMP_SMART_ERROR_LOG_COMMAND_SIZE) == 0)
                                                {
                                                    continue;
                                                }
                                                smartErrorLog->extSmartError[smartErrorLog->numberOfEntries].extCommand[commandEntry].deviceControl = errorLog[commandEntryOffset + 0];
                                                smartErrorLog->extSmartError[smartErrorLog->numberOfEntries].extCommand[commandEntry].feature = errorLog[commandEntryOffset + 1];
                                                smartErrorLog->extSmartError[smartErrorLog->numberOfEntries].extCommand[commandEntry].featureExt = errorLog[commandEntryOffset + 2];
                                                smartErrorLog->extSmartError[smartErrorLog->numberOfEntries].extCommand[commandEntry].count = errorLog[commandEntryOffset + 3];
                                                smartErrorLog->extSmartError[smartErrorLog->numberOfEntries].extCommand[commandEntry].countExt = errorLog[commandEntryOffset + 4];
                                                smartErrorLog->extSmartError[smartErrorLog->numberOfEntries].extCommand[commandEntry].lbaLow = errorLog[commandEntryOffset + 5];
                                                smartErrorLog->extSmartError[smartErrorLog->numberOfEntries].extCommand[commandEntry].lbaLowExt = errorLog[commandEntryOffset + 6];
                                                smartErrorLog->extSmartError[smartErrorLog->numberOfEntries].extCommand[commandEntry].lbaMid = errorLog[commandEntryOffset + 7];
                                                smartErrorLog->extSmartError[smartErrorLog->numberOfEntries].extCommand[commandEntry].lbaMidExt = errorLog[commandEntryOffset + 8];
                                                smartErrorLog->extSmartError[smartErrorLog->numberOfEntries].extCommand[commandEntry].lbaHi = errorLog[commandEntryOffset + 9];
                                                smartErrorLog->extSmartError[smartErrorLog->numberOfEntries].extCommand[commandEntry].lbaHiExt = errorLog[commandEntryOffset + 10];
                                                smartErrorLog->extSmartError[smartErrorLog->numberOfEntries].extCommand[commandEntry].device = errorLog[commandEntryOffset + 11];
                                                smartErrorLog->extSmartError[smartErrorLog->numberOfEntries].extCommand[commandEntry].contentWritten = errorLog[commandEntryOffset + 12];
                                                smartErrorLog->extSmartError[smartErrorLog->numberOfEntries].extCommand[commandEntry].reserved = errorLog[commandEntryOffset + 13];
                                                smartErrorLog->extSmartError[smartErrorLog->numberOfEntries].extCommand[commandEntry].timestampMilliseconds = M_BytesTo4ByteValue(errorLog[commandEntryOffset + 17], errorLog[commandEntryOffset + 16], errorLog[commandEntryOffset + 15], errorLog[commandEntryOffset + 14]);
                                                ++(smartErrorLog->extSmartError[smartErrorLog->numberOfEntries].numberOfCommands);
                                            }
                                            //now set the error data
                                            smartErrorLog->extSmartError[smartErrorLog->numberOfEntries].extError.transportSpecific = errorLog[offset + 90];
                                            smartErrorLog->extSmartError[smartErrorLog->numberOfEntries].extError.error = errorLog[offset + 91];
                                            smartErrorLog->extSmartError[smartErrorLog->numberOfEntries].extError.count = errorLog[offset + 92];
                                            smartErrorLog->extSmartError[smartErrorLog->numberOfEntries].extError.countExt = errorLog[offset + 93];
                                            smartErrorLog->extSmartError[smartErrorLog->numberOfEntries].extError.lbaLow = errorLog[offset + 94];
                                            smartErrorLog->extSmartError[smartErrorLog->numberOfEntries].extError.lbaLowExt = errorLog[offset + 95];
                                            smartErrorLog->extSmartError[smartErrorLog->numberOfEntries].extError.lbaMid = errorLog[offset + 96];
                                            smartErrorLog->extSmartError[smartErrorLog->numberOfEntries].extError.lbaMidExt = errorLog[offset + 97];
                                            smartErrorLog->extSmartError[smartErrorLog->numberOfEntries].extError.lbaHi = errorLog[offset + 98];
                                            smartErrorLog->extSmartError[smartErrorLog->numberOfEntries].extError.lbaHiExt = errorLog[offset + 99];
                                            smartErrorLog->extSmartError[smartErrorLog->numberOfEntries].extError.device = errorLog[offset + 100];
                                            smartErrorLog->extSmartError[smartErrorLog->numberOfEntries].extError.status = errorLog[offset + 101];
                                            memcpy(smartErrorLog->extSmartError[smartErrorLog->numberOfEntries].extError.extendedErrorInformation, &errorLog[offset + 102], 19);
                                            smartErrorLog->extSmartError[smartErrorLog->numberOfEntries].extError.state = errorLog[offset + 121];
                                            smartErrorLog->extSmartError[smartErrorLog->numberOfEntries].extError.lifeTimestamp = M_BytesTo2ByteValue(errorLog[offset + 123], errorLog[offset + 122]);
                                            ++(smartErrorLog->numberOfEntries);
                                            ++pageEntryCounter;
                                        }
                                        //reset the pageEntry number to 4 for next page (start at the end and work backwards)
                                        pageEntryNumber = EXT_COMP_SMART_ERROR_LOG_MAX_ENTRIES_PER_PAGE - 1;
                                    }
                                    else
                                    {
                                        //break out of the loop!
                                    }
                                    ++pageIter;
                                    if (pageNumber > 0)
                                    {
                                        --pageNumber;//go to the previous page of the log to read entries in order
                                    }
                                    else
                                    {
                                        pageNumber = maxPage - 1;//minus 1 because zero indexed
                                    }
                                }
                            }
                        }
                        else
                        {
                            smartErrorLog->numberOfEntries = 0;
                            ret = SUCCESS;
                        }
                    }
                    else
                    {
                        ret = FAILURE;
                    }
                }
            }
            else //GPL log was not available or did not read correctly.
            {
                //comprehensive SMART error log
                //read the first sector to get index and device error count. Will read the full thing if those are non-zero
                get_ATA_Log_Size(device, ATA_LOG_COMPREHENSIVE_SMART_ERROR_LOG, &compErrLogSize, false, true);
                if (compErrLogSize > 0)
                {
                    ret = SUCCESS;
                    uint8_t *errorLog = C_CAST(uint8_t*, calloc_aligned(512, sizeof(uint8_t), device->os_info.minimumAlignment));
                    if (!errorLog)
                    {
                        return MEMORY_FAILURE;
                    }
                    eReturnValues getLog = ata_SMART_Read_Log(device, ATA_LOG_COMPREHENSIVE_SMART_ERROR_LOG, errorLog, 512);
                    if (getLog == SUCCESS || getLog == WARN_INVALID_CHECKSUM)
                    {
                        smartErrorLog->version = errorLog[0];
                        if (getLog == SUCCESS)
                        {
                            smartErrorLog->checksumsValid = true;
                        }
                        else
                        {
                            smartErrorLog->checksumsValid = false;
                        }
                        smartErrorLog->deviceErrorCount = M_BytesTo2ByteValue(errorLog[453], errorLog[452]);
                        uint8_t errorLogIndex = errorLog[1];
                        if (errorLogIndex > 0)
                        {
                            //read the full log to populate all fields
                            uint8_t *temp = C_CAST(uint8_t*, realloc_aligned(errorLog, 512, compErrLogSize * sizeof(uint8_t), device->os_info.minimumAlignment));
                            if (!temp)
                            {
                                safe_Free_aligned(errorLog)
                                return MEMORY_FAILURE;
                            }
                            errorLog = temp;
                            memset(errorLog, 0, compErrLogSize);
                            getLog = ata_SMART_Read_Log(device, ATA_LOG_COMPREHENSIVE_SMART_ERROR_LOG, errorLog, compErrLogSize);
                            if (getLog == SUCCESS || getLog == WARN_INVALID_CHECKSUM)
                            {
                                //We now have the full log in memory. 
                                //First, figure out the first page to read. Next: need to handle switching between pages as we fill in the structure with data.
                                uint16_t pageNumber = errorLogIndex / COMP_SMART_ERROR_LOG_MAX_ENTRIES_PER_PAGE;//5 entries per page
                                uint16_t maxPages = C_CAST(uint16_t, compErrLogSize / UINT16_C(512));
                                uint16_t pageIter = 0;
                                //byte offset, this will point to the first entry
                                uint8_t pageEntryNumber = errorLogIndex % COMP_SMART_ERROR_LOG_MAX_ENTRIES_PER_PAGE - 1;//remainder...zero indexed
                                uint32_t offset = 0;// (pageNumber * 512) + (pageEntryNumber * 90) + 2;
                                //EX: Entry 28: pageNumber = 28 / 5 = 5;
                                //              pageEntryNumber = 28 % 5 = 3;
                                //              offset = (5 * 512) + (3 * 90) + 2;
                                //              5 * 512 gets us to that page offset (2560)
                                //              3 * 90 + 2 gets us to the entry offset on the page we need = 272, which is 4th entry on the page (5th page)
                                //              this gets us entry 4 on page 5 which is entry number 28
                                //Now, we need to loop through the data and jump between pages.
                                //go until we fill up our structure with a max number of entries
                                uint8_t zeros[COMP_SMART_ERROR_LOG_ENTRY_SIZE] = { 0 };
                                while (smartErrorLog->numberOfEntries < SMART_COMPREHENSIVE_ERRORS_MAX && smartErrorLog->numberOfEntries < smartErrorLog->deviceErrorCount  && smartErrorLog->numberOfEntries < (UINT8_C(5) * maxPages)/*make sure we don't go beyond the number of pages the drive actually has*/)
                                {
                                    while (pageIter <= maxPages)
                                    {
                                        uint16_t pageEntryCounter = 0;
                                        while (pageEntryNumber < COMP_SMART_ERROR_LOG_MAX_ENTRIES_PER_PAGE && pageEntryCounter < COMP_SMART_ERROR_LOG_MAX_ENTRIES_PER_PAGE && smartErrorLog->numberOfEntries < (UINT8_C(5) * maxPages)/*make sure we don't go beyond the number of pages the drive actually has*/)
                                        {
                                            //calculate the offset of the first entry we need to read from this page
                                            offset = (C_CAST(uint32_t, pageNumber) * 512) + (C_CAST(uint32_t, pageEntryNumber) * COMP_SMART_ERROR_LOG_ENTRY_SIZE) + UINT32_C(2);
                                            --pageEntryNumber;//decrement now before we forget. This is so that we roll backwards since this log appends. If this rolls over to UINT8_MAX, we'll break this loop and read another page.
                                            //read the entry into memory if it is valid, otherwise continue the loop
                                            //check if the entry is empty
                                            if (memcmp(&errorLog[offset], zeros, COMP_SMART_ERROR_LOG_ENTRY_SIZE) == 0)
                                            {
                                                //restart the loop to find another entry (if any)
                                                continue;
                                            }
                                            //each entry has 5 command data structures to fill in followed by error data
                                            smartErrorLog->smartError[smartErrorLog->numberOfEntries].extDataStructures = false;
                                            //NOTE: don't memcpy since we aren't packing the structs
                                            uint32_t commandEntryOffset = offset;
                                            for (uint8_t commandEntry = 0; commandEntry < 5; ++commandEntry, commandEntryOffset += COMP_SMART_ERROR_LOG_COMMAND_SIZE)
                                            {
                                                if (memcmp(&errorLog[commandEntryOffset + 0], zeros, COMP_SMART_ERROR_LOG_COMMAND_SIZE) == 0)
                                                {
                                                    continue;
                                                }
                                                smartErrorLog->smartError[smartErrorLog->numberOfEntries].command[commandEntry].transportSpecific = errorLog[commandEntryOffset + 0];
                                                smartErrorLog->smartError[smartErrorLog->numberOfEntries].command[commandEntry].feature = errorLog[commandEntryOffset + 1];
                                                smartErrorLog->smartError[smartErrorLog->numberOfEntries].command[commandEntry].count = errorLog[commandEntryOffset + 2];
                                                smartErrorLog->smartError[smartErrorLog->numberOfEntries].command[commandEntry].lbaLow = errorLog[commandEntryOffset + 3];
                                                smartErrorLog->smartError[smartErrorLog->numberOfEntries].command[commandEntry].lbaMid = errorLog[commandEntryOffset + 4];
                                                smartErrorLog->smartError[smartErrorLog->numberOfEntries].command[commandEntry].lbaHi = errorLog[commandEntryOffset + 5];
                                                smartErrorLog->smartError[smartErrorLog->numberOfEntries].command[commandEntry].device = errorLog[commandEntryOffset + 6];
                                                smartErrorLog->smartError[smartErrorLog->numberOfEntries].command[commandEntry].contentWritten = errorLog[commandEntryOffset + 7];
                                                smartErrorLog->smartError[smartErrorLog->numberOfEntries].command[commandEntry].timestampMilliseconds = M_BytesTo4ByteValue(errorLog[commandEntryOffset + 11], errorLog[commandEntryOffset + 10], errorLog[commandEntryOffset + 9], errorLog[commandEntryOffset + 8]);
                                                ++(smartErrorLog->smartError[smartErrorLog->numberOfEntries].numberOfCommands);
                                            }
                                            //now set the error data
                                            smartErrorLog->smartError[smartErrorLog->numberOfEntries].error.reserved = errorLog[offset + 60];
                                            smartErrorLog->smartError[smartErrorLog->numberOfEntries].error.error = errorLog[offset + 61];
                                            smartErrorLog->smartError[smartErrorLog->numberOfEntries].error.count = errorLog[offset + 62];
                                            smartErrorLog->smartError[smartErrorLog->numberOfEntries].error.lbaLow = errorLog[offset + 63];
                                            smartErrorLog->smartError[smartErrorLog->numberOfEntries].error.lbaMid = errorLog[offset + 64];
                                            smartErrorLog->smartError[smartErrorLog->numberOfEntries].error.lbaHi = errorLog[offset + 65];
                                            smartErrorLog->smartError[smartErrorLog->numberOfEntries].error.device = errorLog[offset + 66];
                                            smartErrorLog->smartError[smartErrorLog->numberOfEntries].error.status = errorLog[offset + 67];
                                            memcpy(smartErrorLog->smartError[smartErrorLog->numberOfEntries].error.extendedErrorInformation, &errorLog[offset + 68], 19);
                                            smartErrorLog->smartError[smartErrorLog->numberOfEntries].error.state = errorLog[offset + 87];
                                            smartErrorLog->smartError[smartErrorLog->numberOfEntries].error.lifeTimestamp = M_BytesTo2ByteValue(errorLog[offset + 89], errorLog[offset + 88]);
                                            ++(smartErrorLog->numberOfEntries);
                                            ++pageEntryCounter;
                                        }
                                        pageEntryNumber = COMP_SMART_ERROR_LOG_MAX_ENTRIES_PER_PAGE - 1;//back to last entry for the previous page
                                        ++pageIter;
                                        if (pageNumber > 0)
                                        {
                                            --pageNumber;//go to the previous page of the log to read entries in order
                                        }
                                        else
                                        {
                                            pageNumber = maxPages - 1;//minus 1 because zero indexed
                                        }
                                    }
                                }
                                ret = SUCCESS;
                            }
                            else
                            {
                                ret = FAILURE;
                            }
                        }
                        else
                        {
                            smartErrorLog->numberOfEntries = 0;
                            ret = SUCCESS;
                        }
                    }
                    else
                    {
                        ret = FAILURE;
                    }
                    safe_Free_aligned(errorLog)
                }
            }
        }
    }
    return ret;
}

#define ATA_COMMAND_INFO_MAX_LENGTH UINT8_C(4096) //making this bigger than we need for the moment
//only to be used for the commands defined in the switch! Other commands are not supported by this function!
static void get_Read_Write_Command_Info(const char* commandName, uint8_t commandOpCode, uint16_t features, uint16_t count, uint64_t lba, uint8_t device, char commandInfo[ATA_COMMAND_INFO_MAX_LENGTH])
{
    bool isLBAMode = (device & LBA_MODE_BIT);//almost everything should be LBA mode. Only a few CHS things should be here, but we need to handle them
    bool ext = false;//48bit command
    bool async = false;//dma queued and fpdma
    bool stream = false;//read/write stream
    bool streamDir = false;//true = write
    //bool longCmd = false;//read/write long
    bool fpdma = false;
    //bool noRetries = false;
    //uint64_t commandLBA = lba;
    uint32_t sectorsToTransfer = count;//true for synchronous commands...
    switch (commandOpCode)
    {
    case ATA_WRITE_LONG_NORETRY:
    case ATA_READ_LONG_NORETRY:
        //noRetries = true;
    case ATA_READ_LONG_RETRY_CMD:
    case ATA_WRITE_LONG_RETRY_CMD:
        //longCmd = true;
        break;
    case ATA_READ_SECT_NORETRY:
    case ATA_WRITE_SECT_NORETRY:
    case ATA_READ_DMA_NORETRY:
    case ATA_WRITE_DMA_NORETRY:
        //noRetries = true;
    case ATA_READ_SECT:
    case ATA_WRITE_SECT:
    case ATA_WRITE_SECTV_RETRY:
    case ATA_READ_MULTIPLE_CMD:
    case ATA_WRITE_MULTIPLE_CMD:
    case ATA_READ_DMA_RETRY_CMD:
    case ATA_WRITE_DMA_RETRY_CMD:
        break;
    case ATA_READ_SECT_EXT:
    case ATA_READ_DMA_EXT:
    case ATA_READ_READ_MULTIPLE_EXT:
    case ATA_WRITE_MULTIPLE_FUA_EXT:
    case ATA_WRITE_SECT_EXT:
    case ATA_WRITE_DMA_EXT:
    case ATA_WRITE_MULTIPLE_EXT:
    case ATA_WRITE_DMA_FUA_EXT:
        ext = true;
        break;
    case ATA_WRITE_STREAM_DMA_EXT:
    case ATA_WRITE_STREAM_EXT:
        streamDir = true;
        M_FALLTHROUGH
    case ATA_READ_STREAM_DMA_EXT:
    case ATA_READ_STREAM_EXT:
        ext = true;
        stream = true;
        break;
    case ATA_READ_VERIFY_NORETRY:
        //noRetries = true;
    case ATA_READ_VERIFY_RETRY:
        break;
    case ATA_READ_VERIFY_EXT:
        ext = true;
        break;
    case ATA_READ_FPDMA_QUEUED_CMD:
    case ATA_WRITE_FPDMA_QUEUED_CMD:
        fpdma = true;
        M_FALLTHROUGH
    case ATA_READ_DMA_QUE_EXT:
    case ATA_WRITE_DMA_QUE_FUA_EXT:
    case ATA_WRITE_DMA_QUE_EXT:
        ext = true;
        M_FALLTHROUGH
    case ATA_WRITE_DMA_QUEUED_CMD:
    case ATA_READ_DMA_QUEUED_CMD:
        async = true;
        sectorsToTransfer = features;//number of sectors to tansfer
        break;
    default://unknown command...
        return;
    }
    if (async)
    {
        //parse out fields we need for command info for asynchronous commands
        if (ext)
        {
            //interpretting all of this as LBA mode since spec requires it
            bool forceUnitAccess = device & BIT7;//fpdma only
            uint8_t prio = M_GETBITRANGE(count, 15, 14);//fpdma only
            uint8_t tag = M_GETBITRANGE(count, 7, 3);
            bool rarc = count & BIT0;//read fpdma only
            if (sectorsToTransfer == 0)
            {
                sectorsToTransfer = 65536;
            }
            if (fpdma)
            {
                snprintf(commandInfo, ATA_COMMAND_INFO_MAX_LENGTH, "%s - LBA: %" PRIu64 " Count: %" PRIu32 " NCQ Tag: %" PRIu8 " FUA: %d PRIO: %" PRIu8 " RARC: %d", commandName, lba, sectorsToTransfer, tag, forceUnitAccess, prio, rarc);
            }
            else
            {
                snprintf(commandInfo, ATA_COMMAND_INFO_MAX_LENGTH, "%s - LBA: %" PRIu64 " Count: %" PRIu32 " Tag: %" PRIu8 "", commandName, lba, sectorsToTransfer, tag);
            }
        }
        else //old dma queued commands
        {
            uint8_t tag = M_GETBITRANGE(count, 7, 3);
            if (sectorsToTransfer == 0)
            {
                sectorsToTransfer = 256;
            }
            if (isLBAMode)//probably not necessary since these commands only ever reference LBA mode...
            {
                uint32_t readSecLBA = C_CAST(uint32_t, M_Nibble0(device)) << 24;
                readSecLBA |= M_DoubleWord0(lba) & UINT32_C(0x00FFFFFF);//grabbing first 24 bits only since the others should be zero
                snprintf(commandInfo, ATA_COMMAND_INFO_MAX_LENGTH, "%s - LBA: %" PRIu32 " Count: %" PRIu32 " Tag: %" PRIu8 "", commandName, readSecLBA, sectorsToTransfer, tag);
            }
            else
            {
                uint16_t cylinder = M_BytesTo2ByteValue(M_Byte2(lba), M_Byte1(lba));
                uint8_t head = M_Nibble0(device);
                uint8_t sector = M_Byte0(lba);
                snprintf(commandInfo, ATA_COMMAND_INFO_MAX_LENGTH, "%s - Cylinder: %" PRIu16 " Head: %" PRIu8 " Sector: %" PRIu8 " Count: %" PRIu32 " Tag: %" PRIu8 "", commandName, cylinder, head, sector, sectorsToTransfer, tag);
            }
        }
    }
    else
    {
        if (ext)
        {
            if (sectorsToTransfer == 0)
            {
                sectorsToTransfer = 65536;
            }
            if (isLBAMode)
            {
                if (stream)
                {
                    uint8_t cctl = M_Byte1(features);
                    bool urgentTransferRequest = features & BIT7;
                    bool readWriteContinuous = features & BIT6;
                    bool notSequentialORFlush = features & BIT5;//not sequential = read; flush = write
                    bool handleStreamingError = features & BIT4;
                    //bool reserved = features & BIT2;
                    uint8_t streamID = M_GETBITRANGE(features, 2, 0);
                    if (streamDir)//true = write
                    {
                        snprintf(commandInfo, ATA_COMMAND_INFO_MAX_LENGTH, "%s - LBA: %" PRIu64 " Count: %" PRIu32 " StreamID: %" PRIu8 " CCTL: %" PRIu8 " Urgent: %d WC: %d Flush %d HSE: %d", commandName, lba, sectorsToTransfer, streamID, cctl, urgentTransferRequest, readWriteContinuous, notSequentialORFlush, handleStreamingError);
                    }
                    else
                    {
                        snprintf(commandInfo, ATA_COMMAND_INFO_MAX_LENGTH, "%s - LBA: %" PRIu64 " Count: %" PRIu32 " StreamID: %" PRIu8 " CCTL: %" PRIu8 " Urgent: %d RC: %d NC %d HSE: %d", commandName, lba, sectorsToTransfer, streamID, cctl, urgentTransferRequest, readWriteContinuous, notSequentialORFlush, handleStreamingError);
                    }
                }
                else
                {
                    snprintf(commandInfo, ATA_COMMAND_INFO_MAX_LENGTH, "%s - LBA: %" PRIu64 " Count: %" PRIu32 "", commandName, lba, sectorsToTransfer);
                }
            }
            else //unlikely...most or all transfers should be LBA mode for this command...ATA6 does not require LBA mode bit set like later specifications do
            {
                uint32_t cylinder = M_BytesTo4ByteValue(M_Byte5(lba), M_Byte4(lba), M_Byte2(lba), M_Byte1(lba));
                uint8_t head = M_Nibble0(device);
                uint16_t sector = M_BytesTo2ByteValue(M_Byte3(lba), M_Byte0(lba));
                snprintf(commandInfo, ATA_COMMAND_INFO_MAX_LENGTH, "%s - Cylinder: %" PRIu32 " Head: %" PRIu8 " Sector: %" PRIu16 " Count: %" PRIu32 "", commandName, cylinder, head, sector, sectorsToTransfer);
            }
        }
        else
        {
            if (sectorsToTransfer == 0)
            {
                sectorsToTransfer = 256;
            }
            if (isLBAMode)
            {
                uint32_t readSecLBA = C_CAST(uint32_t, M_Nibble0(device)) << 24;
                readSecLBA |= M_DoubleWord0(lba) & UINT32_C(0x00FFFFFF);//grabbing first 24 bits only since the others should be zero
                snprintf(commandInfo, ATA_COMMAND_INFO_MAX_LENGTH, "%s - LBA: %" PRIu32 " Count: %" PRIu32 "", commandName, readSecLBA, sectorsToTransfer);
            }
            else
            {
                uint16_t cylinder = M_BytesTo2ByteValue(M_Byte2(lba), M_Byte1(lba));
                uint8_t head = M_Nibble0(device);
                uint8_t sector = M_Byte0(lba);
                snprintf(commandInfo, ATA_COMMAND_INFO_MAX_LENGTH, "%s - Cylinder: %" PRIu16 " Head: %" PRIu8 " Sector: %" PRIu8 " Count: %" PRIu32 "", commandName, cylinder, head, sector, sectorsToTransfer);
            }
        }
    }
}

#define GPL_LOG_NAME_LENGTH UINT8_C(32)
static void get_GPL_Log_Command_Info(const char* commandName, uint8_t commandOpCode, uint16_t features, uint16_t count, uint64_t lba, M_ATTR_UNUSED uint8_t device, char commandInfo[ATA_COMMAND_INFO_MAX_LENGTH])
{
    uint16_t pageNumber = M_BytesTo2ByteValue(M_Byte5(lba), M_Byte1(lba));
    uint8_t logAddress = M_Byte0(lba);
    char logAddressName[GPL_LOG_NAME_LENGTH] = { 0 };
    uint32_t logPageCount = count;
    bool invalidLog = false;
    if (commandOpCode == ATA_SEND_FPDMA || commandOpCode == ATA_RECEIVE_FPDMA)//these commands can encapsulate read/write log ext commands
    {
        logPageCount = features;
    }
    if (logPageCount == 0)
    {
        logPageCount = 65536;
    }
    switch (logAddress)
    {
    case ATA_LOG_DIRECTORY:
        snprintf(logAddressName, GPL_LOG_NAME_LENGTH, "Directory");
        break;
    case ATA_LOG_SUMMARY_SMART_ERROR_LOG://smart log...should be an error using this command!
        snprintf(logAddressName, GPL_LOG_NAME_LENGTH, "Summary SMART Error");
        invalidLog = true;
        break;
    case ATA_LOG_COMPREHENSIVE_SMART_ERROR_LOG://smart log...should be an error using this command!
        snprintf(logAddressName, GPL_LOG_NAME_LENGTH, "Comprehensive SMART Error");
        invalidLog = true;
        break;
    case ATA_LOG_EXTENDED_COMPREHENSIVE_SMART_ERROR_LOG:
        snprintf(logAddressName, GPL_LOG_NAME_LENGTH, "Ext Comprehensive SMART Error");
        break;
    case ATA_LOG_DEVICE_STATISTICS:
        snprintf(logAddressName, GPL_LOG_NAME_LENGTH, "Device Statistics");
        break;
    case ATA_LOG_SMART_SELF_TEST_LOG://smart log...should be an error using this command!
        snprintf(logAddressName, GPL_LOG_NAME_LENGTH, "SMART Self-Test");
        invalidLog = true;
        break;
    case ATA_LOG_EXTENDED_SMART_SELF_TEST_LOG:
        snprintf(logAddressName, GPL_LOG_NAME_LENGTH, "Ext SMART Self-Test");
        break;
    case ATA_LOG_POWER_CONDITIONS:
        snprintf(logAddressName, GPL_LOG_NAME_LENGTH, "Power Conditions");
        break;
    case ATA_LOG_SELECTIVE_SELF_TEST_LOG://smart log...should be an error using this command!
        snprintf(logAddressName, GPL_LOG_NAME_LENGTH, "Selective Self-Test");
        invalidLog = true;
        break;
    case ATA_LOG_DEVICE_STATISTICS_NOTIFICATION:
        snprintf(logAddressName, GPL_LOG_NAME_LENGTH, "Device Statistics Notification");
        break;
    case ATA_LOG_PENDING_DEFECTS_LOG:
        snprintf(logAddressName, GPL_LOG_NAME_LENGTH, "Pending Defects");
        break;
    case ATA_LOG_LPS_MISALIGNMENT_LOG:
        snprintf(logAddressName, GPL_LOG_NAME_LENGTH, "LPS Misalignment");
        break;
    case ATA_LOG_SENSE_DATA_FOR_SUCCESSFUL_NCQ_COMMANDS:
        snprintf(logAddressName, GPL_LOG_NAME_LENGTH, "Sense Data for Successful NCQ");
        break;
    case ATA_LOG_NCQ_COMMAND_ERROR_LOG:
        snprintf(logAddressName, GPL_LOG_NAME_LENGTH, "NCQ Command Errors");
        break;
    case ATA_LOG_SATA_PHY_EVENT_COUNTERS_LOG:
        snprintf(logAddressName, GPL_LOG_NAME_LENGTH, "SATA Phy Event Counters");
        break;
    case ATA_LOG_SATA_NCQ_QUEUE_MANAGEMENT_LOG:
        snprintf(logAddressName, GPL_LOG_NAME_LENGTH, "NCQ Queue Management");
        break;
    case ATA_LOG_SATA_NCQ_SEND_AND_RECEIVE_LOG:
        snprintf(logAddressName, GPL_LOG_NAME_LENGTH, "NCQ Send and Receive");
        break;
    case ATA_LOG_HYBRID_INFORMATION:
        snprintf(logAddressName, GPL_LOG_NAME_LENGTH, "Hybrid Information");
        break;
    case ATA_LOG_REBUILD_ASSIST:
        snprintf(logAddressName, GPL_LOG_NAME_LENGTH, "Rebuild Assist");
        break;
    case ATA_LOG_LBA_STATUS:
        snprintf(logAddressName, GPL_LOG_NAME_LENGTH, "LBA Status");
        break;
    case ATA_LOG_STREAMING_PERFORMANCE:
        snprintf(logAddressName, GPL_LOG_NAME_LENGTH, "Streaming Performance");
        break;
    case ATA_LOG_WRITE_STREAM_ERROR_LOG:
        snprintf(logAddressName, GPL_LOG_NAME_LENGTH, "Write Stream Errors");
        break;
    case ATA_LOG_READ_STREAM_ERROR_LOG:
        snprintf(logAddressName, GPL_LOG_NAME_LENGTH, "Read Stream Errors");
        break;
    case ATA_LOG_DELAYED_LBA_LOG:
        snprintf(logAddressName, GPL_LOG_NAME_LENGTH, "Delayed LBA");
        break;
    case ATA_LOG_CURRENT_DEVICE_INTERNAL_STATUS_DATA_LOG:
        snprintf(logAddressName, GPL_LOG_NAME_LENGTH, "Current Device Internal Status");
        break;
    case ATA_LOG_SAVED_DEVICE_INTERNAL_STATUS_DATA_LOG:
        snprintf(logAddressName, GPL_LOG_NAME_LENGTH, "Saved Device Internal Status");
        break;
    case ATA_LOG_SECTOR_CONFIGURATION_LOG:
        snprintf(logAddressName, GPL_LOG_NAME_LENGTH, "Sector Configuration");
        break;
    case ATA_LOG_IDENTIFY_DEVICE_DATA:
        snprintf(logAddressName, GPL_LOG_NAME_LENGTH, "Identify Device Data");
        break;
    case ATA_LOG_CAPACITY_MODELNUMBER_MAPPING:
        snprintf(logAddressName, GPL_LOG_NAME_LENGTH, "Capacity/Model Number Mapping");
        break;
    case ATA_SCT_COMMAND_STATUS:
        snprintf(logAddressName, GPL_LOG_NAME_LENGTH, "SCT Command/Status");
        break;
    case ATA_SCT_DATA_TRANSFER:
        snprintf(logAddressName, GPL_LOG_NAME_LENGTH, "SCT Data Transfer");
        break;
    default:
        if (logAddress >= 0x80 && logAddress <= 0x9F)
        {
            snprintf(logAddressName, GPL_LOG_NAME_LENGTH, "Host Specific (%02" PRIX8 "h)", logAddress);
        }
        else if (logAddress >= 0xA0 && logAddress <= 0xDF)
        {
            snprintf(logAddressName, GPL_LOG_NAME_LENGTH, "Vendor Specific (%02" PRIX8 "h)", logAddress);
        }
        else
        {
            snprintf(logAddressName, GPL_LOG_NAME_LENGTH, "Unknown (%02" PRIX8 "h)", logAddress);
        }
        break;
    }
    if (invalidLog)
    {
        snprintf(commandInfo, ATA_COMMAND_INFO_MAX_LENGTH, "%s - Log: %s (Invalid Address) Page Number: %" PRIu16 " PageCount: %" PRIu32 " Features: %" PRIX16 "h", commandName, logAddressName, pageNumber, logPageCount, features);
    }
    else
    {
        snprintf(commandInfo, ATA_COMMAND_INFO_MAX_LENGTH, "%s - Log: %s Page Number: %" PRIu16 " PageCount: %" PRIu32 " Features: %" PRIX16 "h", commandName, logAddressName, pageNumber, logPageCount, features);
    }
}

#define DOWNLOAD_COMMAND_SUBCOMMAND_NAME_LENGTH UINT8_C(21)
static void get_Download_Command_Info(const char* commandName, M_ATTR_UNUSED uint8_t commandOpCode, uint16_t features, uint16_t count, uint64_t lba, M_ATTR_UNUSED uint8_t device, char commandInfo[ATA_COMMAND_INFO_MAX_LENGTH])
{
    uint8_t subcommand = M_Byte0(features);
    uint16_t blockCount = M_BytesTo2ByteValue(M_Byte0(lba), M_Byte0(count));
    uint16_t bufferOffset = M_BytesTo2ByteValue(M_Byte2(lba), M_Byte1(lba));
    char subCommandName[DOWNLOAD_COMMAND_SUBCOMMAND_NAME_LENGTH] = { 0 };
    switch (subcommand)
    {
    case 0x01://immediate temporary use (obsolete)
        snprintf(subCommandName, DOWNLOAD_COMMAND_SUBCOMMAND_NAME_LENGTH, "Temporary");
        break;
    case 0x03://offsets and save immediate
        snprintf(subCommandName, DOWNLOAD_COMMAND_SUBCOMMAND_NAME_LENGTH, "Offsets - Immediate");
        break;
    case 0x07://save for immediate use (full buffer)
        snprintf(subCommandName, DOWNLOAD_COMMAND_SUBCOMMAND_NAME_LENGTH, "Full - Immediate");
        break;
    case 0x0E://offsets and defer for future activation
        snprintf(subCommandName, DOWNLOAD_COMMAND_SUBCOMMAND_NAME_LENGTH, "Offsets - Deferred");
        break;
    case 0x0F://Activate deferred code
        snprintf(subCommandName, DOWNLOAD_COMMAND_SUBCOMMAND_NAME_LENGTH, "Activate");
        break;
    default://unknown because not yet defined when this was written
        snprintf(subCommandName, DOWNLOAD_COMMAND_SUBCOMMAND_NAME_LENGTH, "Unknown Mode (%02" PRIX8 "h)", subcommand);
        break;
    }
    snprintf(commandInfo, ATA_COMMAND_INFO_MAX_LENGTH, "%s - Mode: %s Block Count: %" PRIu16 " Buffer Offset: %" PRIu16 "", commandName, subCommandName, blockCount, bufferOffset);
}

#define TRUSTED_CMD_SECURITY_PROTOCOL_NAME_LENGTH UINT8_C(31)
static void get_Trusted_Command_Info(const char* commandName, uint8_t commandOpCode, uint16_t features, uint16_t count, uint64_t lba, uint8_t device, char commandInfo[ATA_COMMAND_INFO_MAX_LENGTH])
{
    uint8_t securityProtocol = M_Byte0(features);
    uint16_t securityProtocolSpecific = M_BytesTo2ByteValue(M_Byte3(lba), M_Byte2(lba));
    uint16_t transferLength = M_BytesTo2ByteValue(M_Byte0(lba), M_Byte0(count));
    char securityProtocolName[TRUSTED_CMD_SECURITY_PROTOCOL_NAME_LENGTH] = { 0 };
    switch (securityProtocol)
    {
    case SECURITY_PROTOCOL_RETURN_SUPPORTED:
        snprintf(securityProtocolName, TRUSTED_CMD_SECURITY_PROTOCOL_NAME_LENGTH, "Supported");
        break;
    case SECURITY_PROTOCOL_TCG_1:
    case SECURITY_PROTOCOL_TCG_2:
    case SECURITY_PROTOCOL_TCG_3:
    case SECURITY_PROTOCOL_TCG_4:
    case SECURITY_PROTOCOL_TCG_5:
    case SECURITY_PROTOCOL_TCG_6:
        snprintf(securityProtocolName, TRUSTED_CMD_SECURITY_PROTOCOL_NAME_LENGTH, "TCG %" PRIu8 "", securityProtocol);
        break;
    case SECURITY_PROTOCOL_CbCS:
        snprintf(securityProtocolName, TRUSTED_CMD_SECURITY_PROTOCOL_NAME_LENGTH, "CbCS");
        break;
    case SECURITY_PROTOCOL_TAPE_DATA_ENCRYPTION:
        snprintf(securityProtocolName, TRUSTED_CMD_SECURITY_PROTOCOL_NAME_LENGTH, "Tape Encryption");
        break;
    case SECURITY_PROTOCOL_DATA_ENCRYPTION_CONFIGURATION:
        snprintf(securityProtocolName, TRUSTED_CMD_SECURITY_PROTOCOL_NAME_LENGTH, "Encryption Configuration");
        break;
    case SECURITY_PROTOCOL_SA_CREATION_CAPABILITIES:
        snprintf(securityProtocolName, TRUSTED_CMD_SECURITY_PROTOCOL_NAME_LENGTH, "SA Creation Cap");
        break;
    case SECURITY_PROTOCOL_IKE_V2_SCSI:
        snprintf(securityProtocolName, TRUSTED_CMD_SECURITY_PROTOCOL_NAME_LENGTH, "IKE V2 SCSI");
        break;
    case SECURITY_PROTOCOL_NVM_EXPRESS:
        snprintf(securityProtocolName, TRUSTED_CMD_SECURITY_PROTOCOL_NAME_LENGTH, "NVM Express");
        break;
    case SECURITY_PROTOCOL_SCSA:
        snprintf(securityProtocolName, TRUSTED_CMD_SECURITY_PROTOCOL_NAME_LENGTH, "SCSA");
        break;
    case SECURITY_PROTOCOL_JEDEC_UFS:
        snprintf(securityProtocolName, TRUSTED_CMD_SECURITY_PROTOCOL_NAME_LENGTH, "JEDEC UFS");
        break;
    case SECURITY_PROTOCOL_SDcard_TRUSTEDFLASH_SECURITY:
        snprintf(securityProtocolName, TRUSTED_CMD_SECURITY_PROTOCOL_NAME_LENGTH, "SD Trusted Flash");
        break;
    case SECURITY_PROTOCOL_IEEE_1667:
        snprintf(securityProtocolName, TRUSTED_CMD_SECURITY_PROTOCOL_NAME_LENGTH, "IEEE 1667");
        break;
    case SECURITY_PROTOCOL_ATA_DEVICE_SERVER_PASSWORD:
        snprintf(securityProtocolName, TRUSTED_CMD_SECURITY_PROTOCOL_NAME_LENGTH, "ATA Security");
        break;
    default:
        if (securityProtocol >= 0xF0 /* && securityProtocol <= 0xFF */)
        {
            snprintf(securityProtocolName, TRUSTED_CMD_SECURITY_PROTOCOL_NAME_LENGTH, "Vendor Specific (%02" PRIX8"h)", securityProtocol);
            break;
        }
        else
        {
            snprintf(securityProtocolName, TRUSTED_CMD_SECURITY_PROTOCOL_NAME_LENGTH, "Unknown (%02" PRIX8"h)", securityProtocol);
            break;
        }
    }
    if (commandOpCode == ATA_TRUSTED_NON_DATA)
    {
        transferLength = 0;
        if (device & BIT0)//spec is a little misleading, but the bits 24:27 are in the device/head register on 28 bit commands
        {
            //receive
            snprintf(commandInfo, ATA_COMMAND_INFO_MAX_LENGTH, "%s (Receive) - Protocol: %s Protocol Specific: %" PRIu16 "", commandName, securityProtocolName, securityProtocolSpecific);
        }
        else
        {
            //send
            snprintf(commandInfo, ATA_COMMAND_INFO_MAX_LENGTH, "%s (Send) - Protocol: %s Protocol Specific: %" PRIu16 "", commandName, securityProtocolName, securityProtocolSpecific);
        }
    }
    else
    {
        snprintf(commandInfo, ATA_COMMAND_INFO_MAX_LENGTH, "%s - Protocol: %s Protocol Specific: %" PRIu16 " Transfer Length: %" PRIu16 "", commandName, securityProtocolName, securityProtocolSpecific, transferLength);
    }
}

#define SMART_OFFLINE_TEST_NAME_LENGTH UINT8_C(41)
static void get_SMART_Offline_Immediate_Info(const char* commandName, M_ATTR_UNUSED uint8_t commandOpCode, M_ATTR_UNUSED uint16_t features, M_ATTR_UNUSED uint16_t count, uint64_t lba, M_ATTR_UNUSED uint8_t device, char commandInfo[ATA_COMMAND_INFO_MAX_LENGTH], const char *smartSigValid)
{
    uint8_t offlineImmdTest = M_Byte0(lba);
    char offlineTestName[SMART_OFFLINE_TEST_NAME_LENGTH] = { 0 };
    switch (offlineImmdTest)
    {
    case 0://SMART off-line routine (offline mode)
        snprintf(offlineTestName, SMART_OFFLINE_TEST_NAME_LENGTH, "SMART Off-line routine");
        break;
    case 0x01://short self test (offline)
        snprintf(offlineTestName, SMART_OFFLINE_TEST_NAME_LENGTH, "Short Self-Test (offline)");
        break;
    case 0x02://extended self test (offline)
        snprintf(offlineTestName, SMART_OFFLINE_TEST_NAME_LENGTH, "Extended Self-Test (offline)");
        break;
    case 0x03://conveyance self test (offline)
        snprintf(offlineTestName, SMART_OFFLINE_TEST_NAME_LENGTH, "Conveyance Self-Test (offline)");
        break;
    case 0x04://selective self test (offline)
        snprintf(offlineTestName, SMART_OFFLINE_TEST_NAME_LENGTH, "Selective Self-Test (offline)");
        break;
    case 0x7F://abort offline test
        snprintf(offlineTestName, SMART_OFFLINE_TEST_NAME_LENGTH, "Abort Self-Test");
        break;
    case 0x81://short self test (captive)
        snprintf(offlineTestName, SMART_OFFLINE_TEST_NAME_LENGTH, "Short Self-Test (captive)");
        break;
    case 0x82://extended self test (captive)
        snprintf(offlineTestName, SMART_OFFLINE_TEST_NAME_LENGTH, "Extended Self-Test (captive)");
        break;
    case 0x83://conveyance self test (captive)
        snprintf(offlineTestName, SMART_OFFLINE_TEST_NAME_LENGTH, "Conveyance Self-Test (captive)");
        break;
    case 0x84://selective self test (captive)
        snprintf(offlineTestName, SMART_OFFLINE_TEST_NAME_LENGTH, "Selective Self-Test (captive)");
        break;
    default:
        if (offlineImmdTest >= 0x05 && offlineImmdTest <= 0x3F)
        {
            //reserved (offline)
            snprintf(offlineTestName, SMART_OFFLINE_TEST_NAME_LENGTH, "Unknown %" PRIX8 "h (offline)", offlineImmdTest);
        }
        else if (offlineImmdTest == 0x80 || (offlineImmdTest >= 0x85 && offlineImmdTest <= 0x8F))
        {
            //reserved (captive)
            snprintf(offlineTestName, SMART_OFFLINE_TEST_NAME_LENGTH, "Unknown %" PRIX8 "h (captive)", offlineImmdTest);
        }
        else if (offlineImmdTest >= 0x40 && offlineImmdTest <= 0x7E)
        {
            //vendor unique (offline)
            snprintf(offlineTestName, SMART_OFFLINE_TEST_NAME_LENGTH, "Vendor Specific %" PRIX8 "h (offline)", offlineImmdTest);
        }
        else if (offlineImmdTest >= 0x90 /* && offlineImmdTest <= 0xFF*/)
        {
            //vendor unique (captive)
            snprintf(offlineTestName, SMART_OFFLINE_TEST_NAME_LENGTH, "Vendor Specific %" PRIX8 "h (captive)", offlineImmdTest);
        }
        else
        {
            //shouldn't get here, but call it a generic unknown self test
            snprintf(offlineTestName, SMART_OFFLINE_TEST_NAME_LENGTH, "Unknown %" PRIX8 "h", offlineImmdTest);
        }
        break;
    }
    snprintf(commandInfo, ATA_COMMAND_INFO_MAX_LENGTH, "%s - Offline Immediate: %s, SMART Signature %s", commandName, offlineTestName, smartSigValid);
}

#define SMART_LOG_ADDRESS_NAME_LENGTH UINT8_C(41)
static void get_SMART_Log_Info(const char* commandName, M_ATTR_UNUSED uint8_t commandOpCode, uint16_t features, uint16_t count, uint64_t lba, M_ATTR_UNUSED uint8_t device, char commandInfo[ATA_COMMAND_INFO_MAX_LENGTH], const char *smartSigValid)
{
    uint8_t logAddress = M_Byte0(lba);
    char logAddressName[SMART_LOG_ADDRESS_NAME_LENGTH] = { 0 };
    uint8_t logPageCount = M_Byte0(count);
    bool invalidLog = false;
    switch (logAddress)
    {
    case ATA_LOG_DIRECTORY:
        snprintf(logAddressName, SMART_LOG_ADDRESS_NAME_LENGTH, "Directory");
        break;
    case ATA_LOG_SUMMARY_SMART_ERROR_LOG:
        snprintf(logAddressName, SMART_LOG_ADDRESS_NAME_LENGTH, "Summary SMART Error");
        break;
    case ATA_LOG_COMPREHENSIVE_SMART_ERROR_LOG:
        snprintf(logAddressName, SMART_LOG_ADDRESS_NAME_LENGTH, "Comprehensive SMART Error");
        break;
    case ATA_LOG_EXTENDED_COMPREHENSIVE_SMART_ERROR_LOG://GPL log...should be an error using this command!
        snprintf(logAddressName, SMART_LOG_ADDRESS_NAME_LENGTH, "Ext Comprehensive SMART Error");
        invalidLog = true;
        break;
    case ATA_LOG_DEVICE_STATISTICS:
        snprintf(logAddressName, SMART_LOG_ADDRESS_NAME_LENGTH, "Device Statistics");
        break;
    case ATA_LOG_SMART_SELF_TEST_LOG:
        snprintf(logAddressName, SMART_LOG_ADDRESS_NAME_LENGTH, "SMART Self-Test");
        break;
    case ATA_LOG_EXTENDED_SMART_SELF_TEST_LOG://GPL log...should be an error using this command!
        snprintf(logAddressName, SMART_LOG_ADDRESS_NAME_LENGTH, "Ext SMART Self-Test");
        invalidLog = true;
        break;
    case ATA_LOG_POWER_CONDITIONS://GPL log...should be an error using this command!
        snprintf(logAddressName, SMART_LOG_ADDRESS_NAME_LENGTH, "Power Conditions");
        invalidLog = true;
        break;
    case ATA_LOG_SELECTIVE_SELF_TEST_LOG:
        snprintf(logAddressName, SMART_LOG_ADDRESS_NAME_LENGTH, "Selective Self-Test");
        break;
    case ATA_LOG_DEVICE_STATISTICS_NOTIFICATION://GPL log...should be an error using this command!
        snprintf(logAddressName, SMART_LOG_ADDRESS_NAME_LENGTH, "Device Statistics Notification");
        invalidLog = true;
        break;
    case ATA_LOG_PENDING_DEFECTS_LOG://GPL log...should be an error using this command!
        snprintf(logAddressName, SMART_LOG_ADDRESS_NAME_LENGTH, "Pending Defects");
        invalidLog = true;
        break;
    case ATA_LOG_LPS_MISALIGNMENT_LOG:
        snprintf(logAddressName, SMART_LOG_ADDRESS_NAME_LENGTH, "LPS Misalignment");
        break;
    case ATA_LOG_SENSE_DATA_FOR_SUCCESSFUL_NCQ_COMMANDS://GPL log...should be an error using this command!
        snprintf(logAddressName, SMART_LOG_ADDRESS_NAME_LENGTH, "Sense Data for Successful NCQ");
        invalidLog = true;
        break;
    case ATA_LOG_NCQ_COMMAND_ERROR_LOG://GPL log...should be an error using this command!
        snprintf(logAddressName, SMART_LOG_ADDRESS_NAME_LENGTH, "NCQ Command Errors");
        invalidLog = true;
        break;
    case ATA_LOG_SATA_PHY_EVENT_COUNTERS_LOG://GPL log...should be an error using this command!
        snprintf(logAddressName, SMART_LOG_ADDRESS_NAME_LENGTH, "SATA Phy Event Counters");
        invalidLog = true;
        break;
    case ATA_LOG_SATA_NCQ_QUEUE_MANAGEMENT_LOG://GPL log...should be an error using this command!
        snprintf(logAddressName, SMART_LOG_ADDRESS_NAME_LENGTH, "NCQ Queue Management");
        invalidLog = true;
        break;
    case ATA_LOG_SATA_NCQ_SEND_AND_RECEIVE_LOG://GPL log...should be an error using this command!
        snprintf(logAddressName, SMART_LOG_ADDRESS_NAME_LENGTH, "NCQ Send and Receive");
        invalidLog = true;
        break;
    case ATA_LOG_HYBRID_INFORMATION://GPL log...should be an error using this command!
        snprintf(logAddressName, SMART_LOG_ADDRESS_NAME_LENGTH, "Hybrid Information");
        invalidLog = true;
        break;
    case ATA_LOG_REBUILD_ASSIST://GPL log...should be an error using this command!
        snprintf(logAddressName, SMART_LOG_ADDRESS_NAME_LENGTH, "Rebuild Assist");
        invalidLog = true;
        break;
    case ATA_LOG_LBA_STATUS://GPL log...should be an error using this command!
        snprintf(logAddressName, SMART_LOG_ADDRESS_NAME_LENGTH, "LBA Status");
        invalidLog = true;
        break;
    case ATA_LOG_STREAMING_PERFORMANCE://GPL log...should be an error using this command!
        snprintf(logAddressName, SMART_LOG_ADDRESS_NAME_LENGTH, "Streaming Performance");
        invalidLog = true;
        break;
    case ATA_LOG_WRITE_STREAM_ERROR_LOG://GPL log...should be an error using this command!
        snprintf(logAddressName, SMART_LOG_ADDRESS_NAME_LENGTH, "Write Stream Errors");
        invalidLog = true;
        break;
    case ATA_LOG_READ_STREAM_ERROR_LOG://GPL log...should be an error using this command!
        snprintf(logAddressName, SMART_LOG_ADDRESS_NAME_LENGTH, "Read Stream Errors");
        invalidLog = true;
        break;
    case ATA_LOG_DELAYED_LBA_LOG://GPL log...should be an error using this command!
        snprintf(logAddressName, SMART_LOG_ADDRESS_NAME_LENGTH, "Delayed LBA");
        invalidLog = true;
        break;
    case ATA_LOG_CURRENT_DEVICE_INTERNAL_STATUS_DATA_LOG://GPL log...should be an error using this command!
        snprintf(logAddressName, SMART_LOG_ADDRESS_NAME_LENGTH, "Current Device Internal Status");
        invalidLog = true;
        break;
    case ATA_LOG_SAVED_DEVICE_INTERNAL_STATUS_DATA_LOG://GPL log...should be an error using this command!
        snprintf(logAddressName, SMART_LOG_ADDRESS_NAME_LENGTH, "Saved Device Internal Status");
        invalidLog = true;
        break;
    case ATA_LOG_SECTOR_CONFIGURATION_LOG://GPL log...should be an error using this command!
        snprintf(logAddressName, SMART_LOG_ADDRESS_NAME_LENGTH, "Sector Configuration");
        invalidLog = true;
        break;
    case ATA_LOG_IDENTIFY_DEVICE_DATA:
        snprintf(logAddressName, SMART_LOG_ADDRESS_NAME_LENGTH, "Identify Device Data");
        break;
    case ATA_LOG_CAPACITY_MODELNUMBER_MAPPING:
        snprintf(logAddressName, SMART_LOG_ADDRESS_NAME_LENGTH, "Capacity/Model Number Mapping");
        break;
    case ATA_SCT_COMMAND_STATUS:
        snprintf(logAddressName, SMART_LOG_ADDRESS_NAME_LENGTH, "SCT Command/Status");
        break;
    case ATA_SCT_DATA_TRANSFER:
        snprintf(logAddressName, SMART_LOG_ADDRESS_NAME_LENGTH, "SCT Data Transfer");
        break;
    default:
        if (logAddress >= 0x80 && logAddress <= 0x9F)
        {
            snprintf(logAddressName, SMART_LOG_ADDRESS_NAME_LENGTH, "Host Specific (%02" PRIX8 "h)", logAddress);
        }
        else if (logAddress >= 0xA0 && logAddress <= 0xDF)
        {
            snprintf(logAddressName, SMART_LOG_ADDRESS_NAME_LENGTH, "Vendor Specific (%02" PRIX8 "h)", logAddress);
        }
        else
        {
            snprintf(logAddressName, SMART_LOG_ADDRESS_NAME_LENGTH, "Unknown (%02" PRIX8 "h)", logAddress);
        }
        break;
    }
    if (invalidLog)
    {
        if (M_Byte0(features) == 0xD5)
        {
            snprintf(commandInfo, ATA_COMMAND_INFO_MAX_LENGTH, "%s Read Log - Log: %s (Invalid Address) PageCount: %" PRIu8 ", SMART Signature %s", commandName, logAddressName, logPageCount, smartSigValid);
        }
        else
        {
            snprintf(commandInfo, ATA_COMMAND_INFO_MAX_LENGTH, "%s Write Log - Log: %s (Invalid Address) PageCount: %" PRIu8 ", SMART Signature %s", commandName, logAddressName, logPageCount, smartSigValid);
        }
    }
    else
    {
        if (M_Byte0(features) == 0xD5)
        {
            snprintf(commandInfo, ATA_COMMAND_INFO_MAX_LENGTH, "%s Read Log- Log: %s PageCount: %" PRIu8 ", SMART Signature %s", commandName, logAddressName, logPageCount, smartSigValid);
        }
        else
        {
            snprintf(commandInfo, ATA_COMMAND_INFO_MAX_LENGTH, "%s Write Log- Log: %s PageCount: %" PRIu8 ", SMART Signature %s", commandName, logAddressName, logPageCount, smartSigValid);
        }
    }
}

#define SMART_SIGNATURE_VALIDITY_LENGTH UINT8_C(11)
static void get_SMART_Command_Info(const char* commandName, uint8_t commandOpCode, uint16_t features, uint16_t count, uint64_t lba, uint8_t device, char commandInfo[ATA_COMMAND_INFO_MAX_LENGTH])
{
    uint8_t subcommand = M_Byte0(features);
    uint16_t smartSignature = M_BytesTo2ByteValue(M_Byte2(lba), M_Byte1(lba));
    char smartSigValid[SMART_SIGNATURE_VALIDITY_LENGTH] = { 0 };
    if (smartSignature == UINT16_C(0xC24F))
    {
        snprintf(smartSigValid, SMART_SIGNATURE_VALIDITY_LENGTH, "Valid");
    }
    else
    {
        snprintf(smartSigValid, SMART_SIGNATURE_VALIDITY_LENGTH, "Invalid");
    }
    switch (subcommand)
    {
    case ATA_SMART_READ_DATA:
        snprintf(commandInfo, ATA_COMMAND_INFO_MAX_LENGTH, "%s - Read SMART Data, SMART Signature %s", commandName, smartSigValid);
        break;
    case ATA_SMART_RDATTR_THRESH:
        snprintf(commandInfo, ATA_COMMAND_INFO_MAX_LENGTH, "%s - Read SMART Threshold Data, SMART Signature %s", commandName, smartSigValid);
        break;
    case ATA_SMART_SW_AUTOSAVE:
        if (M_Byte0(count) == UINT8_C(0xF1))//enable
        {
            snprintf(commandInfo, ATA_COMMAND_INFO_MAX_LENGTH, "%s - Enable Attribute Autosave, SMART Signature %s", commandName, smartSigValid);
        }
        else if (M_Byte0(count) == UINT8_C(0))//disable
        {
            snprintf(commandInfo, ATA_COMMAND_INFO_MAX_LENGTH, "%s - Disable Attribute Autosave, SMART Signature %s", commandName, smartSigValid);
        }
        else //invalid field for this command
        {
            snprintf(commandInfo, ATA_COMMAND_INFO_MAX_LENGTH, "%s - Unknown Attribute Autosave request %" PRIX8 "h, SMART Signature %s", commandName, M_Byte0(count), smartSigValid);
        }
        break;
    case ATA_SMART_SAVE_ATTRVALUE:
        snprintf(commandInfo, ATA_COMMAND_INFO_MAX_LENGTH, "%s - Save Attributes, SMART Signature %s", commandName, smartSigValid);
        break;
    case ATA_SMART_EXEC_OFFLINE_IMM:
        get_SMART_Offline_Immediate_Info(commandName, commandOpCode, features, count, lba, device, commandInfo, C_CAST(const char*, smartSigValid));
        break;
    case ATA_SMART_READ_LOG:
    case ATA_SMART_WRITE_LOG:
        get_SMART_Log_Info(commandName, commandOpCode, features, count, lba, device, commandInfo, C_CAST(const char*, smartSigValid));
        break;
    //case ATA_SMART_WRATTR_THRESH:some things say vendor specific, others say obsolete
    case ATA_SMART_ENABLE:
        snprintf(commandInfo, ATA_COMMAND_INFO_MAX_LENGTH, "%s - Enable Operations, SMART Signature %s", commandName, smartSigValid);
        break;
    case ATA_SMART_DISABLE:
        snprintf(commandInfo, ATA_COMMAND_INFO_MAX_LENGTH, "%s - Disable Operations, SMART Signature %s", commandName, smartSigValid);
        break;
    case ATA_SMART_RTSMART:
        snprintf(commandInfo, ATA_COMMAND_INFO_MAX_LENGTH, "%s - Return Status, SMART Signature %s", commandName, smartSigValid);
        break;
    case ATA_SMART_AUTO_OFFLINE:
        if (M_Byte0(count) == 0xF8)//enable
        {
            snprintf(commandInfo, ATA_COMMAND_INFO_MAX_LENGTH, "%s - Enable Auto Offline, SMART Signature %s", commandName, smartSigValid);
        }
        else if (M_Byte0(count) == 0)//disable
        {
            snprintf(commandInfo, ATA_COMMAND_INFO_MAX_LENGTH, "%s - Disable Auto Offline, SMART Signature %s", commandName, smartSigValid);
        }
        else //invalid field for this command
        {
            snprintf(commandInfo, ATA_COMMAND_INFO_MAX_LENGTH, "%s - Unknown Auto Offline request %" PRIX8 "h, SMART Signature %s", commandName, M_Byte0(count), smartSigValid);
        }
        break;
    default:
        if ((/* subcommand >= UINT8_C(0x00) && */ subcommand <= UINT8_C(0xCF))
            || (subcommand >= UINT8_C(0xDC) && subcommand <= UINT8_C(0xDF)))
        {
            //reserved
            snprintf(commandInfo, ATA_COMMAND_INFO_MAX_LENGTH, "%s - Unknown Command %" PRIX8 "h, LBA Low: %" PRIX8 "h, Device: %" PRIX8 "h SMART Signature %s", commandName, subcommand, M_Byte0(lba), device, smartSigValid);
        }
        else
        {
            //vendor unique
            snprintf(commandInfo, ATA_COMMAND_INFO_MAX_LENGTH, "%s - Vendor Unique %" PRIX8 "h, LBA Low: %" PRIX8 "h, Device: %" PRIX8 "h SMART Signature %s", commandName, subcommand, M_Byte0(lba), device, smartSigValid);
        }
        break;
    }
}

#define SANITIZE_SIGNATURE_VALID_LENGTH UINT8_C(11)
static void get_Sanitize_Command_Info(const char* commandName, M_ATTR_UNUSED uint8_t commandOpCode, uint16_t features, uint16_t count, uint64_t lba, M_ATTR_UNUSED uint8_t device, char commandInfo[ATA_COMMAND_INFO_MAX_LENGTH])
{
    uint16_t subcommand = features;
    uint32_t signature = M_DoubleWord0(lba);//TODO: may need to byte swap this //NOTE: for overwrite, this is the pattern. 47:32 contain a signature
    bool zoneNoReset = M_ToBool(count & BIT15);
    bool invertBetweenPasses = M_ToBool(count & BIT7);//overwrite only
    bool definitiveEndingPattern = M_ToBool(count & BIT6);//overwrite only
    bool failure = M_ToBool(count & BIT4);
    bool clearSanitizeOperationFailed = M_ToBool(count & BIT0);//status only
    uint8_t overwritePasses = M_Nibble0(count);//overwrite only
    uint32_t overwritePattern = M_DoubleWord0(lba);//overwrite only
    uint16_t overwriteSignature = M_Word2(lba);
    char sanitizeSignatureValid[SANITIZE_SIGNATURE_VALID_LENGTH] = { 0 };
    switch (subcommand)
    {
    case ATA_SANITIZE_STATUS:
        snprintf(commandInfo, ATA_COMMAND_INFO_MAX_LENGTH, "%s - Status, Clear Failure: %d", commandName, clearSanitizeOperationFailed);
        break;
    case ATA_SANITIZE_CRYPTO_SCRAMBLE:
        if (signature == ATA_SANITIZE_CRYPTO_LBA)
        {
            snprintf(sanitizeSignatureValid, SANITIZE_SIGNATURE_VALID_LENGTH, "Valid");
        }
        else
        {
            snprintf(sanitizeSignatureValid, SANITIZE_SIGNATURE_VALID_LENGTH, "Invalid");
        }
        snprintf(commandInfo, ATA_COMMAND_INFO_MAX_LENGTH, "%s - Crypto Scramble, ZNR: %d, Failure Mode: %d, Signature %s", commandName, zoneNoReset, failure, sanitizeSignatureValid);
        break;
    case ATA_SANITIZE_BLOCK_ERASE:
        if (signature == ATA_SANITIZE_BLOCK_ERASE_LBA)
        {
            snprintf(sanitizeSignatureValid, SANITIZE_SIGNATURE_VALID_LENGTH, "Valid");
        }
        else
        {
            snprintf(sanitizeSignatureValid, SANITIZE_SIGNATURE_VALID_LENGTH, "Invalid");
        }
        snprintf(commandInfo, ATA_COMMAND_INFO_MAX_LENGTH, "%s - Block Erase, ZNR: %d, Failure Mode: %d, Signature %s", commandName, zoneNoReset, failure, sanitizeSignatureValid);
        break;
    case ATA_SANITIZE_OVERWRITE_ERASE:
        if (overwriteSignature == ATA_SANITIZE_OVERWRITE_LBA)
        {
            snprintf(sanitizeSignatureValid, SANITIZE_SIGNATURE_VALID_LENGTH, "Valid");
        }
        else
        {
            snprintf(sanitizeSignatureValid, SANITIZE_SIGNATURE_VALID_LENGTH, "Invalid");
        }
        snprintf(commandInfo, ATA_COMMAND_INFO_MAX_LENGTH, "%s - Overwrite Erase, ZNR: %d, Invert: %d, Definitive Pattern: %d, Failure Mode: %d, Passes: %" PRIu8 ", Pattern: %08" PRIX32 "h, Signature %s", commandName, zoneNoReset, invertBetweenPasses, definitiveEndingPattern, failure, overwritePasses, overwritePattern, sanitizeSignatureValid);
        break;
    case ATA_SANITIZE_FREEZE_LOCK:
        if (signature == ATA_SANITIZE_FREEZE_LOCK_LBA)
        {
            snprintf(sanitizeSignatureValid, SANITIZE_SIGNATURE_VALID_LENGTH, "Valid");
        }
        else
        {
            snprintf(sanitizeSignatureValid, SANITIZE_SIGNATURE_VALID_LENGTH, "Invalid");
        }
        snprintf(commandInfo, ATA_COMMAND_INFO_MAX_LENGTH, "%s - Freeze Lock, Signature %s", commandName, sanitizeSignatureValid);
        break;
    case ATA_SANITIZE_ANTI_FREEZE_LOCK:
        if (signature == ATA_SANITIZE_ANTI_FREEZE_LOCK_LBA)
        {
            snprintf(sanitizeSignatureValid, SANITIZE_SIGNATURE_VALID_LENGTH, "Valid");
        }
        else
        {
            snprintf(sanitizeSignatureValid, SANITIZE_SIGNATURE_VALID_LENGTH, "Invalid");
        }
        snprintf(commandInfo, ATA_COMMAND_INFO_MAX_LENGTH, "%s - Anti-Freeze Lock, Signature %s", commandName, sanitizeSignatureValid);
        break;
    default://unknown sanitize operation
        snprintf(commandInfo, ATA_COMMAND_INFO_MAX_LENGTH, "%s - Unknown (%04" PRIX16 "h), LBA = %012" PRIX64 "h, Count = %04" PRIX16 "h", commandName, subcommand, lba, count);
        break;
    }
}

static void get_DCO_Command_Info(const char* commandName, M_ATTR_UNUSED uint8_t commandOpCode, uint16_t features, uint16_t count, uint64_t lba, M_ATTR_UNUSED uint8_t device, char commandInfo[ATA_COMMAND_INFO_MAX_LENGTH])
{
    uint8_t subcommand = M_Byte0(features);
    switch (subcommand)
    {
    case DCO_RESTORE:
        snprintf(commandInfo, ATA_COMMAND_INFO_MAX_LENGTH, "%s - Restore", commandName);
        break;
    case DCO_FREEZE_LOCK:
        snprintf(commandInfo, ATA_COMMAND_INFO_MAX_LENGTH, "%s - Freeze Lock", commandName);
        break;
    case DCO_IDENTIFY:
        snprintf(commandInfo, ATA_COMMAND_INFO_MAX_LENGTH, "%s - Identify", commandName);
        break;
    case DCO_SET:
        snprintf(commandInfo, ATA_COMMAND_INFO_MAX_LENGTH, "%s - Set", commandName);
        break;
    case DCO_IDENTIFY_DMA:
        snprintf(commandInfo, ATA_COMMAND_INFO_MAX_LENGTH, "%s - Identify DMA", commandName);
        break;
    case DCO_SET_DMA:
        snprintf(commandInfo, ATA_COMMAND_INFO_MAX_LENGTH, "%s - Set DMA", commandName);
        break;
    default://reserved
        snprintf(commandInfo, ATA_COMMAND_INFO_MAX_LENGTH, "%s - Unknown (%02" PRIX8 "h), LBA = %07" PRIX32 "h, Count = %02" PRIX8 "h", commandName, subcommand, C_CAST(uint32_t, lba), C_CAST(uint8_t, count));
        break;
    }
}

static void get_Set_Max_Address_Command_Info(const char* commandName, uint8_t commandOpCode, uint16_t features, uint16_t count, uint64_t lba, M_ATTR_UNUSED uint8_t device, char commandInfo[ATA_COMMAND_INFO_MAX_LENGTH])
{
    bool volatileValue = count & BIT0;
    if (commandOpCode == ATA_SET_MAX_EXT)
    {
        //48bit command to set max 48bit LBA
        if (volatileValue)
        {
            snprintf(commandInfo, ATA_COMMAND_INFO_MAX_LENGTH, "%s - Maximum LBA: %" PRIu64 " (Volatile)", commandName, lba);
        }
        else
        {
            snprintf(commandInfo, ATA_COMMAND_INFO_MAX_LENGTH, "%s - Maximum LBA: %" PRIu64 "", commandName, lba);
        }
    }
    else
    {
        //28bit command to set max or other things like passwords
        uint8_t subcommand = M_Byte0(features);
        switch (subcommand)
        {
        case HPA_SET_MAX_ADDRESS:
            if (volatileValue)
            {
                snprintf(commandInfo, ATA_COMMAND_INFO_MAX_LENGTH, "%s - Maximum LBA: %" PRIu32 " (Volatile)", commandName, C_CAST(uint32_t, lba));
            }
            else
            {
                snprintf(commandInfo, ATA_COMMAND_INFO_MAX_LENGTH, "%s - Maximum LBA: %" PRIu32 "", commandName, C_CAST(uint32_t, lba));
            }
            break;
        case HPA_SET_MAX_PASSWORD:
            snprintf(commandInfo, ATA_COMMAND_INFO_MAX_LENGTH, "%s - Set Password", commandName);
            break;
        case HPA_SET_MAX_LOCK:
            snprintf(commandInfo, ATA_COMMAND_INFO_MAX_LENGTH, "%s - Lock", commandName);
            break;
        case HPA_SET_MAX_UNLOCK:
            snprintf(commandInfo, ATA_COMMAND_INFO_MAX_LENGTH, "%s - Unlock", commandName);
            break;
        case HPA_SET_MAX_FREEZE_LOCK:
            snprintf(commandInfo, ATA_COMMAND_INFO_MAX_LENGTH, "%s - Freeze Lock", commandName);
            break;
        case HPA_SET_MAX_PASSWORD_DMA:
            snprintf(commandInfo, ATA_COMMAND_INFO_MAX_LENGTH, "%s - Set Password DMA", commandName);
            break;
        case HPA_SET_MAX_UNLOCK_DMA:
            snprintf(commandInfo, ATA_COMMAND_INFO_MAX_LENGTH, "%s - Unlock DMA", commandName);
            break;
        default:
            snprintf(commandInfo, ATA_COMMAND_INFO_MAX_LENGTH, "%s - Unknown (%02" PRIX8 "h), LBA = %07" PRIX32 "h, Count = %02" PRIX8 "h", commandName, subcommand, C_CAST(uint32_t, lba), C_CAST(uint8_t, count));
            break;
        }
    }
}

//Only idle and standby...not the immediate commands!
#define STANDBY_TIMER_PERIOD_LENGTH UINT8_C(31)
static void get_Idle_Or_Standby_Command_Info(const char* commandName, M_ATTR_UNUSED uint8_t commandOpCode, M_ATTR_UNUSED uint16_t features, uint16_t count, M_ATTR_UNUSED uint64_t lba, M_ATTR_UNUSED uint8_t device, char commandInfo[ATA_COMMAND_INFO_MAX_LENGTH])
{
    uint8_t standbyTimerPeriod = M_Byte0(count);
    char standbyTimerPeriodString[STANDBY_TIMER_PERIOD_LENGTH] = { 0 };
    switch (standbyTimerPeriod)
    {
    case 0x00://disabled
        snprintf(standbyTimerPeriodString, STANDBY_TIMER_PERIOD_LENGTH, "Standby Timer Disabled");
        break;
    case 0xFC://21min
        snprintf(standbyTimerPeriodString, STANDBY_TIMER_PERIOD_LENGTH, "21 Minutes");
        break;
    case 0xFD://between 8h and 12h
        snprintf(standbyTimerPeriodString, STANDBY_TIMER_PERIOD_LENGTH, "8 to 12 Hours");
        break;
    case 0xFF://21min 15s
        snprintf(standbyTimerPeriodString, STANDBY_TIMER_PERIOD_LENGTH, "21 Minutes 15 Seconds");
        break;
    case 0xFE://reserved (fall through)
    default:
        if (standbyTimerPeriod >= 0x01 && standbyTimerPeriod <= 0xF0)
        {
            uint64_t timerInSeconds = standbyTimerPeriod * 5;
            uint8_t minutes = 0, seconds = 0;
            convert_Seconds_To_Displayable_Time(timerInSeconds, NULL, NULL, NULL, &minutes, &seconds);
            if (minutes > 0 && seconds == 0)
            {
                snprintf(standbyTimerPeriodString, STANDBY_TIMER_PERIOD_LENGTH, "%" PRIu8 " Minutes", minutes);
            }
            else if (minutes > 0)
            {
                snprintf(standbyTimerPeriodString, STANDBY_TIMER_PERIOD_LENGTH, "%" PRIu8 " Minutes %" PRIu8 " Seconds", minutes, seconds);
            }
            else
            {
                snprintf(standbyTimerPeriodString, STANDBY_TIMER_PERIOD_LENGTH, "%" PRIu8 " Seconds", seconds);
            }
        }
        else if (standbyTimerPeriod >= 0xF1 && standbyTimerPeriod <= 0xFB)
        {
            uint64_t timerInSeconds = ((C_CAST(uint64_t, standbyTimerPeriod) - UINT64_C(240)) * UINT64_C(30)) * UINT64_C(60);//timer is a minutes value that I'm converting to seconds
            uint8_t minutes = 0, hours = 0;//no seconds since it would always be zero
            convert_Seconds_To_Displayable_Time(timerInSeconds, NULL, NULL, &hours, &minutes, NULL);
            if (hours > 0 && minutes == 0)
            {
                snprintf(standbyTimerPeriodString, STANDBY_TIMER_PERIOD_LENGTH, "%" PRIu8 " Hours", hours);
            }
            else if (hours > 0)
            {
                snprintf(standbyTimerPeriodString, STANDBY_TIMER_PERIOD_LENGTH, "%" PRIu8 " Hours %" PRIu8 " Minutes", hours, minutes);
            }
            else
            {
                snprintf(standbyTimerPeriodString, STANDBY_TIMER_PERIOD_LENGTH, "%" PRIu8 " Minutes", minutes);
            }
        }
        else
        {
            snprintf(standbyTimerPeriodString, STANDBY_TIMER_PERIOD_LENGTH, "Unknown Timer Value (%02" PRIX8 "h)", standbyTimerPeriod);
        }
        break;
    }
    snprintf(commandInfo, ATA_COMMAND_INFO_MAX_LENGTH, "%s - Standby Timer Period: %s", commandName, standbyTimerPeriodString);
}

static void get_NV_Cache_Command_Info(const char* commandName, M_ATTR_UNUSED uint8_t commandOpCode, uint16_t features, uint16_t count, uint64_t lba, M_ATTR_UNUSED uint8_t device, char commandInfo[ATA_COMMAND_INFO_MAX_LENGTH])
{
    uint16_t subcommand = features;
    switch (subcommand)
    {
    case NV_SET_NV_CACHE_POWER_MODE:
    {
        uint8_t hours = 0, minutes = 0, seconds = 0;
        convert_Seconds_To_Displayable_Time(count, NULL, NULL, &hours, &minutes, &seconds);
        snprintf(commandInfo, ATA_COMMAND_INFO_MAX_LENGTH, "%s - Set NV Cache Power Mode. Minimum High-Power Time: %" PRIu8 " hours %" PRIu8 " minutes %" PRIu8 " seconds", commandName, hours, minutes, seconds);
    }
    break;
    case NV_RETURN_FROM_NV_CACHE_POWER_MODE:
        snprintf(commandInfo, ATA_COMMAND_INFO_MAX_LENGTH, "%s - Return From NV Cache Power Mode", commandName);
        break;
    case NV_ADD_LBAS_TO_NV_CACHE_PINNED_SET:
    {
        uint32_t blockCount = count;
        if (blockCount == 0)
        {
            blockCount = 65536;
        }
        bool populateImmediately = lba & BIT0;
        snprintf(commandInfo, ATA_COMMAND_INFO_MAX_LENGTH, "%s - Add LBAs to NV Cache Pinned Set, Populate Immediately: %d, Count = %" PRIu32 "", commandName, populateImmediately, blockCount);
    }
    break;
    case NV_REMOVE_LBAS_FROM_NV_CACHE_PINNED_SET:
    {
        uint32_t blockCount = count;
        if (blockCount == 0)
        {
            blockCount = 65536;
        }
        bool unpinAll = lba & BIT0;
        snprintf(commandInfo, ATA_COMMAND_INFO_MAX_LENGTH, "%s - Remove LBAs to NV Cache Pinned Set, Unpin All: %d, Count = %" PRIu32 "", commandName, unpinAll, blockCount);
    }
    break;
    case NV_QUERY_NV_CACHE_PINNED_SET:
    {
        uint32_t blockCount = count;
        if (blockCount == 0)
        {
            blockCount = 65536;
        }
        snprintf(commandInfo, ATA_COMMAND_INFO_MAX_LENGTH, "%s - Query NV Cache Pinned Set, Starting 512B block: %" PRIu64 ", Count = %" PRIu32 "", commandName, lba, blockCount);
    }
    break;
    case NV_QUERY_NV_CACHE_MISSES:
        snprintf(commandInfo, ATA_COMMAND_INFO_MAX_LENGTH, "%s - Query NV Cache Misses", commandName);
        break;
    case NV_FLUSH_NV_CACHE:
    {
        uint32_t minimumBlocksToFlush = M_DoubleWord0(lba);
        snprintf(commandInfo, ATA_COMMAND_INFO_MAX_LENGTH, "%s - Flush NV Cache Pinned Set, Min Blocks To Flush = %" PRIu32 "", commandName, minimumBlocksToFlush);
    }
    break;
    case NV_CACHE_ENABLE:
        snprintf(commandInfo, ATA_COMMAND_INFO_MAX_LENGTH, "%s - Enable NV Cache", commandName);
        break;
    case NV_CACHE_DISABLE:
        snprintf(commandInfo, ATA_COMMAND_INFO_MAX_LENGTH, "%s - Disable NV Cache", commandName);
        break;
    default://unknown or vendor specific
        if (subcommand >= 0x00D0 && subcommand <= 0x00EF)
        {
            //vendor specific
            snprintf(commandInfo, ATA_COMMAND_INFO_MAX_LENGTH, "%s - Vendor Specific (%04" PRIX16 "h), LBA = %012" PRIX64 "h, Count = %04" PRIX16 "h", commandName, subcommand, lba, count);
        }
        else
        {
            //reserved for NV cache feature
            snprintf(commandInfo, ATA_COMMAND_INFO_MAX_LENGTH, "%s - Unknown (%04" PRIX16 "h), LBA = %012" PRIX64 "h, Count = %04" PRIX16 "h", commandName, subcommand, lba, count);
        }
        break;
    }
}

static void get_AMAC_Command_Info(const char* commandName, M_ATTR_UNUSED uint8_t commandOpCode, uint16_t features, uint16_t count, uint64_t lba, M_ATTR_UNUSED uint8_t device, char commandInfo[ATA_COMMAND_INFO_MAX_LENGTH])
{
    switch (features)
    {
    case AMAC_GET_NATIVE_MAX_ADDRESS:
        snprintf(commandInfo, ATA_COMMAND_INFO_MAX_LENGTH, "%s - Get Native Max Address", commandName);
        break;
    case AMAC_SET_ACCESSIBLE_MAX_ADDRESS:
        snprintf(commandInfo, ATA_COMMAND_INFO_MAX_LENGTH, "%s - Set Accessible Max Address - LBA: %" PRIu64 "", commandName, lba);
        break;
    case AMAC_FREEZE_ACCESSIBLE_MAX_ADDRESS:
        snprintf(commandInfo, ATA_COMMAND_INFO_MAX_LENGTH, "%s - Freeze Accessible Max Address", commandName);
        break;
    default://reserved - unknown
        snprintf(commandInfo, ATA_COMMAND_INFO_MAX_LENGTH, "%s - Unknown (%04" PRIX16 "h), LBA = %012" PRIX64 "h, Count = %04" PRIX16 "h", commandName, features, lba, count);
        break;
    }
}

static void get_Zeros_Ext_Command_Info(const char* commandName, uint8_t commandOpCode, uint16_t features, uint16_t count, uint64_t lba, M_ATTR_UNUSED uint8_t device, char commandInfo[ATA_COMMAND_INFO_MAX_LENGTH])
{
    bool trimBit = M_ToBool(features & BIT0);
    uint32_t numberOfSectorsToWriteZeros = count;
    if (commandOpCode == ATA_FPDMA_NON_DATA)
    {
        //trim bit is in AUX register, so we cannot see it.
        numberOfSectorsToWriteZeros = M_BytesTo2ByteValue(M_Byte1(features), M_Byte1(count));
        snprintf(commandInfo, ATA_COMMAND_INFO_MAX_LENGTH, "%s - TRIM: (Unknown), LBA: %" PRIu64 " Count: %" PRIu32 "", commandName, lba, numberOfSectorsToWriteZeros);
    }
    else
    {
        snprintf(commandInfo, ATA_COMMAND_INFO_MAX_LENGTH, "%s - TRIM: %d, LBA: %" PRIu64 " Count: %" PRIu32 "", commandName, trimBit, lba, numberOfSectorsToWriteZeros);
    }
}

#define SATA_FEATURE_LENGTH UINT8_C(81)
static void get_SATA_Feature_Control_Command_Info(const char* commandName, bool enable, uint8_t subcommandCount, uint64_t lba, char commandInfo[ATA_COMMAND_INFO_MAX_LENGTH])
{
    char sataFeatureString[SATA_FEATURE_LENGTH] = { 0 };
    switch (subcommandCount)
    {
    case SATA_FEATURE_NONZERO_BUFFER_OFFSETS:
        snprintf(sataFeatureString, SATA_FEATURE_LENGTH, "Nonzero Buffer Offsets");
        break;
    case SATA_FEATURE_DMA_SETUP_FIS_AUTO_ACTIVATE:
        snprintf(sataFeatureString, SATA_FEATURE_LENGTH, "DMA Setup FIS Auto Activation Optimization");
        break;
    case SATA_FEATURE_DEVICE_INITIATED_INTERFACE_POWER_STATE_TRANSITIONS:
        snprintf(sataFeatureString, SATA_FEATURE_LENGTH, "Device Initiated Interface Power State Transitions");
        break;
    case SATA_FEATURE_GUARANTEED_IN_ORDER_DATA_DELIVERY:
        snprintf(sataFeatureString, SATA_FEATURE_LENGTH, "Guaranteed In Order Data Delivery");
        break;
    case SATA_FEATURE_ASYNCHRONOUS_NOTIFICATION:
        snprintf(sataFeatureString, SATA_FEATURE_LENGTH, "Asynchronous Notification");
        break;
    case SATA_FEATURE_SOFTWARE_SETTINGS_PRESERVATION:
        snprintf(sataFeatureString, SATA_FEATURE_LENGTH, "Software Settings Preservation");
        break;
    case SATA_FEATURE_DEVICE_AUTOMATIC_PARTIAL_TO_SLUMBER_TRANSITIONS:
        snprintf(sataFeatureString, SATA_FEATURE_LENGTH, "Device Automatic Partial To Slumber Transitions");
        break;
    case SATA_FEATURE_ENABLE_HARDWARE_FEATURE_CONTROL:
    {
        #define HARDWARE_FEATURE_NAME_LENGTH UINT8_C(31)
        char hardwareFeatureName[HARDWARE_FEATURE_NAME_LENGTH] = { 0 };
        uint16_t functionID = M_GETBITRANGE(lba, 15, 0);
        switch (functionID)
        {
        case 0x0001:
            snprintf(hardwareFeatureName, HARDWARE_FEATURE_NAME_LENGTH, "Direct Head Unload");
            break;
        default:
            if (functionID >= UINT16_C(0xF000) /* && functionID <= UINT16_C(0xFFFF) */)
            {
                snprintf(hardwareFeatureName, HARDWARE_FEATURE_NAME_LENGTH, "Vendor Specific (%04" PRIX16 "h)", functionID);
            }
            else
            {
                snprintf(hardwareFeatureName, HARDWARE_FEATURE_NAME_LENGTH, "Unknown Function (%04" PRIX16 "h)", functionID);
            }
            break;
        }
        snprintf(sataFeatureString, SATA_FEATURE_LENGTH, "Enable Hardware Feature Control - %s", hardwareFeatureName);
    }
    break;
    case SATA_FEATURE_ENABLE_DISABLE_DEVICE_SLEEP:
        snprintf(sataFeatureString, SATA_FEATURE_LENGTH, "Device Sleep");
        break;
    case SATA_FEATURE_ENABLE_DISABLE_HYBRID_INFORMATION:
        snprintf(sataFeatureString, SATA_FEATURE_LENGTH, "Hybrid Information");
        break;
    case SATA_FEATURE_ENABLE_DISABLE_POWER_DISABLE:
        snprintf(sataFeatureString, SATA_FEATURE_LENGTH, "Power Disable");
        break;
    default:
        snprintf(sataFeatureString, SATA_FEATURE_LENGTH, "Unknown SATA Feature (%02" PRIX8 "h)", subcommandCount);
        break;
    }
    if (enable)
    {
        snprintf(commandInfo, ATA_COMMAND_INFO_MAX_LENGTH, "%s - Enable SATA Feature - %s", commandName, sataFeatureString);
    }
    else
    {
        snprintf(commandInfo, ATA_COMMAND_INFO_MAX_LENGTH, "%s - Disable SATA Feature - %s", commandName, sataFeatureString);
    }
}

static void get_Set_Features_Command_Info(const char* commandName, uint8_t commandOpCode, uint16_t features, uint16_t count, uint64_t lba, uint8_t device, char commandInfo[ATA_COMMAND_INFO_MAX_LENGTH])
{
    uint8_t setFeaturesSubcommand = M_Byte0(features);
    uint8_t subcommandCount = M_Byte0(count);
    if (commandOpCode == ATA_FPDMA_NON_DATA)
    {
        setFeaturesSubcommand = M_Byte1(features);
        subcommandCount = M_Byte1(count);
    }
    switch (setFeaturesSubcommand)
    {
    case SF_ENABLE_8_BIT_DATA_TRANSFERS:
        snprintf(commandInfo, ATA_COMMAND_INFO_MAX_LENGTH, "%s - Enable 8-bit Data Transfers", commandName);
        break;
    case SF_ENABLE_VOLITILE_WRITE_CACHE:
        snprintf(commandInfo, ATA_COMMAND_INFO_MAX_LENGTH, "%s - Enable Volatile Write Cache", commandName);
        break;
    case SF_SET_TRANSFER_MODE:
    {
        uint8_t transferType = M_GETBITRANGE(subcommandCount, 7, 3);
        uint8_t mode = M_GETBITRANGE(subcommandCount, 2, 0);
        #define TRANSFER_MODE_LENGTH UINT8_C(31)
        char transferMode[TRANSFER_MODE_LENGTH] = { 0 };
        switch (transferType)
        {
        case SF_TRANSFER_MODE_PIO_DEFAULT:
            if (mode == 1)
            {
                snprintf(transferMode, TRANSFER_MODE_LENGTH, "PIO default - Disable IORDY");
            }
            else
            {
                snprintf(transferMode, TRANSFER_MODE_LENGTH, "PIO default");
            }
            break;
        case SF_TRANSFER_MODE_FLOW_CONTROL:
            snprintf(transferMode, TRANSFER_MODE_LENGTH, "PIO Flow Control Mode %" PRIu8 "", mode);
            break;
        case SF_TRANSFER_MODE_SINGLE_WORD_DMA:
            snprintf(transferMode, TRANSFER_MODE_LENGTH, "SWDMA Mode %" PRIu8 "", mode);
            break;
        case SF_TRANSFER_MODE_MULTI_WORD_DMA:
            snprintf(transferMode, TRANSFER_MODE_LENGTH, "MWDMA Mode %" PRIu8 "", mode);
            break;
        case SF_TRANSFER_MODE_ULTRA_DMA:
            snprintf(transferMode, TRANSFER_MODE_LENGTH, "Ultra DMA Mode %" PRIu8 "", mode);
            break;
        case SF_TRANSFER_MODE_RESERVED:
        default:
            snprintf(transferMode, TRANSFER_MODE_LENGTH, "Unknown %02" PRIX8 "h", subcommandCount);
            break;
        }
        snprintf(commandInfo, ATA_COMMAND_INFO_MAX_LENGTH, "%s - Set Transfer Mode: %s", commandName, transferMode);
    }
    break;
    case SF_ENABLE_ALL_AUTOMATIC_DEFECT_REASSIGNMENT:
        snprintf(commandInfo, ATA_COMMAND_INFO_MAX_LENGTH, "%s - Enable All Automatic Defect Reassignment", commandName);
        break;
    case SF_ENABLE_APM_FEATURE:
    {
        uint8_t apmLevel = subcommandCount;
        #define APM_LEVEL_STRING_LENGTH UINT8_C(51)
        char apmLevelString[APM_LEVEL_STRING_LENGTH] = { 0 };
        if (apmLevel == 1)
        {
            snprintf(apmLevelString, APM_LEVEL_STRING_LENGTH, "Minimum Power Consumption w/ Standby (%02" PRIX8 "h)", apmLevel);
        }
        else if (apmLevel >= UINT8_C(0x02) && apmLevel <= UINT8_C(0x7F))
        {
            snprintf(apmLevelString, APM_LEVEL_STRING_LENGTH, "Intermediate Power Management w/ Standby (%02" PRIX8 "h)", apmLevel);
        }
        else if (apmLevel == UINT8_C(0x80))
        {
            snprintf(apmLevelString, APM_LEVEL_STRING_LENGTH, "Minimum Power Consumption w/o Standby (%02" PRIX8 "h)", apmLevel);
        }
        else if (apmLevel >= UINT8_C(0x81) && apmLevel <= UINT8_C(0xFD))
        {
            snprintf(apmLevelString, APM_LEVEL_STRING_LENGTH, "Intermediate Power Management w/o Standby (%02" PRIX8 "h)", apmLevel);
        }
        else if (apmLevel == UINT8_C(0xFE))
        {
            snprintf(apmLevelString, APM_LEVEL_STRING_LENGTH, "Maximum Performance (%02" PRIX8 "h)", apmLevel);
        }
        else
        {
            snprintf(apmLevelString, APM_LEVEL_STRING_LENGTH, "Unknown APM Level (%02" PRIX8 "h)", apmLevel);
        }
        snprintf(commandInfo, ATA_COMMAND_INFO_MAX_LENGTH, "%s - Enable Advanced Power Management - %s", commandName, apmLevelString);
    }
    break;
    case SF_ENABLE_PUIS_FEATURE:
        snprintf(commandInfo, ATA_COMMAND_INFO_MAX_LENGTH, "%s - Enable Power Up In Standby (PUIS)", commandName);
        break;
    case SF_PUIS_DEVICE_SPIN_UP:
        snprintf(commandInfo, ATA_COMMAND_INFO_MAX_LENGTH, "%s - PUIS Spin-Up", commandName);
        break;
    case SF_ADDRESS_OFFSET_RESERVED_BOOT_AREA_METHOD_TECH_REPORT:
        snprintf(commandInfo, ATA_COMMAND_INFO_MAX_LENGTH, "%s - Address Offser Reserved Boot Area Method %02" PRIX8 "h", commandName, setFeaturesSubcommand);
        break;
    case SF_ENABLE_CFA_POWER_MODE1:
        snprintf(commandInfo, ATA_COMMAND_INFO_MAX_LENGTH, "%s - Enable CFA Power Mode 1", commandName);
        break;
    case SF_ENABLE_WRITE_READ_VERIFY_FEATURE:
    {
        uint8_t wrvMode = M_Byte0(lba);
#define WRV_MODE_STRING_LENGTH 41
        char wrvModeString[WRV_MODE_STRING_LENGTH] = { 0 };
        switch (wrvMode)
        {
        case 0x00:
            snprintf(wrvModeString, WRV_MODE_STRING_LENGTH, "Mode 0 (All Sectors)");
            break;
        case 0x01:
            snprintf(wrvModeString, WRV_MODE_STRING_LENGTH, "Mode 1 (1st 65536 Sectors)");
            break;
        case 0x02:
            snprintf(wrvModeString, WRV_MODE_STRING_LENGTH, "Mode 2 (Vendor Specific # of Sectors)");
            break;
        case 0x03:
            snprintf(wrvModeString, WRV_MODE_STRING_LENGTH, "Mode 3 (1st %" PRIu32 " Sectors))", C_CAST(uint32_t, subcommandCount) * UINT32_C(1024));
            break;
        default:
            snprintf(wrvModeString, WRV_MODE_STRING_LENGTH, "Unknown WRV Mode (%02" PRIX8 "h)", wrvMode);
            break;
        }
        snprintf(commandInfo, ATA_COMMAND_INFO_MAX_LENGTH, "%s - Enable Write-Read-Verify: %s", commandName, wrvModeString);
    }
    break;
    case SF_ENABLE_DEVICE_LIFE_CONTROL:
        snprintf(commandInfo, ATA_COMMAND_INFO_MAX_LENGTH, "%s - Enable Device Life Control", commandName);
        break;
    case SF_ENABLE_SATA_FEATURE:
        get_SATA_Feature_Control_Command_Info(commandName, true, subcommandCount, lba, commandInfo);
        break;
    case SF_TLC_SET_CCTL:
        snprintf(commandInfo, ATA_COMMAND_INFO_MAX_LENGTH, "%s - TCL Set CCTL - %" PRIu32 " milliseconds", commandName, C_CAST(uint32_t, subcommandCount) * UINT32_C(10));
        break;
    case SF_TCL_SET_ERROR_HANDLING:
        if (subcommandCount == UINT8_C(1))
        {
            snprintf(commandInfo, ATA_COMMAND_INFO_MAX_LENGTH, "%s - TCL Error Handling - Read/Write Continuous", commandName);
        }
        else
        {
            snprintf(commandInfo, ATA_COMMAND_INFO_MAX_LENGTH, "%s - TCL Error Handling - Abort", commandName);
        }
        break;
    case SF_DISABLE_MEDIA_STATUS_NOTIFICATION:
        snprintf(commandInfo, ATA_COMMAND_INFO_MAX_LENGTH, "%s - Disable Media Status Notification", commandName);
        break;
    case SF_DISABLE_RETRY:
        snprintf(commandInfo, ATA_COMMAND_INFO_MAX_LENGTH, "%s - Disable Retries", commandName);
        break;
    case SF_ENABLE_FREE_FALL_CONTROL_FEATURE:
        if (subcommandCount == UINT8_C(0))
        {
            snprintf(commandInfo, ATA_COMMAND_INFO_MAX_LENGTH, "%s - Enable Free-Fall Control: Vendor Recommended Sensitivity", commandName);
        }
        else
        {
            snprintf(commandInfo, ATA_COMMAND_INFO_MAX_LENGTH, "%s - Enable Free-Fall Control - Sensitivity: %02" PRIu8 "h", commandName, subcommandCount);
        }
        break;
    case SF_ENABLE_AUTOMATIC_ACOUSTIC_MANAGEMENT_FEATURE:
        if (subcommandCount == UINT8_C(0))
        {
            snprintf(commandInfo, ATA_COMMAND_INFO_MAX_LENGTH, "%s - Enable Automatic Acoustic Management - Vendor Specific", commandName);
        }
        else if (subcommandCount >= UINT8_C(0x01) && subcommandCount <= UINT8_C(0x7F))
        {
            snprintf(commandInfo, ATA_COMMAND_INFO_MAX_LENGTH, "%s - Enable Automatic Acoustic Management - Retired (%02" PRIX8 "h)", commandName, subcommandCount);
        }
        else if (subcommandCount == UINT8_C(0x80))
        {
            snprintf(commandInfo, ATA_COMMAND_INFO_MAX_LENGTH, "%s - Enable Automatic Acoustic Management - Minimum Acoustic Emanation", commandName);
        }
        else if (subcommandCount >= UINT8_C(0x81) && subcommandCount <= UINT8_C(0xFD))
        {
            snprintf(commandInfo, ATA_COMMAND_INFO_MAX_LENGTH, "%s - Enable Automatic Acoustic Management - Intermediate Acoustic Mangement Levels (%02" PRIX8 "h)", commandName, subcommandCount);
        }
        else if (subcommandCount == UINT8_C(0xFE))
        {
            snprintf(commandInfo, ATA_COMMAND_INFO_MAX_LENGTH, "%s - Enable Automatic Acoustic Management - Maximum Performance", commandName);
        }
        else
        {
            snprintf(commandInfo, ATA_COMMAND_INFO_MAX_LENGTH, "%s - Enable Automatic Acoustic Management - Reserved (%02" PRIX8 "h)", commandName, subcommandCount);
        }
        break;
    case SF_MAXIMUM_HOST_INTERFACE_SECTOR_TIMES:
    {
        uint16_t typicalPIOTime = M_BytesTo2ByteValue(M_Byte0(lba), M_Byte0(count));
        uint8_t typicalDMATime = M_Byte1(lba);
        snprintf(commandInfo, ATA_COMMAND_INFO_MAX_LENGTH, "%s - Set Maximum Host Interface Sector Times - PIO: %" PRIu16 " DMA: %" PRIu8 "", commandName, typicalPIOTime, typicalDMATime);
    }
    break;
    case SF_LEGACY_SET_VENDOR_SPECIFIC_ECC_BYTES_FOR_READ_WRITE_LONG:
        snprintf(commandInfo, ATA_COMMAND_INFO_MAX_LENGTH, "%s - Set Vendor Specific ECC Data For Read/Write Long: %" PRIu8 " Bytes", commandName, subcommandCount);
        break;
    case SF_SET_RATE_BASIS:
        switch (subcommandCount)
        {
        case 0x00:
            snprintf(commandInfo, ATA_COMMAND_INFO_MAX_LENGTH, "%s - Set Rate Basis - Time Of Manufacture Until Time Indicated by Date and Time Timestamp", commandName);
            break;
        case 0x04:
            snprintf(commandInfo, ATA_COMMAND_INFO_MAX_LENGTH, "%s - Set Rate Basis - Time Elapsed Since Most Recent Power On Reset", commandName);
            break;
        case 0x08:
            snprintf(commandInfo, ATA_COMMAND_INFO_MAX_LENGTH, "%s - Set Rate Basis - Time Indicated By Power On Hours Device Statistic", commandName);
            break;
        case 0x0F:
            snprintf(commandInfo, ATA_COMMAND_INFO_MAX_LENGTH, "%s - Set Rate Basis - Undetermined", commandName);
            break;
        default:
            snprintf(commandInfo, ATA_COMMAND_INFO_MAX_LENGTH, "%s - Set Rate Basis - Unknown(%02" PRIX8 "h)", commandName, subcommandCount);
            break;
        }
        break;
    case SF_EXTENDED_POWER_CONDITIONS:
    {
        uint8_t subcommand = M_GETBITRANGE(lba, 3, 0);
        uint8_t powerConditionCode = subcommandCount;
        uint32_t epcLBA = C_CAST(uint32_t, lba);
        if (commandOpCode == ATA_SET_FEATURE)
        {
            epcLBA = C_CAST(uint32_t, (lba & MAX_28_BIT_LBA)) | C_CAST(uint32_t, (M_Nibble0(device)) << 24);
        }
#define POWER_CONDITION_STRING_LENGTH 31
        char powerConditionString[POWER_CONDITION_STRING_LENGTH] = { 0 };
        switch (powerConditionCode)
        {
        case PWR_CND_STANDBY_Z:
            snprintf(powerConditionString, POWER_CONDITION_STRING_LENGTH, "Standby_Z");
            break;
        case PWR_CND_STANDBY_Y:
            snprintf(powerConditionString, POWER_CONDITION_STRING_LENGTH, "Standby_Y");
            break;
        case PWR_CND_IDLE_A:
            snprintf(powerConditionString, POWER_CONDITION_STRING_LENGTH, "Idle_A");
            break;
        case PWR_CND_IDLE_B:
            snprintf(powerConditionString, POWER_CONDITION_STRING_LENGTH, "Idle_B");
            break;
        case PWR_CND_IDLE_C:
            snprintf(powerConditionString, POWER_CONDITION_STRING_LENGTH, "Idle_C");
            break;
        case PWR_CND_ALL:
            snprintf(powerConditionString, POWER_CONDITION_STRING_LENGTH, "All Supported");
            break;
        default:
            snprintf(powerConditionString, POWER_CONDITION_STRING_LENGTH, "Unknown Pwr Cond (%02" PRIX8 "h)", powerConditionCode);
            break;
        }
        switch (subcommand)
        {
        case EPC_RESTORE_POWER_CONDITION_SETTINGS:
        {
            bool defaultBit = epcLBA & BIT6;
            bool saveBit = epcLBA & BIT4;
            snprintf(commandInfo, ATA_COMMAND_INFO_MAX_LENGTH, "%s - Restore Power Condition Settings - %s Default: %d Save: %d", commandName, powerConditionString, defaultBit, saveBit);
        }
        break;
        case EPC_GO_TO_POWER_CONDITION:
        {
            bool delayedEntry = epcLBA & BIT25;
            bool holdPowerCondition = epcLBA & BIT24;
            snprintf(commandInfo, ATA_COMMAND_INFO_MAX_LENGTH, "%s - Go To Power Condition - %s Delay: %d Hold: %d", commandName, powerConditionString, delayedEntry, holdPowerCondition);
        }
        break;
        case EPC_SET_POWER_CONDITION_TIMER:
        {
            uint32_t timer = M_GETBITRANGE(epcLBA, 23, 8);
            bool units = epcLBA & BIT7;
            bool enable = epcLBA & BIT5;
            bool save = epcLBA & BIT4;
            if (units)
            {
                snprintf(commandInfo, ATA_COMMAND_INFO_MAX_LENGTH, "%s - Set Power Condition Timer - %s Timer: %" PRIu32 " minutes, Enable: %d, Save: %d", commandName, powerConditionString, timer, enable, save);
            }
            else
            {
                snprintf(commandInfo, ATA_COMMAND_INFO_MAX_LENGTH, "%s - Set Power Condition Timer - %s Timer: %" PRIu32 " ms, Enable: %d, Save: %d", commandName, powerConditionString, timer * 100, enable, save);
            }
        }
        break;
        case EPC_SET_POWER_CONDITION_STATE:
        {
            bool enable = epcLBA & BIT5;
            bool save = epcLBA & BIT4;
            snprintf(commandInfo, ATA_COMMAND_INFO_MAX_LENGTH, "%s - Set Power Condition State - %s Enable: %d, Save: %d", commandName, powerConditionString, enable, save);
        }
        break;
        case EPC_ENABLE_EPC_FEATURE_SET:
            snprintf(commandInfo, ATA_COMMAND_INFO_MAX_LENGTH, "%s - Enable EPC Feature", commandName);
            break;
        case EPC_DISABLE_EPC_FEATURE_SET:
            snprintf(commandInfo, ATA_COMMAND_INFO_MAX_LENGTH, "%s - Disable EPC Feature", commandName);
            break;
        case EPC_SET_EPC_POWER_SOURCE:
        {
            uint8_t powerSource = M_GETBITRANGE(subcommandCount, 1, 0);
#define POWER_SOURCE_STRING_LENGTH 21
            char powerSourceString[POWER_SOURCE_STRING_LENGTH] = { 0 };
            switch (powerSource)
            {
            case 1:
                snprintf(powerSourceString, POWER_SOURCE_STRING_LENGTH, "Battery");
                break;
            case 2:
                snprintf(powerSourceString, POWER_SOURCE_STRING_LENGTH, "Not Battery");
                break;
            default:
                snprintf(powerSourceString, POWER_SOURCE_STRING_LENGTH, "Unknown (%01" PRIX8 "h)", powerSource);
                break;
            }
            snprintf(commandInfo, ATA_COMMAND_INFO_MAX_LENGTH, "%s - Set EPC Power Source - %s", commandName, powerSourceString);
        }
        break;
        default:
            snprintf(commandInfo, ATA_COMMAND_INFO_MAX_LENGTH, "%s - Unknown EPC Subcommand (%02" PRIX8 "h) - %s LBA: %07" PRIu32 "h", commandName, subcommand, powerConditionString, epcLBA);
            break;
        }
    }
    break;
    case SF_SET_CACHE_SEGMENTS:
        snprintf(commandInfo, ATA_COMMAND_INFO_MAX_LENGTH, "%s - Set Cache Segments - %" PRIu8 " Segments", commandName, subcommandCount);
        break;
    case SF_DISABLE_READ_LOOK_AHEAD_FEATURE:
        snprintf(commandInfo, ATA_COMMAND_INFO_MAX_LENGTH, "%s - Disable Read Look-Ahead", commandName);
        break;
    case SF_ENABLE_RELEASE_INTERRUPT:
        snprintf(commandInfo, ATA_COMMAND_INFO_MAX_LENGTH, "%s - Enable Release Interrupt", commandName);
        break;
    case SF_ENABLE_SERVICE_INTERRUPT:
        snprintf(commandInfo, ATA_COMMAND_INFO_MAX_LENGTH, "%s - Enable Service Interrupt", commandName);
        break;
    case SF_ENABLE_DISABLE_DATA_TRANSFER_AFTER_ERROR_DETECTION:
        snprintf(commandInfo, ATA_COMMAND_INFO_MAX_LENGTH, "%s - Enable Method To Disable Data Transfer After Error Detection", commandName);
        break;
    case SF_LONG_PHYSICAL_SECTOR_ALIGNMENT_ERROR_REPORTING:
        switch (subcommandCount)
        {
        case SF_LPS_DISABLED:
            snprintf(commandInfo, ATA_COMMAND_INFO_MAX_LENGTH, "%s - Long Physical Sector Alignment Error Reporting - Disabled", commandName);
            break;
        case SF_LPS_REPORT_ALIGNMENT_ERROR:
            snprintf(commandInfo, ATA_COMMAND_INFO_MAX_LENGTH, "%s - Long Physical Sector Alignment Error Reporting - Report Error", commandName);
            break;
        case SF_LPS_REPORT_ALIGNMENT_ERROR_DATA_CONDITION_UNKNOWN:
            snprintf(commandInfo, ATA_COMMAND_INFO_MAX_LENGTH, "%s - Long Physical Sector Alignment Error Reporting - Report Error, Data Condition Unknown", commandName);
            break;
        default:
            snprintf(commandInfo, ATA_COMMAND_INFO_MAX_LENGTH, "%s - Long Physical Sector Alignment Error Reporting - Unknown Mode (%02" PRIX8 "h)", commandName, subcommandCount);
            break;
        }
        break;
    case SF_ENABLE_DISABLE_DSN_FEATURE:
        switch (subcommandCount)
        {
        case SF_DSN_ENABLE:
            snprintf(commandInfo, ATA_COMMAND_INFO_MAX_LENGTH, "%s - Device Statistics Notification - Enable", commandName);
            break;
        case SF_DSN_DISABLE:
            snprintf(commandInfo, ATA_COMMAND_INFO_MAX_LENGTH, "%s - Device Statistics Notification - Disable", commandName);
            break;
        default:
            snprintf(commandInfo, ATA_COMMAND_INFO_MAX_LENGTH, "%s - Device Statistics Notification - Unknown Subcommand (%02" PRIX8 "h)", commandName, subcommandCount);
            break;
        }
        break;
    case SF_DISABLE_REVERTING_TO_POWERON_DEFAULTS:
        snprintf(commandInfo, ATA_COMMAND_INFO_MAX_LENGTH, "%s - Disable Reverting to Poweron Defaults", commandName);
        break;
    case SF_CFA_NOP_ACCEPTED_FOR_BACKWARDS_COMPATIBILITY:
        snprintf(commandInfo, ATA_COMMAND_INFO_MAX_LENGTH, "%s - CFA (%02" PRIX8 "h) - NOP, Accepted for Compatibility", commandName, setFeaturesSubcommand);
        break;
    case SF_DISABLE_ECC:
        snprintf(commandInfo, ATA_COMMAND_INFO_MAX_LENGTH, "%s - Disable ECC", commandName);
        break;
    case SF_DISABLE_8_BIT_DATA_TRANSFERS:
        snprintf(commandInfo, ATA_COMMAND_INFO_MAX_LENGTH, "%s - Disable 8-bit Data Transfers", commandName);
        break;
    case SF_DISABLE_VOLITILE_WRITE_CACHE:
        snprintf(commandInfo, ATA_COMMAND_INFO_MAX_LENGTH, "%s - Disable Volatile Write Cache", commandName);
        break;
    case SF_DISABLE_ALL_AUTOMATIC_DEFECT_REASSIGNMENT:
        snprintf(commandInfo, ATA_COMMAND_INFO_MAX_LENGTH, "%s - Disable All Automatic Defect Reassignment", commandName);
        break;
    case SF_DISABLE_APM_FEATURE:
        snprintf(commandInfo, ATA_COMMAND_INFO_MAX_LENGTH, "%s - Disable Advanced Power Management", commandName);
        break;
    case SF_DISABLE_PUIS_FEATURE:
        snprintf(commandInfo, ATA_COMMAND_INFO_MAX_LENGTH, "%s - Disable Power Up In Standby", commandName);
        break;
    case SF_ENABLE_ECC:
        snprintf(commandInfo, ATA_COMMAND_INFO_MAX_LENGTH, "%s - Enable ECC", commandName);
        break;
    case SF_ADDRESS_OFFSET_RESERVED_BOOT_AREA_METHOD_TECH_REPORT_2:
        snprintf(commandInfo, ATA_COMMAND_INFO_MAX_LENGTH, "%s - Address Offser Reserved Boot Area Method %02" PRIX8 "h", commandName, setFeaturesSubcommand);
        break;
    case SF_DISABLE_CFA_POWER_MODE_1:
        snprintf(commandInfo, ATA_COMMAND_INFO_MAX_LENGTH, "%s - Disable CFA Power Mode 1", commandName);
        break;
    case SF_DISABLE_WRITE_READ_VERIFY_FEATURE:
        snprintf(commandInfo, ATA_COMMAND_INFO_MAX_LENGTH, "%s - Disable Write-Read-Verify", commandName);
        break;
    case SF_DISABLE_DEVICE_LIFE_CONTROL:
        snprintf(commandInfo, ATA_COMMAND_INFO_MAX_LENGTH, "%s - Disable Device Life Control", commandName);
        break;
    case SF_DISABLE_SATA_FEATURE:
        get_SATA_Feature_Control_Command_Info(commandName, false, subcommandCount, lba, commandInfo);
        break;
    case SF_ENABLE_MEDIA_STATUS_NOTIFICATION:
        snprintf(commandInfo, ATA_COMMAND_INFO_MAX_LENGTH, "%s - Enable Media Status Notification", commandName);
        break;
    case SF_CFA_NOP_ACCEPTED_FOR_BACKWARDS_COMPATIBILITY_1:
        snprintf(commandInfo, ATA_COMMAND_INFO_MAX_LENGTH, "%s - CFA (%02" PRIX8 "h) - NOP, Accepted for Compatibility", commandName, setFeaturesSubcommand);
        break;
    case SF_CFA_ACCEPTED_FOR_BACKWARDS_COMPATIBILITY:
        snprintf(commandInfo, ATA_COMMAND_INFO_MAX_LENGTH, "%s - CFA (%02" PRIX8 "h) - Accepted for Compatibility", commandName, setFeaturesSubcommand);
        break;
    case SF_ENABLE_RETIRES:
        snprintf(commandInfo, ATA_COMMAND_INFO_MAX_LENGTH, "%s - Enable Retries", commandName);
        break;
    case SF_SET_DEVICE_MAXIMUM_AVERAGE_CURRENT:
        snprintf(commandInfo, ATA_COMMAND_INFO_MAX_LENGTH, "%s - Set Device Maximum Average Current: %" PRIu16 " mA", commandName, C_CAST(uint16_t, subcommandCount * 4));
        break;
    case SF_ENABLE_READ_LOOK_AHEAD_FEATURE:
        snprintf(commandInfo, ATA_COMMAND_INFO_MAX_LENGTH, "%s - Enable Read Look-Ahead", commandName);
        break;
    case SF_SET_MAXIMUM_PREFETCH:
        snprintf(commandInfo, ATA_COMMAND_INFO_MAX_LENGTH, "%s - Set Maximum Prefetch: %" PRIu8 " sectors", commandName, subcommandCount);
        break;
    case SF_LEGACY_SET_4_BYTES_ECC_FOR_READ_WRITE_LONG:
        snprintf(commandInfo, ATA_COMMAND_INFO_MAX_LENGTH, "%s - Set 4 Bytes ECC Data For Read/Write Long", commandName);
        break;
    case SF_DISABLE_FREE_FALL_CONTROL_FEATURE:
        snprintf(commandInfo, ATA_COMMAND_INFO_MAX_LENGTH, "%s - Disable Free-Fall Control", commandName);
        break;
    case SF_DISABLE_AUTOMATIC_ACOUSTIC_MANAGEMENT:
        snprintf(commandInfo, ATA_COMMAND_INFO_MAX_LENGTH, "%s - Disable Automatic Acoustic Management", commandName);
        break;
    case SF_ENABLE_DISABLE_SENSE_DATA_REPORTING_FEATURE:
        if (subcommandCount == 0)
        {
            snprintf(commandInfo, ATA_COMMAND_INFO_MAX_LENGTH, "%s - Disable Sense Data Reporting", commandName);
            break;
        }
        else
        {
            snprintf(commandInfo, ATA_COMMAND_INFO_MAX_LENGTH, "%s - Enable Sense Data Reporting", commandName);
            break;
        }
    case SF_ENABLE_DISABLE_SENSE_DATA_RETURN_FOR_SUCCESSFUL_NCQ_COMMANDS:
        if (subcommandCount == 0)
        {
            snprintf(commandInfo, ATA_COMMAND_INFO_MAX_LENGTH, "%s - Disable Sense Data Reporting For Successful NCQ Commands", commandName);
            break;
        }
        else
        {
            snprintf(commandInfo, ATA_COMMAND_INFO_MAX_LENGTH, "%s - Enable Sense Data Reporting For Successful NCQ Commands", commandName);
            break;
        }
    case SF_ENABLE_REVERTING_TO_POWER_ON_DEFAULTS:
        snprintf(commandInfo, ATA_COMMAND_INFO_MAX_LENGTH, "%s - Enable Reverting to Poweron Defaults", commandName);
        break;
    case SF_DISABLE_RELEASE_INTERRUPT:
        snprintf(commandInfo, ATA_COMMAND_INFO_MAX_LENGTH, "%s - Disable Release Interrupt", commandName);
        break;
    case SF_DISABLE_SERVICE_INTERRUPT:
        snprintf(commandInfo, ATA_COMMAND_INFO_MAX_LENGTH, "%s - Disable Service Interrupt", commandName);
        break;
    case SF_DISABLE_DISABLE_DATA_TRANSFER_AFTER_ERROR_DETECTION:
        snprintf(commandInfo, ATA_COMMAND_INFO_MAX_LENGTH, "%s - Disable Method To Disable Data Transfer After Error Detection", commandName);
        break;
    default:
        if ((setFeaturesSubcommand >= UINT8_C(0x56) && setFeaturesSubcommand <= UINT8_C(0x5C))
            || (setFeaturesSubcommand >= UINT8_C(0xD6) && setFeaturesSubcommand <= UINT8_C(0xDC))
            || setFeaturesSubcommand == UINT8_C(0xE0))
        {
            //vendor specific
            snprintf(commandInfo, ATA_COMMAND_INFO_MAX_LENGTH, "%s - Vendor Specific (%" PRIX8 "h), LBA: %07" PRIX32 " Count: %02" PRIX8 "h", commandName, setFeaturesSubcommand, C_CAST(uint32_t, lba), subcommandCount);
        }
        else if ((setFeaturesSubcommand >= UINT8_C(0xF0) /* && setFeaturesSubcommand <= UINT8_C(0xFF) */))
        {
            //reserved for CFA
            snprintf(commandInfo, ATA_COMMAND_INFO_MAX_LENGTH, "%s - Reserved for CFA (%" PRIX8 "h), LBA: %07" PRIX32 " Count: %02" PRIX8 "h", commandName, setFeaturesSubcommand, C_CAST(uint32_t, lba), subcommandCount);
        }
        else
        {
            //unknown/reserved
            snprintf(commandInfo, ATA_COMMAND_INFO_MAX_LENGTH, "%s - Unknown Feature (%" PRIX8 "h), LBA: %07" PRIX32 " Count: %02" PRIX8 "h", commandName, setFeaturesSubcommand, C_CAST(uint32_t, lba), subcommandCount);
        }
        break;
    }
}

static void get_ZAC_Management_In_Command_Info(const char* commandName, uint8_t commandOpCode, uint16_t features, uint16_t count, uint64_t lba, M_ATTR_UNUSED uint8_t device, char commandInfo[ATA_COMMAND_INFO_MAX_LENGTH])
{
    uint8_t zmAction = M_Nibble0(features);
    uint8_t featuresActionSpecific = M_Byte1(features);
    uint16_t countActionSpecific = count;
    bool featureActionSpecificAvailable = true;
    if (commandOpCode == ATA_RECEIVE_FPDMA)
    {
        countActionSpecific = M_BytesTo2ByteValue(M_Byte1(count), M_Byte1(features));
        featuresActionSpecific = 0;//this is in the AUX register and we cannot read this in this log page.
        featureActionSpecificAvailable = false;
    }
    switch (zmAction)
    {
    case ZM_ACTION_REPORT_ZONES:
    {
        bool partial = featuresActionSpecific & BIT7;
        uint8_t reportingOptions = M_GETBITRANGE(featuresActionSpecific, 5, 0);
        if (featureActionSpecificAvailable)
        {
#define ZONE_REPORT_OPTIONS_STRING_LENGTH 61
            char reportOptionString[ZONE_REPORT_OPTIONS_STRING_LENGTH] = { 0 };
            switch (reportingOptions)
            {
            case ZONE_REPORT_LIST_ALL_ZONES:
                snprintf(reportOptionString, ZONE_REPORT_OPTIONS_STRING_LENGTH, "List All Zones");
                break;
            case ZONE_REPORT_LIST_EMPTY_ZONES:
                snprintf(reportOptionString, ZONE_REPORT_OPTIONS_STRING_LENGTH, "List Empty Zones");
                break;
            case ZONE_REPORT_LIST_IMPLICIT_OPEN_ZONES:
                snprintf(reportOptionString, ZONE_REPORT_OPTIONS_STRING_LENGTH, "List Implicitly Opened Zones");
                break;
            case ZONE_REPORT_LIST_EXPLICIT_OPEN_ZONES:
                snprintf(reportOptionString, ZONE_REPORT_OPTIONS_STRING_LENGTH, "List Explicitly Opened Zones");
                break;
            case ZONE_REPORT_LIST_CLOSED_ZONES:
                snprintf(reportOptionString, ZONE_REPORT_OPTIONS_STRING_LENGTH, "List Closed Zones");
                break;
            case ZONE_REPORT_LIST_FULL_ZONES:
                snprintf(reportOptionString, ZONE_REPORT_OPTIONS_STRING_LENGTH, "List Full Zones");
                break;
            case ZONE_REPORT_LIST_READ_ONLY_ZONES:
                snprintf(reportOptionString, ZONE_REPORT_OPTIONS_STRING_LENGTH, "List Read Only Zones");
                break;
            case ZONE_REPORT_LIST_OFFLINE_ZONES:
                snprintf(reportOptionString, ZONE_REPORT_OPTIONS_STRING_LENGTH, "List Offline Zones");
                break;
            case ZONE_REPORT_LIST_ZONES_WITH_RESET_SET_TO_ONE:
                snprintf(reportOptionString, ZONE_REPORT_OPTIONS_STRING_LENGTH, "List Zones with RWP=True");
                break;
            case ZONE_REPORT_LIST_ZONES_WITH_NON_SEQ_SET_TO_ONE:
                snprintf(reportOptionString, ZONE_REPORT_OPTIONS_STRING_LENGTH, "List Zones W/ Non-Sequential Write Resources Active");
                break;
            case ZONE_REPORT_LIST_ALL_ZONES_THAT_ARE_NOT_WRITE_POINTERS:
                snprintf(reportOptionString, ZONE_REPORT_OPTIONS_STRING_LENGTH, "List Zones W/ Not Write Pointer Condition");
                break;
            default:
                snprintf(reportOptionString, ZONE_REPORT_OPTIONS_STRING_LENGTH, "Unknown Report Options (%02" PRIX8 "h)", reportingOptions);
                break;
            }
            snprintf(commandInfo, ATA_COMMAND_INFO_MAX_LENGTH, "%s - Report Zones, Zone Locator: %" PRIu64 "  Partial %d  Page Count: %" PRIu16 " Report: %s", commandName, lba, partial, countActionSpecific, reportOptionString);
        }
        else
        {
            snprintf(commandInfo, ATA_COMMAND_INFO_MAX_LENGTH, "%s - Report Zones, Zone Locator: %" PRIu64 "  Partial (Unknown)  Page Count: %" PRIu16 " Report: (Unknown)", commandName, lba, countActionSpecific);
        }
    }
    break;
    default:
        snprintf(commandInfo, ATA_COMMAND_INFO_MAX_LENGTH, "%s - Unknown ZAC In Command, LBA: %012" PRIX64 " Features: %04" PRIX16 "h Count: %04" PRIX16 "h", commandName, lba, features, count);
        break;
    }
}

static void get_ZAC_Management_Out_Command_Info(const char* commandName, uint8_t commandOpCode, uint16_t features, uint16_t count, uint64_t lba, M_ATTR_UNUSED uint8_t device, char commandInfo[ATA_COMMAND_INFO_MAX_LENGTH])
{
    uint8_t zmAction = M_Nibble0(features);
    uint8_t featuresActionSpecific = M_Byte1(features);
    //uint16_t countActionSpecific = count;
    bool featureActionSpecificAvailable = true;
    if (commandOpCode == ATA_FPDMA_NON_DATA || commandOpCode == ATA_SEND_FPDMA)
    {
//      if (commandOpCode == ATA_FPDMA_NON_DATA)
//      {
//          countActionSpecific = M_BytesTo2ByteValue(M_Byte1(count), M_Byte1(features));
//      }
        featuresActionSpecific = 0;//this is in the AUX register and we cannot read this in this log page.
        featureActionSpecificAvailable = false;
    }
    switch (zmAction)
    {
    case ZM_ACTION_CLOSE_ZONE:
    {
        bool closeAll = featuresActionSpecific & BIT0;
        if (featureActionSpecificAvailable)
        {
            snprintf(commandInfo, ATA_COMMAND_INFO_MAX_LENGTH, "%s - Close Zone, Zone ID: %" PRIu64 "  Close All: %d", commandName, lba, closeAll);
        }
        else
        {
            snprintf(commandInfo, ATA_COMMAND_INFO_MAX_LENGTH, "%s - Close Zone, Zone ID: %" PRIu64 "  Close All: (Unknown)", commandName, lba);
        }
    }
    break;
    case ZM_ACTION_FINISH_ZONE:
    {
        bool finishAll = featuresActionSpecific & BIT0;
        if (featureActionSpecificAvailable)
        {
            snprintf(commandInfo, ATA_COMMAND_INFO_MAX_LENGTH, "%s - Finish Zone, Zone ID: %" PRIu64 "  Finish All: %d", commandName, lba, finishAll);
        }
        else
        {
            snprintf(commandInfo, ATA_COMMAND_INFO_MAX_LENGTH, "%s - Finish Zone, Zone ID: %" PRIu64 "  Finish All: (Unknown)", commandName, lba);
        }
    }
    break;
    case ZM_ACTION_OPEN_ZONE:
    {
        bool openAll = featuresActionSpecific & BIT0;
        if (featureActionSpecificAvailable)
        {
            snprintf(commandInfo, ATA_COMMAND_INFO_MAX_LENGTH, "%s - Open Zone, Zone ID: %" PRIu64 "  Open All: %d", commandName, lba, openAll);
        }
        else
        {
            snprintf(commandInfo, ATA_COMMAND_INFO_MAX_LENGTH, "%s - Open Zone, Zone ID: %" PRIu64 "  Open All: (Unknown)", commandName, lba);
        }
    }
    break;
    case ZM_ACTION_RESET_WRITE_POINTERS:
    {
        bool resetAll = featuresActionSpecific & BIT0;
        if (featureActionSpecificAvailable)
        {
            snprintf(commandInfo, ATA_COMMAND_INFO_MAX_LENGTH, "%s - Reset Write Pointers, Zone ID: %" PRIu64 "  Reset All: %d", commandName, lba, resetAll);
        }
        else
        {
            snprintf(commandInfo, ATA_COMMAND_INFO_MAX_LENGTH, "%s - Reset Write Pointers, Zone ID: %" PRIu64 "  Reset All: (Unknown)", commandName, lba);
        }
    }
    break;
    default:
        snprintf(commandInfo, ATA_COMMAND_INFO_MAX_LENGTH, "%s - Unknown ZAC Out Command, LBA: %012" PRIX64 " Features: %04" PRIX16 "h Count: %04" PRIX16 "h", commandName, lba, features, count);
        break;
    }
}

static void get_NCQ_Non_Data_Command_Info(const char* commandName, uint8_t commandOpCode, uint16_t features, uint16_t count, uint64_t lba, uint8_t device, char commandInfo[ATA_COMMAND_INFO_MAX_LENGTH])
{
    uint8_t subcommand = M_Nibble0(features);
    uint8_t tag = M_GETBITRANGE(count, 7, 3);
    uint8_t prio = M_GETBITRANGE(count, 15, 14);//technically subcommand specific...
    switch (subcommand)
    {
    case NCQ_NON_DATA_ABORT_NCQ_QUEUE:
    {
        uint8_t abortType = M_GETBITRANGE(features, 7, 4);
        uint8_t ttag = M_GETBITRANGE(lba, 7, 3);
#define ABORT_TYPE_STRING_LENGTH 31
        char abortTypeString[ABORT_TYPE_STRING_LENGTH] = { 0 };
        switch (abortType)
        {
        case 0:
            snprintf(abortTypeString, ABORT_TYPE_STRING_LENGTH, "Abort All");
            break;
        case 1:
            snprintf(abortTypeString, ABORT_TYPE_STRING_LENGTH, "Abort Streaming");
            break;
        case 2:
            snprintf(abortTypeString, ABORT_TYPE_STRING_LENGTH, "Abort Non-Streaming");
            break;
        case 3:
            snprintf(abortTypeString, ABORT_TYPE_STRING_LENGTH, "Abort Selected. TTAG = %" PRIu8 "", ttag);
            break;
        default:
            snprintf(abortTypeString, ABORT_TYPE_STRING_LENGTH, "Unknown Abort Type (%" PRIX8 "h)", abortType);
            break;
        }
        snprintf(commandInfo, ATA_COMMAND_INFO_MAX_LENGTH, "%s - Abort NCQ Queue: %s. Tag: %" PRIu8 " PRIO: %" PRIu8 "", commandName, abortTypeString, tag, prio);
    }
    break;
    case NCQ_NON_DATA_DEADLINE_HANDLING:
    {
        bool rdnc = features & BIT5;
        bool wdnc = features & BIT4;
        snprintf(commandInfo, ATA_COMMAND_INFO_MAX_LENGTH, "%s - Deadline Handling. Tag: %" PRIu8 " WDNC: %d RDNC: %d", commandName, tag, wdnc, rdnc);
    }
    break;
    case NCQ_NON_DATA_HYBRID_DEMOTE_BY_SIZE:
    {
        uint16_t sectorCount = M_BytesTo2ByteValue(M_Byte1(features), M_Byte1(count));
        uint8_t fromPriority = M_GETBITRANGE(features, 7, 4);
        snprintf(commandInfo, ATA_COMMAND_INFO_MAX_LENGTH, "%s - Hybrid Demote By Size. Tag: %" PRIu8 " LBA: %" PRIu64 " Count: %" PRIu16 " From Priority: %" PRIu8 "", commandName, tag, lba, sectorCount, fromPriority);
    }
    break;
    case NCQ_NON_DATA_HYBRID_CHANGE_BY_LBA_RANGE:
    {
        uint16_t sectorCount = M_BytesTo2ByteValue(M_Byte1(features), M_Byte1(count));
        bool avoidSpinup = features & BIT4;
        snprintf(commandInfo, ATA_COMMAND_INFO_MAX_LENGTH, "%s - Hybrid Change By LBA Range. Tag: %" PRIu8 " LBA: %" PRIu64 " Count: %" PRIu16 " Avoid Spinup: %d", commandName, tag, lba, sectorCount, avoidSpinup);
    }
    break;
    case NCQ_NON_DATA_HYBRID_CONTROL:
    {
        bool disableCachingMedia = features & BIT7;
        uint8_t dirtyHighThreshold = M_Byte1(lba);
        uint8_t dirtyLowThreshold = M_Byte0(lba);
        snprintf(commandInfo, ATA_COMMAND_INFO_MAX_LENGTH, "%s - Hybrid Control. Tag: %" PRIu8 " Disable Caching Media: %d Dirty High Thresh: %" PRIu8 " Dirty Low Thresh: %" PRIu8 "", commandName, tag, disableCachingMedia, dirtyHighThreshold, dirtyLowThreshold);
    }
    break;
    case NCQ_NON_DATA_SET_FEATURES:
    {
#define NCQ_SET_FEATURES_STRING_LENGTH UINT8_C(48)
        char ncqSetFeaturesString[NCQ_SET_FEATURES_STRING_LENGTH] = { 0 };
        snprintf(ncqSetFeaturesString, NCQ_SET_FEATURES_STRING_LENGTH, "%s - Set Features. Tag: %" PRIu8 "", commandName, tag);
        get_Set_Features_Command_Info(ncqSetFeaturesString, commandOpCode, features, count, lba, device, commandInfo);
    }
    break;
    case NCQ_NON_DATA_ZERO_EXT:
    {
#define NCQ_ZEROS_EXT_STRING_LENGTH UINT8_C(48)
        char ncqZerosExtString[NCQ_ZEROS_EXT_STRING_LENGTH] = { 0 };
        snprintf(ncqZerosExtString, NCQ_ZEROS_EXT_STRING_LENGTH, "%s - Zero Ext. Tag: %" PRIu8 "", commandName, tag);
        get_Zeros_Ext_Command_Info(ncqZerosExtString, commandOpCode, features, count, lba, device, commandInfo);
    }
    break;
    case NCQ_NON_DATA_ZAC_MANAGEMENT_OUT:
    {
#define NCQ_ZAC_MANAGEMENT_OUT_STRING_LENGTH UINT8_C(48)
        char ncqZacMgmtOutString[NCQ_ZAC_MANAGEMENT_OUT_STRING_LENGTH] = { 0 };
        snprintf(ncqZacMgmtOutString, NCQ_ZAC_MANAGEMENT_OUT_STRING_LENGTH, "%s - ZAC Management Out. Tag: %" PRIu8 "", commandName, tag);
        get_ZAC_Management_Out_Command_Info(ncqZacMgmtOutString, commandOpCode, features, count, lba, device, commandInfo);
    }
    break;
    default:
        snprintf(commandInfo, ATA_COMMAND_INFO_MAX_LENGTH, "%s - Unknown Subcommand (%" PRIX8 "h). Tag: %" PRIu8 " Feature: %04" PRIX16 "h Count: %0" PRIX16 "h LBA: %012" PRIX64 "h", commandName, subcommand, tag, features, count, lba);
        break;
    }
}

static void get_Receive_FPDMA_Command_Info(const char* commandName, uint8_t commandOpCode, uint16_t features, uint16_t count, uint64_t lba, uint8_t device, char commandInfo[ATA_COMMAND_INFO_MAX_LENGTH])
{
    uint8_t subcommand = M_GETBITRANGE(count, 12, 8);
    uint8_t tag = M_GETBITRANGE(count, 7, 3);
    uint8_t prio = M_GETBITRANGE(count, 15, 14);
    switch (subcommand)
    {
    case RECEIVE_FPDMA_READ_LOG_DMA_EXT:
    {
#define RECEIVE_FPDMA_READ_LOG_STRING_LENGTH UINT8_C(53)
        char recieveFPDMAReadLogString[RECEIVE_FPDMA_READ_LOG_STRING_LENGTH] = { 0 };
        snprintf(recieveFPDMAReadLogString, RECEIVE_FPDMA_READ_LOG_STRING_LENGTH, "%s - Read Log Ext DMA. Tag: %" PRIu8 " PRIO: %" PRIu8, commandName, tag, prio);
        get_GPL_Log_Command_Info(recieveFPDMAReadLogString, commandOpCode, features, count, lba, device, commandInfo);
    }
    break;
    case RECEIVE_FPDMA_ZAC_MANAGEMENT_IN:
    {
#define NCQ_ZAC_MANAGEMENT_IN_STRING_LENGTH UINT8_C(53)
        char ncqZacMgmtInString[NCQ_ZAC_MANAGEMENT_IN_STRING_LENGTH] = { 0 };
        snprintf(ncqZacMgmtInString, NCQ_ZAC_MANAGEMENT_IN_STRING_LENGTH, "%s - ZAC Management In. Tag: %" PRIu8 " PRIO: %" PRIu8, commandName, tag, prio);
        get_ZAC_Management_In_Command_Info(ncqZacMgmtInString, commandOpCode, features, count, lba, device, commandInfo);
    }
    break;
    default:
        snprintf(commandInfo, ATA_COMMAND_INFO_MAX_LENGTH, "%s - Unknown Subcommand (%" PRIX8 "h). Tag: %" PRIu8 " Feature: %04" PRIX16 "h Count: %0" PRIX16 "h LBA: %012" PRIX64 "h", commandName, subcommand, tag, features, count, lba);
        break;
    }
}

static void get_Send_FPDMA_Command_Info(const char* commandName, uint8_t commandOpCode, uint16_t features, uint16_t count, uint64_t lba, uint8_t device, char commandInfo[ATA_COMMAND_INFO_MAX_LENGTH])
{
    uint8_t subcommand = M_GETBITRANGE(count, 12, 8);
    uint8_t tag = M_GETBITRANGE(count, 7, 3);
    uint8_t prio = M_GETBITRANGE(count, 15, 14);
    uint32_t blocksToTransfer = features;
    if (blocksToTransfer == 0)
    {
        blocksToTransfer = 65536;
    }
    switch (subcommand)
    {
    case SEND_FPDMA_DATA_SET_MANAGEMENT:
        snprintf(commandInfo, ATA_COMMAND_INFO_MAX_LENGTH, "%s - Data Set Management. Tag: %" PRIu8 " PRIO: %" PRIu8 " TRIM: (Unknown) DSM Func: (Unknown) Blocks To Transfer: %" PRIu32 " LBA: %" PRIu64 "", commandName, tag, prio, blocksToTransfer, lba);
        break;
    case SEND_FPDMA_HYBRID_EVICT:
        snprintf(commandInfo, ATA_COMMAND_INFO_MAX_LENGTH, "%s - Hybrid Evicy. Tag: %" PRIu8 " PRIO: %" PRIu8 " Evict All: (Unknown) Blocks To Transfer: %" PRIu32 "", commandName, tag, prio, blocksToTransfer);
        break;
    case SEND_FPDMA_WRITE_LOG_DMA_EXT:
    {
#define SEND_FPDMA_READ_LOG_STRING_LENGTH UINT8_C(53)
        char sendFPDMAReadLogString[SEND_FPDMA_READ_LOG_STRING_LENGTH] = { 0 };
        snprintf(sendFPDMAReadLogString, SEND_FPDMA_READ_LOG_STRING_LENGTH, "%s - Write Log Ext DMA. Tag: %" PRIu8 " PRIO: %" PRIu8 "", commandName, tag, prio);
        get_GPL_Log_Command_Info(sendFPDMAReadLogString, commandOpCode, features, count, lba, device, commandInfo);
    }
    break;
    case SEND_FPDMA_ZAC_MANAGEMENT_OUT:
    {
#define SEND_FPDMA_ZAC_MANAGEMENT_OUT_LENGTH UINT8_C(53)
        char ncqZacMgmtOutString[SEND_FPDMA_ZAC_MANAGEMENT_OUT_LENGTH] = { 0 };
        snprintf(ncqZacMgmtOutString, SEND_FPDMA_ZAC_MANAGEMENT_OUT_LENGTH, "%s - ZAC Management Out. Tag: %" PRIu8 " PRIO: %" PRIu8 "", commandName, tag, prio);
        get_ZAC_Management_Out_Command_Info(ncqZacMgmtOutString, commandOpCode, features, count, lba, device, commandInfo);
    }
    break;
    case SEND_FPDMA_DATA_SET_MANAGEMENT_XL:
        snprintf(commandInfo, ATA_COMMAND_INFO_MAX_LENGTH, "%s - Data Set Management XL. Tag: %" PRIu8 " PRIO: %" PRIu8 " TRIM: (Unknown) DSM Func: (Unknown) Blocks To Transfer: %" PRIu32 " LBA: %" PRIu64 "", commandName, tag, prio, blocksToTransfer, lba);
        break;
    default:
        snprintf(commandInfo, ATA_COMMAND_INFO_MAX_LENGTH, "%s - Unknown Subcommand (%" PRIX8 "h). Tag: %" PRIu8 " Feature: %04" PRIX16 "h Count: %0" PRIX16 "h LBA: %012" PRIX64 "h", commandName, subcommand, tag, features, count, lba);
        break;
    }
}

static void get_Command_Info(uint8_t commandOpCode, uint16_t features, uint16_t count, uint64_t lba, uint8_t device, char commandInfo[ATA_COMMAND_INFO_MAX_LENGTH])
{
    //TODO: some commands leave some registers reserved. Add handling when some of these reserved registers are set to non-zero values
    switch (commandOpCode)
    {
    case ATA_NOP_CMD:
        switch (features)
        {
        case 0:
            snprintf(commandInfo, ATA_COMMAND_INFO_MAX_LENGTH, "NOP");
            break;
        case 1:
            snprintf(commandInfo, ATA_COMMAND_INFO_MAX_LENGTH, "NOP (Auto Poll)");
            break;
        default:
            snprintf(commandInfo, ATA_COMMAND_INFO_MAX_LENGTH, "NOP (subcommand %02" PRIx8 "h", C_CAST(uint8_t, features));
            break;
        }
        break;
    case ATA_DATA_SET_MANAGEMENT_CMD:
        if (features & BIT0)
        {
            snprintf(commandInfo, ATA_COMMAND_INFO_MAX_LENGTH, "Data Set Management - TRIM");
        }
        else
        {
            uint8_t dsmFunction = M_Byte1(features);
            switch (dsmFunction)
            {
            case 0x00://reserved
                snprintf(commandInfo, ATA_COMMAND_INFO_MAX_LENGTH, "Data Set Management - Reserved DSM function");
                break;
            case 0x01://markup LBA ranges
                snprintf(commandInfo, ATA_COMMAND_INFO_MAX_LENGTH, "Data Set Management - Markup LBA ranges");
                break;
            default://unknown or not defined as of ACS4
                snprintf(commandInfo, ATA_COMMAND_INFO_MAX_LENGTH, "Data Set Management - Unknown DSM function - %" PRIu8 "", dsmFunction);
                break;
            }
        }
        break;
    case ATA_DATA_SET_MANAGEMENT_XL_CMD:
        if (features & BIT0)
        {
            snprintf(commandInfo, ATA_COMMAND_INFO_MAX_LENGTH, "Data Set Management XL - TRIM");
        }
        else
        {
            uint8_t dsmFunction = M_Byte1(features);
            switch (dsmFunction)
            {
            case 0x00://reserved
                snprintf(commandInfo, ATA_COMMAND_INFO_MAX_LENGTH, "Data Set Management XL - Reserved DSM function");
                break;
            case 0x01://markup LBA ranges
                snprintf(commandInfo, ATA_COMMAND_INFO_MAX_LENGTH, "Data Set Management XL - Markup LBA ranges");
                break;
            default://unknown or not defined as of ACS4
                snprintf(commandInfo, ATA_COMMAND_INFO_MAX_LENGTH, "Data Set Management XL - Unknown DSM function - %" PRIu8 "", dsmFunction);
                break;
            }
        }
        break;
    case ATA_DEV_RESET:
        snprintf(commandInfo, ATA_COMMAND_INFO_MAX_LENGTH, "Device Reset");
        break;
    case ATA_REQUEST_SENSE_DATA:
        snprintf(commandInfo, ATA_COMMAND_INFO_MAX_LENGTH, "Request Sense Data");
        break;
    case ATA_RECALIBRATE_CMD://this can have various values for the lower nibble which conflict with new command standards
    case 0x11:
    //case ATA_GET_PHYSICAL_ELEMENT_STATUS://or recalibrate? check the count register...it should be non-zero
    case 0x12:
    case 0x13:
    case 0x14:
    case 0x15:
    case 0x16:
    case 0x17:
    case 0x18:
    case 0x19:
    case 0x1A:
    case 0x1B:
    case 0x1C:
    case 0x1D:
    case 0x1E:
    case 0x1F:
        if (commandOpCode == ATA_GET_PHYSICAL_ELEMENT_STATUS && count != 0)
        {
            uint8_t filter = M_GETBITRANGE(features, 15, 14);
            uint8_t reportType = M_GETBITRANGE(features, 11, 8);
            snprintf(commandInfo, ATA_COMMAND_INFO_MAX_LENGTH, "Get Physical Element Status. Starting element: %" PRIu64 " Filter: %" PRIu8" Report Type: %" PRIu8 "", lba, filter, reportType);
        }
        else if (count != 0)
        {
            //TODO: features, lba, etc
            snprintf(commandInfo, ATA_COMMAND_INFO_MAX_LENGTH, "Unknown Command (%02" PRIX8 "h)", commandOpCode);
        }
        else
        {
            snprintf(commandInfo, ATA_COMMAND_INFO_MAX_LENGTH, "Recalibrate (%02" PRIX8 "h)", commandOpCode);
        }
        break;
    case ATA_READ_SECT:
        get_Read_Write_Command_Info("Read Sectors", commandOpCode, features, count, lba, device, commandInfo);
        break;
    case ATA_READ_SECT_NORETRY:
        get_Read_Write_Command_Info("Read Sectors (No Retry)", commandOpCode, features, count, lba, device, commandInfo);
        break;
    case ATA_READ_LONG_RETRY_CMD:
        get_Read_Write_Command_Info("Read Long", commandOpCode, features, count, lba, device, commandInfo);
        break;
    case ATA_READ_LONG_NORETRY:
        get_Read_Write_Command_Info("Read Long (No Retry)", commandOpCode, features, count, lba, device, commandInfo);
        break;
    case ATA_READ_SECT_EXT:
        get_Read_Write_Command_Info("Read Sectors Ext", commandOpCode, features, count, lba, device, commandInfo);
        break;
    case ATA_READ_DMA_EXT:
        get_Read_Write_Command_Info("Read DMA Ext", commandOpCode, features, count, lba, device, commandInfo);
        break;
    case ATA_READ_DMA_QUE_EXT:
        get_Read_Write_Command_Info("Read DMA Queued Ext", commandOpCode, features, count, lba, device, commandInfo);
        break;
    case ATA_READ_MAX_ADDRESS_EXT:
        snprintf(commandInfo, ATA_COMMAND_INFO_MAX_LENGTH, "Read Max Address Ext");//no other worthwhile inputs to this command to report...every other register is N/A
        break;
    case ATA_READ_READ_MULTIPLE_EXT:
        get_Read_Write_Command_Info("Read Multiple Ext", commandOpCode, features, count, lba, device, commandInfo);
        break;
    case ATA_READ_STREAM_DMA_EXT:
        get_Read_Write_Command_Info("Read Stream DMA Ext", commandOpCode, features, count, lba, device, commandInfo);
        break;
    case ATA_READ_STREAM_EXT:
        get_Read_Write_Command_Info("Read Stream Ext", commandOpCode, features, count, lba, device, commandInfo);
        break;
    case ATA_READ_LOG_EXT:
        get_GPL_Log_Command_Info("Read Log Ext", commandOpCode, features, count, lba, device, commandInfo);
        break;
    case ATA_WRITE_SECT:
        get_Read_Write_Command_Info("Write Sectors", commandOpCode, features, count, lba, device, commandInfo);
        break;
    case ATA_WRITE_SECT_NORETRY:
        get_Read_Write_Command_Info("Write Sectors (No Retry)", commandOpCode, features, count, lba, device, commandInfo);
        break;
    case ATA_WRITE_LONG_RETRY_CMD:
        get_Read_Write_Command_Info("Write Long", commandOpCode, features, count, lba, device, commandInfo);
        break;
    case ATA_WRITE_LONG_NORETRY:
        get_Read_Write_Command_Info("Write Long (No Retry)", commandOpCode, features, count, lba, device, commandInfo);
        break;
    case ATA_WRITE_SECT_EXT:
        get_Read_Write_Command_Info("Write Sectors Ext", commandOpCode, features, count, lba, device, commandInfo);
        break;
    case ATA_WRITE_DMA_EXT:
        get_Read_Write_Command_Info("Write DMA Ext", commandOpCode, features, count, lba, device, commandInfo);
        break;
    case ATA_WRITE_DMA_QUE_EXT:
        get_Read_Write_Command_Info("Write DMA Queued Ext", commandOpCode, features, count, lba, device, commandInfo);
        break;
    case ATA_SET_MAX_EXT:
        get_Set_Max_Address_Command_Info("Set Max Address Ext", commandOpCode, features, count, lba, device, commandInfo);
        break;
    case ATA_WRITE_MULTIPLE_EXT:
        get_Read_Write_Command_Info("Write Multiple Ext", commandOpCode, features, count, lba, device, commandInfo);
        break;
    case ATA_WRITE_STREAM_DMA_EXT:
        get_Read_Write_Command_Info("Write Stream DMA Ext", commandOpCode, features, count, lba, device, commandInfo);
        break;
    case ATA_WRITE_STREAM_EXT:
        get_Read_Write_Command_Info("Write Stream Ext", commandOpCode, features, count, lba, device, commandInfo);
        break;
    case ATA_WRITE_SECTV_RETRY:
        get_Read_Write_Command_Info("Write Verify", commandOpCode, features, count, lba, device, commandInfo);
        break;
    case ATA_WRITE_DMA_FUA_EXT:
        get_Read_Write_Command_Info("Write DMA FUA Ext", commandOpCode, features, count, lba, device, commandInfo);
        break;
    case ATA_WRITE_DMA_QUE_FUA_EXT:
        get_Read_Write_Command_Info("Write DMA Queued FUA Ext", commandOpCode, features, count, lba, device, commandInfo);
        break;
    case ATA_WRITE_LOG_EXT_CMD:
        get_GPL_Log_Command_Info("Write Log Ext", commandOpCode, features, count, lba, device, commandInfo);
        break;
    case ATA_READ_VERIFY_RETRY:
        get_Read_Write_Command_Info("Read Verify", commandOpCode, features, count, lba, device, commandInfo);
        break;
    case ATA_READ_VERIFY_NORETRY:
        get_Read_Write_Command_Info("Read Verify (No Retry)", commandOpCode, features, count, lba, device, commandInfo);
        break;
    case ATA_READ_VERIFY_EXT:
        get_Read_Write_Command_Info("Read Verify Ext", commandOpCode, features, count, lba, device, commandInfo);
        break;
    case ATA_ZEROS_EXT:
        get_Zeros_Ext_Command_Info("Zeros Ext", commandOpCode, features, count, lba, device, commandInfo);
        break;
    case ATA_WRITE_UNCORRECTABLE_EXT:
    {
        uint8_t uncorrectableOption = M_Byte0(features);
        uint32_t numberOfSectors = count;
#define UNCORRECTABLE_OPTION_STRING_LENGTH 31
        char uncorrectableOptionString[UNCORRECTABLE_OPTION_STRING_LENGTH] = { 0 };
        if (numberOfSectors == 0)
        {
            numberOfSectors = 65536;
        }
        switch (uncorrectableOption)
        {
        case WRITE_UNCORRECTABLE_PSEUDO_UNCORRECTABLE_WITH_LOGGING://psuedo
            snprintf(uncorrectableOptionString, UNCORRECTABLE_OPTION_STRING_LENGTH, "Psuedo with logging");
            break;
        case WRITE_UNCORRECTABLE_FLAGGED_WITHOUT_LOGGING://flagged
            snprintf(uncorrectableOptionString, UNCORRECTABLE_OPTION_STRING_LENGTH, "Flagged without logging");
            break;
        case WRITE_UNCORRECTABLE_VENDOR_SPECIFIC_5AH://vendor specific
        case WRITE_UNCORRECTABLE_VENDOR_SPECIFIC_A5H://vendor specific
            snprintf(uncorrectableOptionString, UNCORRECTABLE_OPTION_STRING_LENGTH, "Vendor Specific (%02" PRIX8 "h)", uncorrectableOption);
            break;
        default://reserved/unknown
            snprintf(uncorrectableOptionString, UNCORRECTABLE_OPTION_STRING_LENGTH, "Unknown Mode (%02" PRIX8 "h)", uncorrectableOption);
            break;
        }
        snprintf(commandInfo, ATA_COMMAND_INFO_MAX_LENGTH, "Write Uncorrectable Ext - %s  LBA: %" PRIu64 "  Count: %" PRIu32 "", uncorrectableOptionString, lba, numberOfSectors);
    }
    break;
    case ATA_READ_LOG_EXT_DMA:
        get_GPL_Log_Command_Info("Read Log Ext DMA", commandOpCode, features, count, lba, device, commandInfo);
        break;
    case ATA_ZONE_MANAGEMENT_IN:
        get_ZAC_Management_In_Command_Info("ZAC Management In", commandOpCode, features, count, lba, device, commandInfo);
        break;
    case ATA_FORMAT_TRACK_CMD:
        snprintf(commandInfo, ATA_COMMAND_INFO_MAX_LENGTH, "Format Tracks");
        break;
    case ATA_CONFIGURE_STREAM:
    {
        uint8_t defaultCCTL = M_Byte1(features);
        bool addRemoveStream = features & BIT7;
        bool readWriteStream = features & BIT6;
        uint8_t streamID = M_GETBITRANGE(features, 2, 0);
        snprintf(commandInfo, ATA_COMMAND_INFO_MAX_LENGTH, "Configure Stream, Default CCTL: %" PRIu8 ", Add/Remove Stream: %d, readWriteStream: %d, Stream ID: %" PRIu8 "", defaultCCTL, addRemoveStream, readWriteStream, streamID);
    }
    break;
    case ATA_WRITE_LOG_EXT_DMA:
        get_GPL_Log_Command_Info("Write Log Ext DMA", commandOpCode, features, count, lba, device, commandInfo);
        break;
    case ATA_TRUSTED_NON_DATA:
        get_Trusted_Command_Info("Trusted Non-Data", commandOpCode, features, count, lba, device, commandInfo);
        break;
    case ATA_TRUSTED_RECEIVE:
        get_Trusted_Command_Info("Trusted Receive", commandOpCode, features, count, lba, device, commandInfo);
        break;
    case ATA_TRUSTED_RECEIVE_DMA:
        get_Trusted_Command_Info("Trusted Receive DMA", commandOpCode, features, count, lba, device, commandInfo);
        break;
    case ATA_TRUSTED_SEND:
        get_Trusted_Command_Info("Trusted Send", commandOpCode, features, count, lba, device, commandInfo);
        break;
    case ATA_TRUSTED_SEND_DMA:
        get_Trusted_Command_Info("Trusted Send DMA", commandOpCode, features, count, lba, device, commandInfo);
        break;
    case ATA_READ_FPDMA_QUEUED_CMD:
        get_Read_Write_Command_Info("Read FPDMA Queued", commandOpCode, features, count, lba, device, commandInfo);
        break;
    case ATA_WRITE_FPDMA_QUEUED_CMD:
        get_Read_Write_Command_Info("Write FPDMA Queued", commandOpCode, features, count, lba, device, commandInfo);
        break;
    case ATA_FPDMA_NON_DATA:
        get_NCQ_Non_Data_Command_Info("NCQ Non-Data", commandOpCode, features, count, lba, device, commandInfo);
        break;
    case ATA_SEND_FPDMA:
        get_Send_FPDMA_Command_Info("Send FPDMA", commandOpCode, features, count, lba, device, commandInfo);
        break;
    case ATA_RECEIVE_FPDMA:
        get_Receive_FPDMA_Command_Info("Receive FPDMA", commandOpCode, features, count, lba, device, commandInfo);
        break;
    case ATA_SEEK_CMD://TODO: seek can be 7xh....but that also conflicts with new command definitions
    case 0x71:
    case 0x72:
    case 0x73:
    case 0x74:
    case 0x75:
    case 0x76:
    case 0x77://ATA_SET_DATE_AND_TIME_EXT
    case 0x78://ATA_ACCESSABLE_MAX_ADDR
    case 0x79:
    case 0x7A:
    case 0x7B:
    case 0x7C://ATA_REMOVE_AND_TRUNCATE
    case 0x7D:
    case 0x7E:
    case 0x7F:
    {
        uint32_t seekLBA = C_CAST(uint32_t, (lba & MAX_28_BIT_LBA) | (C_CAST(uint32_t, M_Nibble0(device)) << 24));
        uint16_t seekCylinder = M_BytesTo2ByteValue(M_Byte2(lba), M_Byte1(lba));
        uint8_t seekHead = M_Nibble0(device);
        uint8_t seekSector = M_Byte0(lba);
        bool isLBAMode = device & LBA_MODE_BIT;
        if (commandOpCode == ATA_ACCESSABLE_MAX_ADDR)
        {
            //if feature is nonzero, definitely a AMAC command
            if ((features == 0 && lba == 0 && device & LBA_MODE_BIT /*check if seeking to LBA 0 since this could be missed in second check*/) || (features == 0 && lba > 0 /*this check is for legacy CHS seek AND Any other LBA to seek to*/))
            {
                //legacy seek command
                if (isLBAMode)
                {
                    snprintf(commandInfo, ATA_COMMAND_INFO_MAX_LENGTH, "Seek (%02" PRIX8 "h) - LBA: %" PRIu32 "", commandOpCode, seekLBA);

                }
                else
                {
                    snprintf(commandInfo, ATA_COMMAND_INFO_MAX_LENGTH, "Seek (%02" PRIX8 "h) - Cylinder: %" PRIu16 " Head: %" PRIu8 " Sector: %" PRIu8 "", commandOpCode, seekCylinder, seekHead, seekSector);
                }
            }
            else
            {
                //AMAC command
                get_AMAC_Command_Info("Accessible Max Address", commandOpCode, features, count, lba, device, commandInfo);
            }
        }
        else if (commandOpCode == ATA_SET_DATE_AND_TIME_EXT)
        {
            //this one will be difficult to tell the difference between...LBA should be less that 24bits, LBAmode should not be on, and head field should be zero
            if (M_Nibble0(device) > 0 || ((device & LBA_MODE_BIT) && lba < MAX_28_BIT_LBA))
            {
                //most likely a seek
                if (isLBAMode)
                {
                    snprintf(commandInfo, ATA_COMMAND_INFO_MAX_LENGTH, "Seek (%02" PRIX8 "h) - LBA: %" PRIu32 "", commandOpCode, seekLBA);

                }
                else
                {
                    snprintf(commandInfo, ATA_COMMAND_INFO_MAX_LENGTH, "Seek (%02" PRIX8 "h) - Cylinder: %" PRIu16 " Head: %" PRIu8 " Sector: %" PRIu8 "", commandOpCode, seekCylinder, seekHead, seekSector);
                }
            }
            else //timestamp is # milliseconds since Jan 1 1970...so we should reliably get here since we shouldn't ever have an LBA value less than 24bits...
            {
                //set data and time (TODO: convert this to a current date and time)
                snprintf(commandInfo, ATA_COMMAND_INFO_MAX_LENGTH, "Set Date And Tme Ext - Timestamp - %" PRIu64 " milliseconds", lba);
            }
        }
        else if (commandOpCode == ATA_REMOVE_AND_TRUNCATE)
        {
            //features and count will be used for remove and truncate, but not the legacy seek command :)
            if (features || count || lba > MAX_28_BIT_LBA || !(device & LBA_MODE_BIT))//LBA may be zero. device register should NOT have the lba bit set for this command
            {
                //remove and truncate command
                uint32_t elementIdentifier = M_WordsTo4ByteValue(features, count);
                if (lba > 0)
                {
                    snprintf(commandInfo, ATA_COMMAND_INFO_MAX_LENGTH, "Remove And Truncate - Element ID: %" PRIX32 "h - Requested Max LBA: %" PRIu64 "", elementIdentifier, lba);
                }
                else
                {
                    snprintf(commandInfo, ATA_COMMAND_INFO_MAX_LENGTH, "Remove And Truncate - Element ID: %" PRIX32 "h", elementIdentifier);
                }
            }
            else
            {
                //legacy seek
                if (isLBAMode)
                {
                    snprintf(commandInfo, ATA_COMMAND_INFO_MAX_LENGTH, "Seek (%02" PRIX8 "h) - LBA: %" PRIu32 "", commandOpCode, seekLBA);

                }
                else
                {
                    snprintf(commandInfo, ATA_COMMAND_INFO_MAX_LENGTH, "Seek (%02" PRIX8 "h) - Cylinder: %" PRIu16 " Head: %" PRIu8 " Sector: %" PRIu8 "", commandOpCode, seekCylinder, seekHead, seekSector);
                }
            }
        }
        else
        {
            if (isLBAMode)
            {
                snprintf(commandInfo, ATA_COMMAND_INFO_MAX_LENGTH, "Seek (%02" PRIX8 "h) - LBA: %" PRIu32 "", commandOpCode, seekLBA);

            }
            else
            {
                snprintf(commandInfo, ATA_COMMAND_INFO_MAX_LENGTH, "Seek (%02" PRIX8 "h) - Cylinder: %" PRIu16 " Head: %" PRIu8 " Sector: %" PRIu8 "", commandOpCode, seekCylinder, seekHead, seekSector);
            }
        }
    }
    break;
    case ATA_EXEC_DRV_DIAG:
        snprintf(commandInfo, ATA_COMMAND_INFO_MAX_LENGTH, "Execute Drive Diagnostic");
        break;
    case ATA_INIT_DRV_PARAM:
    {
        uint8_t sectorsPerTrack = M_Byte0(count);
        uint8_t maxHead = M_Nibble0(device);
        snprintf(commandInfo, ATA_COMMAND_INFO_MAX_LENGTH, "Initialize Drive Parameters. Logical Sectors Per Track: %" PRIu8 "  Max Head: %" PRIu8 "", sectorsPerTrack, maxHead);
    }
    break;
    case ATA_DOWNLOAD_MICROCODE_CMD:
        get_Download_Command_Info("Download Microcode", commandOpCode, features, count, lba, device, commandInfo);
        break;
    case ATA_DOWNLOAD_MICROCODE_DMA:
        get_Download_Command_Info("Download Microcode DMA", commandOpCode, features, count, lba, device, commandInfo);
        break;
    case ATA_LEGACY_ALT_STANDBY_IMMEDIATE:
        snprintf(commandInfo, ATA_COMMAND_INFO_MAX_LENGTH, "Alternate Standby Immediate (94h)");
        break;
    case ATA_LEGACY_ALT_IDLE_IMMEDIATE:
        snprintf(commandInfo, ATA_COMMAND_INFO_MAX_LENGTH, "Alternate Idle Immediate (95h)");
        break;
    case ATA_LEGACY_ALT_STANDBY:
        get_Idle_Or_Standby_Command_Info("Alternate Standby (96h)", commandOpCode, features, count, lba, device, commandInfo);
        break;
    case ATA_LEGACY_ALT_IDLE:
        get_Idle_Or_Standby_Command_Info("Alternate Standby (97h)", commandOpCode, features, count, lba, device, commandInfo);
        break;
    case ATA_LEGACY_ALT_CHECK_POWER_MODE:
        snprintf(commandInfo, ATA_COMMAND_INFO_MAX_LENGTH, "Alternate Check Power Mode (98h)");
        break;
    case ATA_LEGACY_ALT_SLEEP:
        snprintf(commandInfo, ATA_COMMAND_INFO_MAX_LENGTH, "Alternate Sleep (99h)");
        break;
    case ATA_ZONE_MANAGEMENT_OUT:
        get_ZAC_Management_Out_Command_Info("ZAC Management Out", commandOpCode, features, count, lba, device, commandInfo);
        break;
    case ATAPI_COMMAND:
        snprintf(commandInfo, ATA_COMMAND_INFO_MAX_LENGTH, "ATA Packet Command");
        break;
    case ATAPI_IDENTIFY:
        snprintf(commandInfo, ATA_COMMAND_INFO_MAX_LENGTH, "Identify Packet Device");
        break;
    case ATA_SMART_CMD:
        get_SMART_Command_Info("SMART", commandOpCode, features, count, lba, device, commandInfo);
        break;
    case ATA_DCO:
        get_DCO_Command_Info("DCO", commandOpCode, features, count, lba, device, commandInfo);
        break;
    case ATA_SET_SECTOR_CONFIG_EXT:
    {
        uint8_t descriptorIndex = M_GETBITRANGE(count, 2, 0);
        snprintf(commandInfo, ATA_COMMAND_INFO_MAX_LENGTH, "Set Sector Configuration Ext - Descriptor: %" PRIu8 ", Command Check: %" PRIX16 "h", descriptorIndex, features);
    }
    break;
    case ATA_SANITIZE:
        get_Sanitize_Command_Info("Sanitize", commandOpCode, features, count, lba, device, commandInfo);
        break;
    case ATA_NV_CACHE:
        get_NV_Cache_Command_Info("NV Cache", commandOpCode, features, count, lba, device, commandInfo);
        break;
    case ATA_READ_MULTIPLE_CMD:
        get_Read_Write_Command_Info("Read Multiple", commandOpCode, features, count, lba, device, commandInfo);
        break;
    case ATA_WRITE_MULTIPLE_CMD:
        get_Read_Write_Command_Info("Write Multiple", commandOpCode, features, count, lba, device, commandInfo);
        break;
    case ATA_SET_MULTIPLE:
        snprintf(commandInfo, ATA_COMMAND_INFO_MAX_LENGTH, "Set Multiple - DRQ Data Block Count: %" PRIu8 "", M_Byte0(count));
        break;
    case ATA_READ_DMA_QUEUED_CMD:
        get_Read_Write_Command_Info("Read DMA Queued", commandOpCode, features, count, lba, device, commandInfo);
        break;
    case ATA_READ_DMA_RETRY_CMD:
        get_Read_Write_Command_Info("Read DMA", commandOpCode, features, count, lba, device, commandInfo);
        break;
    case ATA_READ_DMA_NORETRY:
        get_Read_Write_Command_Info("Read DMA (No Retry)", commandOpCode, features, count, lba, device, commandInfo);
        break;
    case ATA_WRITE_DMA_RETRY_CMD:
        get_Read_Write_Command_Info("Write DMA", commandOpCode, features, count, lba, device, commandInfo);
        break;
    case ATA_WRITE_DMA_NORETRY:
        get_Read_Write_Command_Info("Write DMA (No Retry)", commandOpCode, features, count, lba, device, commandInfo);
        break;
    case ATA_WRITE_DMA_QUEUED_CMD:
        get_Read_Write_Command_Info("Write DMA Queued", commandOpCode, features, count, lba, device, commandInfo);
        break;
    case ATA_WRITE_MULTIPLE_FUA_EXT:
        get_Read_Write_Command_Info("Write Multiple FUA Ext", commandOpCode, features, count, lba, device, commandInfo);
        break;
    case ATA_GET_MEDIA_STATUS:
        snprintf(commandInfo, ATA_COMMAND_INFO_MAX_LENGTH, "Get Media Status");
        break;
    case ATA_ACK_MEDIA_CHANGE:
        snprintf(commandInfo, ATA_COMMAND_INFO_MAX_LENGTH, "Acknowledge Media Change");
        break;
    case ATA_POST_BOOT:
        snprintf(commandInfo, ATA_COMMAND_INFO_MAX_LENGTH, "Post Boot");
        break;
    case ATA_PRE_BOOT:
        snprintf(commandInfo, ATA_COMMAND_INFO_MAX_LENGTH, "Pre Boot");
        break;
    case ATA_DOOR_LOCK_CMD:
        snprintf(commandInfo, ATA_COMMAND_INFO_MAX_LENGTH, "Door Lock");
        break;
    case ATA_DOOR_UNLOCK_CMD:
        snprintf(commandInfo, ATA_COMMAND_INFO_MAX_LENGTH, "Door Unlock");
        break;
    case ATA_STANDBY_IMMD:
        snprintf(commandInfo, ATA_COMMAND_INFO_MAX_LENGTH, "Standby Immediate");
        break;
    case ATA_IDLE_IMMEDIATE_CMD:
        if (M_Byte0(features) == IDLE_IMMEDIATE_UNLOAD_FEATURE)
        {
            uint32_t idleImmdLBA = C_CAST(uint32_t, lba & UINT32_C(0x00FFFFFFFF)) | (C_CAST(uint32_t, M_Nibble0(device)) << 24);
            if (IDLE_IMMEDIATE_UNLOAD_LBA == idleImmdLBA)
            {
                snprintf(commandInfo, ATA_COMMAND_INFO_MAX_LENGTH, "Idle Immediate - Unload");
            }
            else
            {
                snprintf(commandInfo, ATA_COMMAND_INFO_MAX_LENGTH, "Idle Immediate - Unload. Invalid LBA Signature: %07" PRIu32 "", idleImmdLBA);
            }
        }
        else
        {
            snprintf(commandInfo, ATA_COMMAND_INFO_MAX_LENGTH, "Idle Immediate");
        }
        break;
    case ATA_STANDBY_CMD:
        get_Idle_Or_Standby_Command_Info("Standby", commandOpCode, features, count, lba, device, commandInfo);
        break;
    case ATA_IDLE_CMD:
        get_Idle_Or_Standby_Command_Info("Idle", commandOpCode, features, count, lba, device, commandInfo);
        break;
    case ATA_READ_BUF:
        snprintf(commandInfo, ATA_COMMAND_INFO_MAX_LENGTH, "Read Buffer");
        break;
    case ATA_CHECK_POWER_MODE_CMD:
        snprintf(commandInfo, ATA_COMMAND_INFO_MAX_LENGTH, "Check Power Mode");
        break;
    case ATA_SLEEP_CMD:
        snprintf(commandInfo, ATA_COMMAND_INFO_MAX_LENGTH, "Sleep");
        break;
    case ATA_FLUSH_CACHE_CMD:
        snprintf(commandInfo, ATA_COMMAND_INFO_MAX_LENGTH, "Flush Cache");
        break;
    case ATA_WRITE_BUF:
        snprintf(commandInfo, ATA_COMMAND_INFO_MAX_LENGTH, "Write Buffer");
        break;
    case ATA_READ_BUF_DMA:
        //case ATA_LEGACY_WRITE_SAME:
        if (M_Byte0(features) == LEGACY_WRITE_SAME_INITIALIZE_SPECIFIED_SECTORS || M_Byte0(features) == LEGACY_WRITE_SAME_INITIALIZE_ALL_SECTORS)
        {
            if (M_Byte0(features) == LEGACY_WRITE_SAME_INITIALIZE_SPECIFIED_SECTORS)
            {
                if (device & LBA_MODE_BIT)
                {
                    uint32_t writeSameLBA = C_CAST(uint32_t, M_Nibble0(device)) << 24;
                    writeSameLBA |= M_DoubleWord0(lba) & UINT32_C(0x00FFFFFF);//grabbing first 24 bits only since the others should be zero
                    snprintf(commandInfo, ATA_COMMAND_INFO_MAX_LENGTH, "Write Same - LBA: %" PRIu32 " Count: %" PRIu8 "", writeSameLBA, M_Byte0(count));
                }
                else
                {
                    uint16_t cylinder = M_BytesTo2ByteValue(M_Byte2(lba), M_Byte1(lba));
                    uint8_t head = M_Nibble0(device);
                    uint8_t sector = M_Byte0(lba);
                    snprintf(commandInfo, ATA_COMMAND_INFO_MAX_LENGTH, "Write Same - Cylinder: %" PRIu16 " Head: %" PRIu8 " Sector: %" PRIu8 " Count: %" PRIu8 "", cylinder, head, sector, M_Byte0(count));
                }
            }
            else
            {
                snprintf(commandInfo, ATA_COMMAND_INFO_MAX_LENGTH, "Write Same - All Sectors");
            }
        }
        else
        {
            snprintf(commandInfo, ATA_COMMAND_INFO_MAX_LENGTH, "Read Buffer DMA");
        }
        break;
    case ATA_FLUSH_CACHE_EXT:
        snprintf(commandInfo, ATA_COMMAND_INFO_MAX_LENGTH, "Flush Cache Ext");
        break;
    case ATA_WRITE_BUF_DMA:
        snprintf(commandInfo, ATA_COMMAND_INFO_MAX_LENGTH, "Write Buffer DMA");
        break;
    case ATA_IDENTIFY:
        snprintf(commandInfo, ATA_COMMAND_INFO_MAX_LENGTH, "Identify");
        break;
    case ATA_MEDIA_EJECT:
        snprintf(commandInfo, ATA_COMMAND_INFO_MAX_LENGTH, "Media Eject");
        break;
    case ATA_IDENTIFY_DMA:
        snprintf(commandInfo, ATA_COMMAND_INFO_MAX_LENGTH, "Identify DMA");
        break;
    case ATA_SET_FEATURE:
        get_Set_Features_Command_Info("Set Features", commandOpCode, features, count, lba, device, commandInfo);
        break;
    case ATA_SECURITY_SET_PASS:
        snprintf(commandInfo, ATA_COMMAND_INFO_MAX_LENGTH, "Security Set Password");
        break;
    case ATA_SECURITY_UNLOCK_CMD:
        snprintf(commandInfo, ATA_COMMAND_INFO_MAX_LENGTH, "Security Unlock");
        break;
    case ATA_SECURITY_ERASE_PREP:
        snprintf(commandInfo, ATA_COMMAND_INFO_MAX_LENGTH, "Security Erase Prepare");
        break;
    case ATA_SECURITY_ERASE_UNIT_CMD:
        snprintf(commandInfo, ATA_COMMAND_INFO_MAX_LENGTH, "Security Erase Unit");
        break;
    case ATA_SECURITY_FREEZE_LOCK_CMD:
        snprintf(commandInfo, ATA_COMMAND_INFO_MAX_LENGTH, "Security Freeze Lock");
        break;
    case ATA_SECURITY_DISABLE_PASS:
        snprintf(commandInfo, ATA_COMMAND_INFO_MAX_LENGTH, "Security Disable Password");
        break;
    case ATA_READ_MAX_ADDRESS:
        snprintf(commandInfo, ATA_COMMAND_INFO_MAX_LENGTH, "Read Max Address");
        break;
    case ATA_SET_MAX:
        get_Set_Max_Address_Command_Info("Set Max Address", commandOpCode, features, count, lba, device, commandInfo);
        break;
    default:
        if ((commandOpCode >= UINT8_C(0x80) && commandOpCode <= UINT8_C(0x8F))
            || commandOpCode == UINT8_C(0x9A)
            || (commandOpCode >= UINT8_C(0xC0) && commandOpCode <= UINT8_C(0xC3))
            || commandOpCode == UINT8_C(0xF0)
            || commandOpCode == UINT8_C(0xF7)
            || (commandOpCode >= UINT8_C(0xFA) /* && commandOpCode <= UINT8_C(0xFF) */)
            )
        {
            //NOTE: The above if is far from perfect...there are some commands that were once VU in old standards that have been defined in newer ones...this is as close as I care to get this.
            //NOTE2: A couple of the op codes above may be for CFA, or reserved for CFA. Don't care right now since we are unlikely to see a CFA device with this code.
            snprintf(commandInfo, ATA_COMMAND_INFO_MAX_LENGTH, "Vendor Unique Command %02" PRIx8 "h", commandOpCode);
        }
        else
        {
            snprintf(commandInfo, ATA_COMMAND_INFO_MAX_LENGTH, "Unknown Command %02" PRIx8 "h", commandOpCode);
        }
        break;
    }
}

#define TIMESTRING_MAX_LEN 30
static void convert_Milliseconds_To_Time_String(uint64_t milliseconds, char timeString[TIMESTRING_MAX_LEN + 1])
{
    uint8_t days = C_CAST(uint8_t, milliseconds / (UINT64_C(24) * UINT64_C(60) * UINT64_C(60) * UINT64_C(1000)));
    milliseconds %= (UINT64_C(24) * UINT64_C(60) * UINT64_C(60) * UINT64_C(1000));
    uint8_t hours = C_CAST(uint8_t, milliseconds / (UINT64_C(60) * UINT64_C(60) * UINT64_C(1000)));
    milliseconds %= (UINT64_C(60) * UINT64_C(60) * UINT64_C(1000));
    uint8_t minutes = C_CAST(uint8_t, milliseconds / (UINT64_C(60) * UINT64_C(1000)));
    milliseconds %= (UINT64_C(60) * UINT64_C(1000));
    uint8_t seconds = C_CAST(uint8_t, milliseconds / UINT64_C(1000));
    milliseconds %= UINT64_C(1000);
    snprintf(timeString, TIMESTRING_MAX_LEN, "%" PRIu8 "D:%" PRIu8 "H:%" PRIu8 "M:%" PRIu8 "S:%" PRIu64 "MS", days, hours, minutes, seconds, milliseconds);
}

static bool is_Read_Write_Command(uint8_t commandOpCode)
{
    bool isReadWrite = false;
    switch (commandOpCode)
    {
    case ATA_WRITE_LONG_NORETRY:
    case ATA_READ_LONG_NORETRY:
    case ATA_READ_LONG_RETRY_CMD:
    case ATA_WRITE_LONG_RETRY_CMD:
    case ATA_READ_SECT_NORETRY:
    case ATA_WRITE_SECT_NORETRY:
    case ATA_READ_DMA_NORETRY:
    case ATA_WRITE_DMA_NORETRY:
    case ATA_READ_SECT:
    case ATA_WRITE_SECT:
    case ATA_WRITE_SECTV_RETRY:
    case ATA_READ_MULTIPLE_CMD:
    case ATA_WRITE_MULTIPLE_CMD:
    case ATA_READ_DMA_RETRY_CMD:
    case ATA_WRITE_DMA_RETRY_CMD:
    case ATA_READ_SECT_EXT:
    case ATA_READ_DMA_EXT:
    case ATA_READ_READ_MULTIPLE_EXT:
    case ATA_WRITE_MULTIPLE_FUA_EXT:
    case ATA_WRITE_SECT_EXT:
    case ATA_WRITE_DMA_EXT:
    case ATA_WRITE_MULTIPLE_EXT:
    case ATA_WRITE_DMA_FUA_EXT:
    case ATA_WRITE_STREAM_DMA_EXT:
    case ATA_WRITE_STREAM_EXT:
    case ATA_READ_STREAM_DMA_EXT:
    case ATA_READ_STREAM_EXT:
    case ATA_READ_VERIFY_NORETRY:
    case ATA_READ_VERIFY_RETRY:
    case ATA_READ_VERIFY_EXT:
    case ATA_READ_FPDMA_QUEUED_CMD:
    case ATA_WRITE_FPDMA_QUEUED_CMD:
    case ATA_READ_DMA_QUE_EXT:
    case ATA_WRITE_DMA_QUE_FUA_EXT:
    case ATA_WRITE_DMA_QUE_EXT:
    case ATA_WRITE_DMA_QUEUED_CMD:
    case ATA_READ_DMA_QUEUED_CMD:
        isReadWrite = true;
        break;
    default://unknown command...
        break;
    }
    return isReadWrite;
}

static bool is_Ext_Read_Write_Command(uint8_t commandOpCode)
{
    bool isReadWrite = false;
    switch (commandOpCode)
    {
    case ATA_READ_SECT_EXT:
    case ATA_READ_DMA_EXT:
    case ATA_READ_READ_MULTIPLE_EXT:
    case ATA_WRITE_MULTIPLE_FUA_EXT:
    case ATA_WRITE_SECT_EXT:
    case ATA_WRITE_DMA_EXT:
    case ATA_WRITE_MULTIPLE_EXT:
    case ATA_WRITE_DMA_FUA_EXT:
    case ATA_WRITE_STREAM_DMA_EXT:
    case ATA_WRITE_STREAM_EXT:
    case ATA_READ_STREAM_DMA_EXT:
    case ATA_READ_STREAM_EXT:
    case ATA_READ_VERIFY_EXT:
    case ATA_READ_FPDMA_QUEUED_CMD:
    case ATA_WRITE_FPDMA_QUEUED_CMD:
    case ATA_READ_DMA_QUE_EXT:
    case ATA_WRITE_DMA_QUE_FUA_EXT:
    case ATA_WRITE_DMA_QUE_EXT:
        isReadWrite = true;
        break;
    default://unknown command...
        break;
    }
    return isReadWrite;
}

static bool is_Stream_Command(uint8_t commandOpCode)
{
    bool isStream = false;
    switch (commandOpCode)
    {
    case ATA_WRITE_STREAM_DMA_EXT:
    case ATA_WRITE_STREAM_EXT:
    case ATA_READ_STREAM_DMA_EXT:
    case ATA_READ_STREAM_EXT:
        isStream = true;
        break;
    default://unknown command...
        break;
    }
    return isStream;
}

//Not currently in use, but may be helpful at some point - TJE
// static bool is_DMA_Queued_Command(uint8_t commandOpCode)
// {
//     bool isDMAQueued = false;
//     switch (commandOpCode)
//     {
//     case ATA_READ_DMA_QUE_EXT:
//     case ATA_WRITE_DMA_QUE_FUA_EXT:
//     case ATA_WRITE_DMA_QUE_EXT:
//     case ATA_WRITE_DMA_QUEUED_CMD:
//     case ATA_READ_DMA_QUEUED_CMD:
//         isDMAQueued = true;
//         break;
//     default://unknown command...
//         break;
//     }
//     return isDMAQueued;
// }

static bool is_Possible_Recalibrate_Command(uint8_t commandOpCodeThatCausedError)
{
    if (M_Nibble1(commandOpCodeThatCausedError) == 0x1)//All possible recalibrate commands start with nibble 0 set to 1
    {
        return true;
    }
    else
    {
        return false;
    }
}

static bool is_Recalibrate_Command(uint8_t commandOpCodeThatCausedError)
{
    if (commandOpCodeThatCausedError == ATA_RECALIBRATE_CMD)
    {
        return true;
    }
    else
    {
        return false;
    }
}

#define ATA_ERROR_INFO_MAX_LENGTH UINT8_C(4096) //making this bigger than we need for the moment
#define ATA_ERROR_MESSAGE_MAX_LENGTH UINT8_C(256) //making this bigger than we need for the moment
#define ATA_STATUS_MESSAGE_MAX_LENGTH UINT8_C(256) //making this bigger than we need for the moment
static void get_Error_Info(uint8_t commandOpCodeThatCausedError, uint8_t commandDeviceReg, uint8_t status, uint8_t error, M_ATTR_UNUSED uint16_t count, uint64_t lba, uint8_t device, M_ATTR_UNUSED uint8_t transportSpecific, char errorInfo[ATA_ERROR_INFO_MAX_LENGTH + 1])
{
    //bool isDMAQueued = is_DMA_Queued_Command(commandOpCodeThatCausedError);
    bool isStream = is_Stream_Command(commandOpCodeThatCausedError);
    bool isReadWrite = is_Read_Write_Command(commandOpCodeThatCausedError);
    bool isRecal = is_Recalibrate_Command(commandOpCodeThatCausedError);//NOTE: This will only catch case 0x10. The function is_Possible_Recalibrate_Command can also be used, but some of those op-codes HAVE been repurposed so it is less accurate!

    char statusMessage[ATA_STATUS_MESSAGE_MAX_LENGTH] = { 0 };
    char errorMessage[ATA_ERROR_MESSAGE_MAX_LENGTH] = { 0 };

    //TODO: Start with Status bits!
    if (status & ATA_STATUS_BIT_DEVICE_FAULT)
    {
        //device fault occurred as a result of the command!
        snprintf(statusMessage, ATA_STATUS_MESSAGE_MAX_LENGTH, "Device Fault");
    }
    if (status & ATA_STATUS_BIT_ALIGNMENT_ERROR)
    {
        //device reports an alignment error
        if (strlen(statusMessage) > 0)
        {
            common_String_Concat(statusMessage, ATA_STATUS_MESSAGE_MAX_LENGTH, ", ");
        }
        common_String_Concat(statusMessage, ATA_STATUS_MESSAGE_MAX_LENGTH, "Alignment Error");
    }
    if (isStream && (status & ATA_STATUS_BIT_DEFERRED_WRITE_ERROR))
    {
        if (strlen(statusMessage) > 0)
        {
            common_String_Concat(statusMessage, ATA_STATUS_MESSAGE_MAX_LENGTH, ", ");
        }
        //streaming deferred write error
        common_String_Concat(statusMessage, ATA_STATUS_MESSAGE_MAX_LENGTH, "Deferred Write Error");
    }

    if (status & ATA_STATUS_BIT_ERROR)
    {
        if (strlen(statusMessage) > 0)
        {
            common_String_Concat(statusMessage, ATA_STATUS_MESSAGE_MAX_LENGTH, ", ");
        }
        common_String_Concat(statusMessage, ATA_STATUS_MESSAGE_MAX_LENGTH, "Error Reg Valid");

        //TODO: Parse error field bits
        if (error & ATA_ERROR_BIT_ABORT)
        {
            common_String_Concat(statusMessage, ATA_STATUS_MESSAGE_MAX_LENGTH, "Abort");
        }
        if (error & ATA_ERROR_BIT_INTERFACE_CRC)//abort bit will also be set to 1 if this is set to 1
        {
            if (strlen(errorMessage) > 0)
            {
                common_String_Concat(errorMessage, ATA_ERROR_MESSAGE_MAX_LENGTH, ", ");
            }
            common_String_Concat(errorMessage, ATA_ERROR_MESSAGE_MAX_LENGTH, "Interface CRC Error");
        }
        if (error & ATA_ERROR_BIT_UNCORRECTABLE_DATA)
        {
            if (strlen(errorMessage) > 0)
            {
                common_String_Concat(errorMessage, ATA_ERROR_MESSAGE_MAX_LENGTH, ", ");
            }
            common_String_Concat(errorMessage, ATA_ERROR_MESSAGE_MAX_LENGTH, "Uncorrectable Data");
        }
        if (error & ATA_ERROR_BIT_ID_NOT_FOUND)// - media access and possibly commands to set max lba
        {
            if (strlen(errorMessage) > 0)
            {
                common_String_Concat(errorMessage, ATA_ERROR_MESSAGE_MAX_LENGTH, ", ");
            }
            common_String_Concat(errorMessage, ATA_ERROR_MESSAGE_MAX_LENGTH, "ID Not Found");
        }
        if (isRecal && (error & ATA_ERROR_BIT_TRACK_ZERO_NOT_FOUND))// - recalibrate commands only
        {
            if (strlen(errorMessage) > 0)
            {
                common_String_Concat(errorMessage, ATA_ERROR_MESSAGE_MAX_LENGTH, ", ");
            }
            common_String_Concat(errorMessage, ATA_ERROR_MESSAGE_MAX_LENGTH, "Track Zero Not Found");
        }
        if (isStream && (error & ATA_ERROR_BIT_COMMAND_COMPLETION_TIME_OUT))// - streaming
        {
            if (strlen(errorMessage) > 0)
            {
                common_String_Concat(errorMessage, ATA_ERROR_MESSAGE_MAX_LENGTH, ", ");
            }
            common_String_Concat(errorMessage, ATA_ERROR_MESSAGE_MAX_LENGTH, "Command Completion Time Out");
        }
        if (strlen(errorMessage) == 0)
        {
            if (is_Possible_Recalibrate_Command(commandOpCodeThatCausedError))
            {
                if (strlen(errorMessage) > 0)
                {
                    common_String_Concat(errorMessage, ATA_ERROR_MESSAGE_MAX_LENGTH, ", ");
                }
                common_String_Concat(errorMessage, ATA_ERROR_MESSAGE_MAX_LENGTH, "(Likely) Track Zero Not Found");
            }
            else
            {
                if (strlen(errorMessage) > 0)
                {
                    common_String_Concat(errorMessage, ATA_ERROR_MESSAGE_MAX_LENGTH, ", ");
                }
                //unknown error, possibly recalibrate command + track zero not found....
                char *dup = strdup(errorMessage);
                if (dup)
                {
                    snprintf(errorMessage, ATA_ERROR_MESSAGE_MAX_LENGTH, "%sUnknown Error Condition (%02" PRIX8 "h)", dup, error);
                    safe_Free(dup)
                }
            }
        }
    }
    else
    {
        if (strlen(statusMessage) == 0)
        {
            snprintf(statusMessage, ATA_STATUS_MESSAGE_MAX_LENGTH, "Unknown Status Bits Set: %02" PRIX8 "h)", status);
        }
        snprintf(errorMessage, ATA_ERROR_MESSAGE_MAX_LENGTH, "No Error Bits Set");
    }
    if (isReadWrite)
    {
        if (commandDeviceReg & LBA_MODE_BIT)
        {
            if (is_Ext_Read_Write_Command(commandOpCodeThatCausedError))
            {
                snprintf(errorInfo, ATA_ERROR_INFO_MAX_LENGTH, "Status: %s\tError: %s\tLBA: %" PRIu64 "\tDevice: %02" PRIX8 "", statusMessage, errorMessage, lba, device);
            }
            else
            {
                uint32_t smallLba = C_CAST(uint32_t, (lba & MAX_28_BIT_LBA) | (C_CAST(uint32_t, M_Nibble0(device)) << 24));
                snprintf(errorInfo, ATA_ERROR_INFO_MAX_LENGTH, "Status: %s\tError: %s\tLBA: %" PRIu32 "\tDevice: %02" PRIX8 "", statusMessage, errorMessage, smallLba, device);
            }
        }
        else //CHS read/write command
        {
            //not handling ext...shouldn't be an issue since CHS and 48bit don't really go together.
            snprintf(errorInfo, ATA_ERROR_INFO_MAX_LENGTH, "Status: %s\tError: %s\tCyl: %" PRIu16 " Head: %" PRIu8 " Sector: %" PRIu8 "\tDevice: %02" PRIX8 "", statusMessage, errorMessage, M_BytesTo2ByteValue(M_Byte2(lba), M_Byte1(lba)), M_Nibble0(device), M_Byte0(lba), device);
        }
    }
    else
    {
        snprintf(errorInfo, ATA_ERROR_INFO_MAX_LENGTH, "Status: %s\tError: %s\tLBA: %012" PRIX64 "h\tDevice: %02" PRIX8 "", statusMessage, errorMessage, lba, device);
    }
}

void print_ATA_Comprehensive_SMART_Error_Log(ptrComprehensiveSMARTErrorLog errorLogData, bool genericOutput)
{
    if (errorLogData)
    {
        printf("SMART Comprehensive Error Log");
        if (errorLogData->extLog)
        {
            printf(" (EXT)");
        }
        printf("- Version %" PRIu8 ":\n", errorLogData->version);
        if (errorLogData->numberOfEntries == 0)
        {
            printf("\tNo errors found!\n");
        }
        else
        {
            printf("\tFound %" PRIu8" errors! Total Error Count: %" PRIu16 "\n", errorLogData->numberOfEntries, errorLogData->deviceErrorCount);
            if (!errorLogData->checksumsValid)
            {
                printf("\tWARNING: Invalid checksum was detected when reading SMART Error log data!\n");
            }

            if (genericOutput)
            {
                //print out a key for commands and errors!
                //Generic printout of SMART error log:
                //Command & Error need to know when it's a entry from the ext log or not so they can print it correctly!
                //Command:
                // CD=Command  FT=Feature  LL=LbaLo  LM=LBAMid  LH=LBAHi  DH=Device/Head  SC=SectorCount  DC=DeviceControl
                // CD FT SC LL LM LH DH DC
                //Ext Command:
                // CD=Command  FT=Feature  FTe=FeatureExt  LL=LbaLo  LM=LBAMid  LH=LBAHi  LLe=LbaLoExt  LMe=LBAMidExt  LHe=LBAHiExt  DH=Device/Head  SC=SectorCount SCe=SectorCountExt  DC=DeviceControl
                // CD FT FTe SC SCe LL LM LH LLe LMe LHe DH DC
                //Error:
                // ST=Status  ER=Error  LL=LbaLo  LM=LBAMid  LH=LBAHi  DH=Device/Head  SC=SectorCount  DC=DeviceControl
                // ST ER SC LL LM LH DH DC
                //Ext Error:
                // ST=Status  ER=Error  LL=LbaLo  LM=LBAMid  LH=LBAHi  LLe=LbaLoExt  LMe=LBAMidExt  LHe=LBAHiExt  DH=Device/Head  SC=SectorCount SCe=SectorCountExt  DC=DeviceControl
                // ST ER SC SCe LL LM LH LLe LMe LHe DH DC
                if (errorLogData->extLog)
                {
                    printf("\t-----Command Key-----\n");
                    printf("\tCD - Command     \tFT - Feature     \tFTe - Feature Ext\n");
                    printf("\tSC - Sector Count\tSCe - Sector Count Ext\n");
                    printf("\tLL - LBA Low     \tLM - LBA Mid     \tLH - LBA Hi\n");
                    printf("\tLLe - LBA Low Ext\tLMe - LBA Mid Ext\tLHe - LBA Hi Ext\n");
                    printf("\tDH - Device/Head \tDC - Device Control (transport specific)\n");
                    printf("\t------Error Key------\n");
                    printf("\tST - Status      \tER - Error\n");
                    printf("\tSC - Sector Count\tSCe - Sector Count Ext\n");
                    printf("\tLL - LBA Low     \tLM - LBA Mid     \tLH - LBA Hi\n");
                    printf("\tLLe - LBA Low Ext\tLMe - LBA Mid Ext\tLHe - LBA Hi Ext\n");
                    printf("\tDH - Device/Head \tDC - Device Control\tVU Bytes - Extended Error Info (Vendor Unique)\n");
                    printf("\t---------------------\n");
                }
                else
                {
                    printf("\t-----Command Key-----\n");
                    printf("\tCD - Command     \tFT - Feature\n");
                    printf("\tSC - Sector Count\tLL - LBA Low\n");
                    printf("\tLM - LBA Mid     \tLH - LBA Hi\n");
                    printf("\tDH - Device/Head \tDC - Device Control (transport specific)\n");
                    printf("\t------Error Key------\n");
                    printf("\tST - Status      \tER - Error\n");
                    printf("\tSC - Sector Count\tLL - LBA Low\n");
                    printf("\tLM - LBA Mid     \tLH - LBA Hi\n");
                    printf("\tDH - Device/Head \tVU Bytes - Extended Error Info (Vendor Unique)\n");
                    printf("\t---------------------\n");
                }
            }

            uint16_t totalErrorCountLimit = SMART_COMPREHENSIVE_ERRORS_MAX;
            if (errorLogData->extLog)
            {
                totalErrorCountLimit = SMART_EXT_COMPREHENSIVE_ERRORS_MAX;
            }
            for (uint8_t iter = 0; iter < errorLogData->numberOfEntries && iter < totalErrorCountLimit; ++iter)
            {
                printf("\n===============================================\n");
                printf("Error %" PRIu16 " - Drive State: ", iter + UINT16_C(1));
                uint8_t errorState = errorLogData->smartError[iter].error.state;
                if (errorLogData->extLog)
                {
                    errorState = errorLogData->extSmartError[iter].extError.state;
                }
                switch (M_Nibble0(errorState))
                {
                case 0:
                    printf("Unknown");
                    if (genericOutput)
                    {
                        printf("(%02" PRIX8 "h)", errorState);
                    }
                    break;
                case 1:
                    printf("Sleep");
                    if (genericOutput)
                    {
                        printf("(%02" PRIX8 "h)", errorState);
                    }
                    break;
                case 2:
                    printf("Standby");
                    if (genericOutput)
                    {
                        printf("(%02" PRIX8 "h)", errorState);
                    }
                    break;
                case 3:
                    printf("Active/Idle");
                    if (genericOutput)
                    {
                        printf("(%02" PRIX8 "h)", errorState);
                    }
                    break;
                case 4:
                    printf("Executing Off-line or self test");
                    if (genericOutput)
                    {
                        printf("(%02" PRIX8 "h)", errorState);
                    }
                    break;
                default:
                    if (M_Nibble0(errorState) >= 5 && M_Nibble0(errorState) <= 0x0A)
                    {
                        printf("Reserved (%02" PRIX8 "h)", errorState);
                    }
                    else
                    {
                        printf("Vendor Specific (%02" PRIX8 "h)", errorState);
                    }
                    break;
                }
                printf(" Life Timestamp: ");
                uint16_t days = 0;
                uint8_t years = 0, hours = 0, minutes = 0, seconds = 0;
                uint64_t lifeTimeStampSeconds = 0;
                if (errorLogData->extLog)
                {
                    lifeTimeStampSeconds = C_CAST(uint64_t, errorLogData->extSmartError[iter].extError.lifeTimestamp) * UINT64_C(3600);
                }
                else
                {
                    lifeTimeStampSeconds = C_CAST(uint64_t, errorLogData->smartError[iter].error.lifeTimestamp) * UINT64_C(3600);
                }
                convert_Seconds_To_Displayable_Time(lifeTimeStampSeconds, &years, &days, &hours, &minutes, &seconds);
                print_Time_To_Screen(&years, &days, &hours, &minutes, &seconds);
                printf("\n");
                uint8_t numberOfCommandsBeforeError = errorLogData->smartError[iter].numberOfCommands;
                if (errorLogData->extLog)
                {
                    numberOfCommandsBeforeError = errorLogData->extSmartError[iter].numberOfCommands;
                }
                //Putting these vars here because we may need to look at them while parsing the error reason.
                uint16_t features = 0, count = 0;
                uint8_t commandOpCode = 0, device = 0;
                uint64_t lba = 0;
                //Loop through and print out commands leading up to the error
                //call get command info function above
                if (genericOutput)
                {
                    if (errorLogData->extLog)
                    {
                        //printf the command register format before printing commands
                        printf("CD FT FTe SC SCe LL LM LH LLe LMe LHe DH DC\tTimeStamp\n");
                    }
                    else
                    {
                        //printf the command register format before printing commands
                        printf("CD FT SC LL LM LH DH DC\tTimeStamp\n");
                    }
                }
                for (uint8_t commandIter = UINT8_C(5) - numberOfCommandsBeforeError; commandIter < UINT8_C(5); ++commandIter)
                {
                    uint32_t timestampMilliseconds = 0;
                    char timestampString[TIMESTRING_MAX_LEN + 1] = { 0 };
                    bool isHardReset = false;
                    bool isSoftReset = false;
                    if (errorLogData->extLog)
                    {
                        features = M_BytesTo2ByteValue(errorLogData->extSmartError[iter].extCommand[commandIter].featureExt, errorLogData->extSmartError[iter].extCommand[commandIter].feature);
                        count = M_BytesTo2ByteValue(errorLogData->extSmartError[iter].extCommand[commandIter].countExt, errorLogData->extSmartError[iter].extCommand[commandIter].count);
                        commandOpCode = errorLogData->extSmartError[iter].extCommand[commandIter].contentWritten;
                        device = errorLogData->extSmartError[iter].extCommand[commandIter].device;
                        lba = M_BytesTo8ByteValue(0, 0, errorLogData->extSmartError[iter].extCommand[commandIter].lbaHiExt, errorLogData->extSmartError[iter].extCommand[commandIter].lbaMidExt, errorLogData->extSmartError[iter].extCommand[commandIter].lbaLowExt, errorLogData->extSmartError[iter].extCommand[commandIter].lbaHi, errorLogData->extSmartError[iter].extCommand[commandIter].lbaMid, errorLogData->extSmartError[iter].extCommand[commandIter].lbaLow);
                        timestampMilliseconds = errorLogData->extSmartError[iter].extCommand[commandIter].timestampMilliseconds;
                        isSoftReset = errorLogData->extSmartError[iter].extCommand[commandIter].deviceControl & DEVICE_CONTROL_SOFT_RESET;
                        if (errorLogData->extSmartError[iter].extCommand[commandIter].deviceControl == UINT8_MAX)
                        {
                            isHardReset = true;
                        }
                    }
                    else
                    {
                        features = errorLogData->smartError[iter].command[commandIter].feature;
                        count = errorLogData->smartError[iter].command[commandIter].count;
                        commandOpCode = errorLogData->smartError[iter].command[commandIter].contentWritten;
                        device = errorLogData->smartError[iter].command[commandIter].device;
                        lba = M_BytesTo4ByteValue(0, errorLogData->smartError[iter].command[commandIter].lbaHi, errorLogData->smartError[iter].command[commandIter].lbaMid, errorLogData->smartError[iter].command[commandIter].lbaLow);
                        isSoftReset = errorLogData->smartError[iter].command[commandIter].transportSpecific & DEVICE_CONTROL_SOFT_RESET;
                        timestampMilliseconds = errorLogData->smartError[iter].command[commandIter].timestampMilliseconds;
                        if (errorLogData->smartError[iter].command[commandIter].transportSpecific == UINT8_MAX)
                        {
                            isHardReset = true;
                        }
                    }
                    //convert the timestamp to something simple.
                    convert_Milliseconds_To_Time_String(timestampMilliseconds, timestampString);
                    if (genericOutput)
                    {
                        if (errorLogData->extLog)
                        {
                            //printf("CD FT FTe SC SCe LL LM LH LLe LMe LHe DH DC\tTimeStamp\n");
                            printf("%02" PRIX8 " %02" PRIX8 " %02" PRIX8 "  %02" PRIX8 " %02" PRIX8 "  %02" PRIX8 " %02" PRIX8 " %02" PRIX8 " %02" PRIX8 "  %02" PRIX8 "  %02" PRIX8 "  %02" PRIX8 " %02" PRIX8 "\t%s\n", errorLogData->extSmartError[iter].extCommand[commandIter].contentWritten, errorLogData->extSmartError[iter].extCommand[commandIter].feature, errorLogData->extSmartError[iter].extCommand[commandIter].featureExt, errorLogData->extSmartError[iter].extCommand[commandIter].count, errorLogData->extSmartError[iter].extCommand[commandIter].countExt, errorLogData->extSmartError[iter].extCommand[commandIter].lbaLow, errorLogData->extSmartError[iter].extCommand[commandIter].lbaMid, errorLogData->extSmartError[iter].extCommand[commandIter].lbaHi, errorLogData->extSmartError[iter].extCommand[commandIter].lbaLowExt, errorLogData->extSmartError[iter].extCommand[commandIter].lbaMidExt, errorLogData->extSmartError[iter].extCommand[commandIter].lbaHiExt, errorLogData->extSmartError[iter].extCommand[commandIter].device, errorLogData->extSmartError[iter].extCommand[commandIter].deviceControl, timestampString);
                        }
                        else
                        {
                            //printf("CD FT SC LL LM LH DH DC\tTimeStamp\n");
                            printf("%02" PRIX8 " %02" PRIX8 " %02" PRIX8 " %02" PRIX8 " %02" PRIX8 " %02" PRIX8 " %02" PRIX8 " %02" PRIX8 "\t%s\n", errorLogData->smartError[iter].command[commandIter].contentWritten, errorLogData->smartError[iter].command[commandIter].feature, errorLogData->smartError[iter].command[commandIter].count, errorLogData->smartError[iter].command[commandIter].lbaLow, errorLogData->smartError[iter].command[commandIter].lbaMid, errorLogData->smartError[iter].command[commandIter].lbaHi, errorLogData->smartError[iter].command[commandIter].device, errorLogData->smartError[iter].command[commandIter].transportSpecific, timestampString);
                        }
                    }
                    else
                    {
                        if (isHardReset)
                        {
                            printf("%" PRIu8 " - %s - Hardware Reset\n", commandIter + UINT8_C(1), timestampString);
                        }
                        else if (isSoftReset)
                        {
                            printf("%" PRIu8 " - %s - Software Reset\n", commandIter + UINT8_C(1), timestampString);
                        }
                        else
                        {
                            //translate into a command
                            char commandDescription[ATA_COMMAND_INFO_MAX_LENGTH] = { 0 };
                            get_Command_Info(commandOpCode, features, count, lba, device, commandDescription);
                            printf("%" PRIu8 " - %s - %s\n", commandIter + UINT8_C(1), timestampString, commandDescription);
                        }
                    }
                }
                //TODO: print out the error command! highlight in red? OR some other thing like a -> to make it clear what command was the error?
                uint8_t status = 0, error = 0, errorDevice = 0, errorDeviceControl = 0;
                uint64_t errorlba = 0;
                uint16_t errorCount = 0;
                if (errorLogData->extLog)
                {
                    //ext
                    status = errorLogData->extSmartError[iter].extError.status;
                    error = errorLogData->extSmartError[iter].extError.error;
                    errorDevice = errorLogData->extSmartError[iter].extError.device;
                    errorCount = M_BytesTo2ByteValue(errorLogData->extSmartError[iter].extError.countExt, errorLogData->extSmartError[iter].extError.count);
                    errorlba = M_BytesTo8ByteValue(0, 0, errorLogData->extSmartError[iter].extError.lbaHiExt, errorLogData->extSmartError[iter].extError.lbaMidExt, errorLogData->extSmartError[iter].extError.lbaLowExt, errorLogData->extSmartError[iter].extError.lbaHi, errorLogData->extSmartError[iter].extError.lbaMid, errorLogData->extSmartError[iter].extError.lbaLow);
                    errorDeviceControl = errorLogData->extSmartError[iter].extError.transportSpecific;
                }
                else
                {
                    //non-ext
                    status = errorLogData->smartError[iter].error.status;
                    error = errorLogData->smartError[iter].error.error;
                    errorDevice = errorLogData->smartError[iter].error.device;
                    errorCount = errorLogData->smartError[iter].error.count;
                    errorlba = M_BytesTo4ByteValue(0, errorLogData->smartError[iter].error.lbaHi, errorLogData->smartError[iter].error.lbaMid, errorLogData->smartError[iter].error.lbaLow);
                    //errorDeviceControl is not available here.
                }
                if (genericOutput)
                {
                    if (errorLogData->extLog)
                    {
                        //first print out the format
                        //printf the error register format before printing commands
                        printf("\nST ER     SC SCe LL LM LH LLe LMe LHe DH DC\tVU Bytes\n");
                        printf("%02" PRIX8 " %02" PRIX8 "     %02" PRIX8 " %02" PRIX8 "  %02" PRIX8 " %02" PRIX8 " %02" PRIX8 " %02" PRIX8 "  %02" PRIX8 "  %02" PRIX8 "  %02" PRIX8 " %02" PRIX8 "\t", errorLogData->extSmartError[iter].extError.status, errorLogData->extSmartError[iter].extError.error, errorLogData->extSmartError[iter].extError.count, errorLogData->extSmartError[iter].extError.countExt, errorLogData->extSmartError[iter].extError.lbaLow, errorLogData->extSmartError[iter].extError.lbaMid, errorLogData->extSmartError[iter].extError.lbaHi, errorLogData->extSmartError[iter].extError.lbaLowExt, errorLogData->extSmartError[iter].extError.lbaMidExt, errorLogData->extSmartError[iter].extError.lbaHiExt, errorLogData->extSmartError[iter].extError.device, errorLogData->extSmartError[iter].extError.transportSpecific);
                        for (uint8_t vuIter = 0; vuIter < 19; ++vuIter)
                        {
                            printf("%02" PRIX8 "", errorLogData->extSmartError[iter].extError.extendedErrorInformation[vuIter]);
                        }
                        printf("\n");
                    }
                    else
                    {
                        //first print out the format
                        //printf the error register format before printing commands
                        printf("\nST ER SC LL LM LH DH\tVU Bytes\n");
                        printf("%02" PRIX8 " %02" PRIX8 " %02" PRIX8 " %02" PRIX8 " %02" PRIX8 " %02" PRIX8 " %02" PRIX8 "\t", errorLogData->smartError[iter].error.status, errorLogData->smartError[iter].error.error, errorLogData->smartError[iter].error.count, errorLogData->smartError[iter].error.lbaLow, errorLogData->smartError[iter].error.lbaMid, errorLogData->smartError[iter].error.lbaHi, errorLogData->smartError[iter].error.device);
                        for (uint8_t vuIter = 0; vuIter < 19; ++vuIter)
                        {
                            printf("%02" PRIX8 "", errorLogData->smartError[iter].error.extendedErrorInformation[vuIter]);
                        }
                        printf("\n");
                    }
                }
                else
                {
                    char errorString[ATA_ERROR_INFO_MAX_LENGTH + 1] = { 0 };
                    get_Error_Info(commandOpCode, device, status, error, errorCount, errorlba, errorDevice, errorDeviceControl, errorString);
                    printf("Error: %s\n", errorString);
                }
            }
        }
    }
}

//Ext commands reported in the summary log will be truncated to 28bits! Data will not be as accurate!
void print_ATA_Summary_SMART_Error_Log(ptrSummarySMARTErrorLog errorLogData, bool genericOutput)
{
    if (errorLogData)
    {
        printf("SMART Summary Error Log");
        printf("- Version %" PRIu8 ":\n", errorLogData->version);
        if (errorLogData->numberOfEntries == 0)
        {
            printf("\tNo errors found!\n");
        }
        else
        {
            printf("\tFound %" PRIu8 " errors! Total Error Count: %" PRIu16 "\n", errorLogData->numberOfEntries, errorLogData->deviceErrorCount);
            if (!errorLogData->checksumsValid)
            {
                printf("\tWARNING: Invalid checksum was detected when reading SMART Error log data!\n");
            }

            if (genericOutput)
            {
                //print out a key for commands and errors!
                //Generic printout of SMART error log:
                //Command & Error need to know when it's a entry from the ext log or not so they can print it correctly!
                //Command:
                // CD=Command  FT=Feature  LL=LbaLo  LM=LBAMid  LH=LBAHi  DH=Device/Head  SC=SectorCount  DC=DeviceControl
                // CD FT SC LL LM LH DH DC
                //Ext Command:
                // CD=Command  FT=Feature  FTe=FeatureExt  LL=LbaLo  LM=LBAMid  LH=LBAHi  LLe=LbaLoExt  LMe=LBAMidExt  LHe=LBAHiExt  DH=Device/Head  SC=SectorCount SCe=SectorCountExt  DC=DeviceControl
                // CD FT FTe SC SCe LL LM LH LLe LMe LHe DH DC
                //Error:
                // ST=Status  ER=Error  LL=LbaLo  LM=LBAMid  LH=LBAHi  DH=Device/Head  SC=SectorCount  DC=DeviceControl
                // ST ER SC LL LM LH DH DC
                //Ext Error:
                // ST=Status  ER=Error  LL=LbaLo  LM=LBAMid  LH=LBAHi  LLe=LbaLoExt  LMe=LBAMidExt  LHe=LBAHiExt  DH=Device/Head  SC=SectorCount SCe=SectorCountExt  DC=DeviceControl
                // ST ER SC SCe LL LM LH LLe LMe LHe DH DC
                printf("\t-----Command Key-----\n");
                printf("\tCD - Command     \tFT - Feature\n");
                printf("\tSC - Sector Count\tLL - LBA Low\n");
                printf("\tLM - LBA Mid     \tLH - LBA Hi\n");
                printf("\tDH - Device/Head \tDC - Device Control (transport specific)\n");
                printf("\t------Error Key------\n");
                printf("\tST - Status      \tER - Error\n");
                printf("\tSC - Sector Count\tLL - LBA Low\n");
                printf("\tLM - LBA Mid     \tLH - LBA Hi\n");
                printf("\tDH - Device/Head \tVU Bytes - Extended Error Info (Vendor Unique)\n");
                printf("\t---------------------\n");
            }

            uint16_t totalErrorCountLimit = SMART_SUMMARY_ERRORS_MAX;
            for (uint8_t iter = 0; iter < errorLogData->numberOfEntries && iter < totalErrorCountLimit; ++iter)
            {
                printf("\n===============================================\n");
                printf("Error %" PRIu16 " - Drive State: ", iter + 1);
                uint8_t errorState = errorLogData->smartError[iter].error.state;
                switch (M_Nibble0(errorState))
                {
                case 0:
                    printf("Unknown");
                    if (genericOutput)
                    {
                        printf("(%02" PRIX8 "h)", errorState);
                    }
                    break;
                case 1:
                    printf("Sleep");
                    if (genericOutput)
                    {
                        printf("(%02" PRIX8 "h)", errorState);
                    }
                    break;
                case 2:
                    printf("Standby");
                    if (genericOutput)
                    {
                        printf("(%02" PRIX8 "h)", errorState);
                    }
                    break;
                case 3:
                    printf("Active/Idle");
                    if (genericOutput)
                    {
                        printf("(%02" PRIX8 "h)", errorState);
                    }
                    break;
                case 4:
                    printf("Executing Off-line or self test");
                    if (genericOutput)
                    {
                        printf("(%02" PRIX8 "h)", errorState);
                    }
                    break;
                default:
                    if (M_Nibble0(errorState) >= UINT8_C(5) && M_Nibble0(errorState) <= UINT8_C(0x0A))
                    {
                        printf("Reserved (%02" PRIX8 "h)", errorState);
                    }
                    else
                    {
                        printf("Vendor Specific (%02" PRIX8 "h)", errorState);
                    }
                    break;
                }
                printf(" Life Timestamp: ");
                uint16_t days = 0;
                uint8_t years = 0, hours = 0, minutes = 0, seconds = 0;
                convert_Seconds_To_Displayable_Time(C_CAST(uint64_t, errorLogData->smartError[iter].error.lifeTimestamp) * UINT64_C(3600), &years, &days, &hours, &minutes, &seconds);
                print_Time_To_Screen(&years, &days, &hours, &minutes, &seconds);
                printf("\n");
                uint8_t numberOfCommandsBeforeError = errorLogData->smartError[iter].numberOfCommands;
                //Putting these vars here because we may need to look at them while parsing the error reason.
                uint16_t features = 0, count = 0;
                uint8_t commandOpCode = 0, device = 0;
                uint64_t lba = 0;
                //Loop through and print out commands leading up to the error
                //call get command info function above
                if (genericOutput)
                {
                    //printf the command register format before printing commands
                    printf("CD FT SC LL LM LH DH DC\tTimeStamp\n");
                }
                for (uint8_t commandIter = UINT8_C(5) - numberOfCommandsBeforeError; commandIter < UINT8_C(5); ++commandIter)
                {
                    uint32_t timestampMilliseconds = 0;
                    char timestampString[TIMESTRING_MAX_LEN + 1] = { 0 };
                    bool isHardReset = false;
                    bool isSoftReset = false;
                    features = errorLogData->smartError[iter].command[commandIter].feature;
                    count = errorLogData->smartError[iter].command[commandIter].count;
                    commandOpCode = errorLogData->smartError[iter].command[commandIter].contentWritten;
                    device = errorLogData->smartError[iter].command[commandIter].device;
                    lba = M_BytesTo4ByteValue(0, errorLogData->smartError[iter].command[commandIter].lbaHi, errorLogData->smartError[iter].command[commandIter].lbaMid, errorLogData->smartError[iter].command[commandIter].lbaLow);
                    isSoftReset = errorLogData->smartError[iter].command[commandIter].transportSpecific & DEVICE_CONTROL_SOFT_RESET;
                    timestampMilliseconds = errorLogData->smartError[iter].command[commandIter].timestampMilliseconds;
                    if (errorLogData->smartError[iter].command[commandIter].transportSpecific == UINT8_MAX)
                    {
                        isHardReset = true;
                    }
                    //convert the timestamp to something simple.
                    convert_Milliseconds_To_Time_String(timestampMilliseconds, timestampString);
                    if (genericOutput)
                    {
                        //printf("CD FT SC LL LM LH DH DC\tTimeStamp\n");
                        printf("%02" PRIX8 " %02" PRIX8 " %02" PRIX8 " %02" PRIX8 " %02" PRIX8 " %02" PRIX8 " %02" PRIX8 " %02" PRIX8 "\t%s\n", errorLogData->smartError[iter].command[commandIter].contentWritten, errorLogData->smartError[iter].command[commandIter].feature, errorLogData->smartError[iter].command[commandIter].count, errorLogData->smartError[iter].command[commandIter].lbaLow, errorLogData->smartError[iter].command[commandIter].lbaMid, errorLogData->smartError[iter].command[commandIter].lbaHi, errorLogData->smartError[iter].command[commandIter].device, errorLogData->smartError[iter].command[commandIter].transportSpecific, timestampString);
                    }
                    else
                    {
                        if (isHardReset)
                        {
                            printf("%" PRIu8 " - %s - Hardware Reset\n", commandIter + 1, timestampString);
                        }
                        else if (isSoftReset)
                        {
                            printf("%" PRIu8 " - %s - Software Reset\n", commandIter + 1, timestampString);
                        }
                        else
                        {
                            //translate into a command
                            char commandDescription[ATA_COMMAND_INFO_MAX_LENGTH] = { 0 };
                            get_Command_Info(commandOpCode, features, count, lba, device, commandDescription);
                            printf("%" PRIu8 " - %s - %s\n", commandIter + 1, timestampString, commandDescription);
                        }
                    }
                }
                //TODO: print out the error command! highlight in red? OR some other thing like a -> to make it clear what command was the error?
                uint8_t status = 0, error = 0, errorDevice = 0, errorDeviceControl = 0;
                uint64_t errorlba = 0;
                uint16_t errorCount = 0;
                status = errorLogData->smartError[iter].error.status;
                error = errorLogData->smartError[iter].error.error;
                errorDevice = errorLogData->smartError[iter].error.device;
                errorCount = errorLogData->smartError[iter].error.count;
                errorlba = M_BytesTo4ByteValue(0, errorLogData->smartError[iter].error.lbaHi, errorLogData->smartError[iter].error.lbaMid, errorLogData->smartError[iter].error.lbaLow);
                //errorDeviceControl is not available here.
                if (genericOutput)
                {
                    //first print out the format
                    //printf the error register format before printing commands
                    printf("\nST ER SC LL LM LH DH\tVU Bytes\n");
                    printf("%02" PRIX8 " %02" PRIX8 " %02" PRIX8 " %02" PRIX8 " %02" PRIX8 " %02" PRIX8 " %02" PRIX8 "\t", errorLogData->smartError[iter].error.status, errorLogData->smartError[iter].error.error, errorLogData->smartError[iter].error.count, errorLogData->smartError[iter].error.lbaLow, errorLogData->smartError[iter].error.lbaMid, errorLogData->smartError[iter].error.lbaHi, errorLogData->smartError[iter].error.device);
                    for (uint8_t vuIter = 0; vuIter < UINT8_C(19); ++vuIter)
                    {
                        printf("%02" PRIX8 "", errorLogData->smartError[iter].error.extendedErrorInformation[vuIter]);
                    }
                    printf("\n");
                }
                else
                {
                    char errorString[ATA_ERROR_INFO_MAX_LENGTH + 1] = { 0 };
                    get_Error_Info(commandOpCode, device, status, error, errorCount, errorlba, errorDevice, errorDeviceControl, errorString);
                    printf("Error: %s\n", errorString);
                }
            }
        }
    }
}<|MERGE_RESOLUTION|>--- conflicted
+++ resolved
@@ -1961,7 +1961,6 @@
                     case 235: //SSD Power Loss Mgmt Life Left
                         break;
                     case 240: //Head flight Hours
-<<<<<<< HEAD
                         {
                             uint32_t millisecondsSinceIncrement = M_BytesTo4ByteValue(0, smartData->attributes.ataSMARTAttr.attributes[iter].data.rawData[6], smartData->attributes.ataSMARTAttr.attributes[iter].data.rawData[5], smartData->attributes.ataSMARTAttr.attributes[iter].data.rawData[4]);
                             uint64_t headFlightMinutes = C_CAST(uint64_t, M_BytesTo4ByteValue(smartData->attributes.ataSMARTAttr.attributes[iter].data.rawData[3], smartData->attributes.ataSMARTAttr.attributes[iter].data.rawData[2], smartData->attributes.ataSMARTAttr.attributes[iter].data.rawData[1], smartData->attributes.ataSMARTAttr.attributes[iter].data.rawData[0])) * UINT64_C(60);
@@ -1969,15 +1968,6 @@
                             printf("\tHead Flight Hours = %f\n", C_CAST(double, headFlightMinutes) / 60.0);
                         }
                         break;
-=======
-                    {
-                        uint32_t millisecondsSinceIncrement = M_BytesTo4ByteValue(0, smartData->attributes.ataSMARTAttr.attributes[iter].data.rawData[6], smartData->attributes.ataSMARTAttr.attributes[iter].data.rawData[5], smartData->attributes.ataSMARTAttr.attributes[iter].data.rawData[4]);
-                        uint64_t headFlightMinutes = C_CAST(uint64_t, M_BytesTo4ByteValue(smartData->attributes.ataSMARTAttr.attributes[iter].data.rawData[3], smartData->attributes.ataSMARTAttr.attributes[iter].data.rawData[2], smartData->attributes.ataSMARTAttr.attributes[iter].data.rawData[1], smartData->attributes.ataSMARTAttr.attributes[iter].data.rawData[0])) * UINT64_C(60);
-                        headFlightMinutes += (millisecondsSinceIncrement / UINT32_C(60000));//convert the milliseconds to minutes, then add that to the amount of time we already know
-                        printf("\tHead Flight Hours = %f\n", C_CAST(double, headFlightMinutes) / 60.0);
-                    }
-                    break;
->>>>>>> 7c19a180
                     case 241: //Lifetime Writes from Host
                         printf("\tLifetime LBAs Written: %" PRIu64 "\n", M_BytesTo8ByteValue(0, smartData->attributes.ataSMARTAttr.attributes[iter].data.rawData[6], smartData->attributes.ataSMARTAttr.attributes[iter].data.rawData[5], smartData->attributes.ataSMARTAttr.attributes[iter].data.rawData[4], smartData->attributes.ataSMARTAttr.attributes[iter].data.rawData[3], smartData->attributes.ataSMARTAttr.attributes[iter].data.rawData[2], smartData->attributes.ataSMARTAttr.attributes[iter].data.rawData[1], smartData->attributes.ataSMARTAttr.attributes[iter].data.rawData[0]));
                         break;
@@ -2218,17 +2208,10 @@
 eReturnValues print_SMART_Attributes(tDevice *device, eSMARTAttrOutMode outputMode)
 {
     eReturnValues ret = UNKNOWN;
-<<<<<<< HEAD
-    smartLogData smartData; 
-    memset(&smartData,0,sizeof(smartLogData));
-    ret = get_SMART_Attributes(device,&smartData);
-    if (ret != SUCCESS) 
-=======
     smartLogData smartData;
     memset(&smartData, 0, sizeof(smartLogData));
     ret = get_SMART_Attributes(device, &smartData);
     if (ret != SUCCESS)
->>>>>>> 7c19a180
     {
         if (ret == NOT_SUPPORTED)
         {
@@ -3642,11 +3625,7 @@
 eReturnValues enable_Disable_SMART_Feature(tDevice *device, bool enable)
 {
     eReturnValues ret = NOT_SUPPORTED;
-<<<<<<< HEAD
-    if(device->drive_info.drive_type == ATA_DRIVE)
-=======
     if (device->drive_info.drive_type == ATA_DRIVE)
->>>>>>> 7c19a180
     {
         if (is_ATA_Identify_Word_Valid(device->drive_info.IdentifyData.ata.Word082) && device->drive_info.IdentifyData.ata.Word082 & BIT0)
         {
@@ -3885,11 +3864,7 @@
 eReturnValues enable_Disable_SMART_Attribute_Autosave(tDevice *device, bool enable)
 {
     eReturnValues ret = NOT_SUPPORTED;
-<<<<<<< HEAD
-    if(device->drive_info.drive_type == ATA_DRIVE)
-=======
     if (device->drive_info.drive_type == ATA_DRIVE)
->>>>>>> 7c19a180
     {
         if ((is_ATA_Identify_Word_Valid(device->drive_info.IdentifyData.ata.Word082) && device->drive_info.IdentifyData.ata.Word082 & BIT0)
             && (is_ATA_Identify_Word_Valid(device->drive_info.IdentifyData.ata.Word085) && device->drive_info.IdentifyData.ata.Word085 & BIT0))
