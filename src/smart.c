//
// Do NOT modify or remove this copyright and license
//
// Copyright (c) 2012 - 2018 Seagate Technology LLC and/or its Affiliates, All Rights Reserved
//
// This software is subject to the terms of the Mozilla Public
// License, v. 2.0. If a copy of the MPL was not distributed with this
// file, You can obtain one at http://mozilla.org/MPL/2.0/.
//
// ******************************************************************************************
// 
// \file smart.c
// \brief This file defines the functions related to SMART features on a drive (attributes, Status check)

#include "operations_Common.h"
#include "smart.h"
<<<<<<< HEAD
#include "logs.h"
#include "usb_hacks.h"
#include "logs.h"
=======
#include "usb_hacks.h"
>>>>>>> 1d8516a0

int get_SMART_Attributes(tDevice *device, smartLogData * smartAttrs)
{
    int ret = UNKNOWN;
    if (device->drive_info.drive_type == ATA_DRIVE && is_SMART_Enabled(device))
    {
        ataSMARTAttribute *currentAttribute = NULL;
        uint16_t            smartIter = 0;
        uint8_t *ATAdataBuffer = (uint8_t *)calloc(LEGACY_DRIVE_SEC_SIZE, sizeof(uint8_t));
        if (ATAdataBuffer == NULL)
        {
            perror("Calloc Failure!\n");
            return MEMORY_FAILURE;
        }
        ret = ata_SMART_Read_Data(device, ATAdataBuffer, LEGACY_DRIVE_SEC_SIZE);
        if (ret == SUCCESS)
        {
            for (smartIter = ATA_SMART_BEGIN_ATTRIBUTES; smartIter < ATA_SMART_END_ATTRIBUTES; smartIter += ATA_SMART_ATTRIBUTE_SIZE)
            {
                currentAttribute = (ataSMARTAttribute *)&ATAdataBuffer[smartIter];
                if (currentAttribute->attributeNumber > 0 && currentAttribute->attributeNumber < 255)
                {
                    smartAttrs->attributes.ataSMARTAttr.attributes[currentAttribute->attributeNumber].valid = true;
                    memcpy(&smartAttrs->attributes.ataSMARTAttr.attributes[currentAttribute->attributeNumber].data, currentAttribute, sizeof(ataSMARTAttribute));
                    //check if it's warrantied (This should work on Seagate drives at least)
                    if (currentAttribute->status & BIT0)
                    {
                        smartAttrs->attributes.ataSMARTAttr.attributes[currentAttribute->attributeNumber].isWarrantied = true;
                    }
                }
            }
            memset(ATAdataBuffer, 0, LEGACY_DRIVE_SEC_SIZE);
            if (SUCCESS == ata_SMART_Read_Thresholds(device, ATAdataBuffer, LEGACY_DRIVE_SEC_SIZE))
            {
                ataSMARTThreshold *currentThreshold = NULL;
                for (smartIter = ATA_SMART_BEGIN_ATTRIBUTES; smartIter < ATA_SMART_END_ATTRIBUTES; smartIter += ATA_SMART_ATTRIBUTE_SIZE)
                {
                    currentThreshold = (ataSMARTThreshold*)&ATAdataBuffer[smartIter];
                    if (currentThreshold->attributeNumber > 0 && currentThreshold->attributeNumber < 255)
                    {
                        smartAttrs->attributes.ataSMARTAttr.attributes[currentThreshold->attributeNumber].thresholdDataValid = true;
                        memcpy(&smartAttrs->attributes.ataSMARTAttr.attributes[currentThreshold->attributeNumber].thresholdData, currentThreshold, sizeof(ataSMARTThreshold));
                    }
                }
            }
        }
        free(ATAdataBuffer);
    }
	#if !defined(DISABLE_NVME_PASSTHROUGH)
    else if (device->drive_info.drive_type == NVME_DRIVE) 
    {
        ret = nvme_Get_SMART_Log_Page(device,NVME_ALL_NAMESPACES,(uint8_t *)&smartAttrs->attributes,NVME_SMART_HEALTH_LOG_LEN) ;
    }
	#endif
    else
    {
        ret = NOT_SUPPORTED;
        if (VERBOSITY_QUIET < g_verbosity)
        {
            printf("Getting SMART attributes is not supported on this drive type at this time\n");
        }
    }
    return ret;
}

void get_Attribute_Name(tDevice *device, uint8_t attributeNumber, char **attributeName)
{
    eSeagateFamily isSeagateDrive = is_Seagate_Family(device);
    /*
    I broke the attribute name finder apart because sometimes there's overlap and sometimes there isn't.
    Also, this will let me name the attributes according to the respective specs for each drive.
    */
    memset(*attributeName, 0, MAX_ATTRIBUTE_NAME_LENGTH);
    switch (isSeagateDrive)
    {
    case SEAGATE:
        switch (attributeNumber)
        {
        case 1://read error rate
            sprintf(*attributeName, "Read Error Rate");
            break;
        case 3://spin up time
            sprintf(*attributeName, "Spin Up Time");
            break;
        case 4://start stop count
            sprintf(*attributeName, "Start/Stop Count");
            break;
        case 5://retired sectors count
            sprintf(*attributeName, "Retired Sectors Count");
            break;
        case 7://Seek Error Rate
            sprintf(*attributeName, "Seek Error Rate");
            break;
        case 9: //Power on Hours
            sprintf(*attributeName, "Power On Hours");
            break;
        case 10: //Spin Retry Count
            sprintf(*attributeName, "Spin Retry Count");
            break;
        case 12: //Drive Power Cycle Count
            sprintf(*attributeName, "Drive Power Cycle Count");
            break;
        case 174: //Unexpected Power Loss Count
            sprintf(*attributeName, "Unexpected Power Loss Count");
            break;
        case 183://PHY Counter Events
            sprintf(*attributeName, "PHY Counter Events");
            break;
        case 184://IOEDC Count
            sprintf(*attributeName, "IOEDC Count");
            break;
        case 187: //Reported Un-correctable
            sprintf(*attributeName, "Reported Un-correctable");
            break;
        case 188: //Command Timeout
            sprintf(*attributeName, "Command Timeout");
            break;
        case 189: //High Fly Writes
            sprintf(*attributeName, "High Fly Writes");
            break;
        case 190: //Airflow Temperature
            sprintf(*attributeName, "Airflow Temperature");
            break;
        case 191: //Shock Sensor Counter
            sprintf(*attributeName, "Shock Sensor Counter");
            break;
        case 192: //Emergency Retract Count
            sprintf(*attributeName, "Emergency Retract Count");
            break;
        case 193: //Load-Unload Count
            sprintf(*attributeName, "Load-Unload Count");
            break;
        case 194: //Temperature
            sprintf(*attributeName, "Temperature");
            break;
        case 195: //ECC On the Fly Count
            sprintf(*attributeName, "ECC On The Fly Count");
            break;
        case 197: //Pending-Sparing Count
            sprintf(*attributeName, "Pending-Sparing Count");
            break;
        case 199: //Ultra DMA CRC Error
            sprintf(*attributeName, "Ultra DMA CRC Error");
            break;
        case 200: //Pressure Measurement Limit
            sprintf(*attributeName, "Pressure Measurement Limit");
            break;
        case 230: //Life Curve Status
            sprintf(*attributeName, "Life Curve Status");
            break;
        case 231: //SSD Life Left
            sprintf(*attributeName, "SSD Life Left");
            break;
        case 235: //SSD Power Loss Mgmt Life Left
            sprintf(*attributeName, "SSD Power Less Mgmt Life Left");
            break;
        case 240: //Head flight Hours
            sprintf(*attributeName, "Head Flight Hours");
            break;
        case 241: //Lifetime Writes from Host
            sprintf(*attributeName, "Lifetime Writes From Host");
            break;
        case 242: //Lifetime Reads from Host
            sprintf(*attributeName, "Lifetime Reads From Host");
            break;
        case 254: //Free Fall Event
            sprintf(*attributeName, "Free Fall Event");
            break;
        default:
            break;
        }
        break;
    case SEAGATE_VENDOR_D://with Seagate for now. Might move sometime
    case SEAGATE_VENDOR_E://with Seagate for now. Might move sometime
        switch (attributeNumber)
        {
        case 1://read error rate
            sprintf(*attributeName, "Read Error Rate");
            break;
        case 5://retired sectors count
            sprintf(*attributeName, "Retired Sectors Count");
            break;
        case 9: //Power on Hours
            sprintf(*attributeName, "Power On Hours");
            break;
        case 12: //Drive Power Cycle Count
            sprintf(*attributeName, "Drive Power Cycle Count");
            break;
        case 171: //Program Fail Count
            sprintf(*attributeName, "Program Fail Count");
            break;
        case 172: //Erase Fail Count
            sprintf(*attributeName, "Erase Fail Count");
            break;
        case 181: //Program Fail Count
            sprintf(*attributeName, "Program Fail Count");
            break;
        case 182: //Erase Fail Count
            sprintf(*attributeName, "Erase Fail Count");
            break;
        case 194: //Temperature
            sprintf(*attributeName, "Temperature");
            break;
        case 201: //Soft Error Rate
            sprintf(*attributeName, "Soft Error Rate");
            break;
        case 204: //Soft ECC Correction Rate
            sprintf(*attributeName, "Soft ECC Correction Rate");
            break;
        case 231: //SSD Life Left
            sprintf(*attributeName, "SSD Life Left");
            break;
        case 234: //Lifetime Write to Flash
            sprintf(*attributeName, "Lifetime Writes To Flash in GiB");
            break;
        case 241: //Lifetime Writes from Host
            sprintf(*attributeName, "Lifetime Writes From Host in GiB");
            break;
        case 242: //Lifetime Reads from Host
            sprintf(*attributeName, "Lifetime Reads From Host in GiB");
            break;
        case 250: //Lifetime NAND Read Retries
            sprintf(*attributeName, "Lifetime NAND Read Retries");
            break;
        default:
            break;
        }
        break;
    case SAMSUNG:
        switch (attributeNumber)
        {
        case 1://read error rate
            sprintf(*attributeName, "Read Error Rate");
            break;
        case 2: //Throughput Performance
            sprintf(*attributeName, "Throughput Performance");
            break;
        case 3://spin up time
            sprintf(*attributeName, "Spin Up Time");
            break;
        case 4://start stop count
            sprintf(*attributeName, "Start/Stop Count");
            break;
        case 5://retired sectors count
            sprintf(*attributeName, "Retired Sectors Count");
            break;
        case 7://Seek Error Rate
            sprintf(*attributeName, "Seek Error Rate");
            break;
        case 8://seek time performance.
            sprintf(*attributeName, "Seek Time Performance");
            break;
        case 9: //Power on Hours
            sprintf(*attributeName, "Power On Hours");
            break;
        case 10: //Spin Retry Count
            sprintf(*attributeName, "Spin Retry Count");
            break;
        case 11: //calibration retry count
            sprintf(*attributeName, "Calibration Retry Count");
            break;
        case 12: //Drive Power Cycle Count
            sprintf(*attributeName, "Drive Power Cycle Count");
            break;
        case 184://End to End detection
            sprintf(*attributeName, "End To End Detection");
            break;
        case 187: //Reported Un-correctable
            sprintf(*attributeName, "Reported Un-correctable");
            break;
        case 188: //Command Timeout
            sprintf(*attributeName, "Command Timeout");
            break;
        case 190: //Airflow Temperature
            sprintf(*attributeName, "Airflow Temperature");
            break;
        case 191: //Shock Sensor Counter
            sprintf(*attributeName, "Shock Sensor Counter");
            break;
        case 192: //Emergency Retract Count
            sprintf(*attributeName, "Emergency Retract Count");
            break;
        case 193: //Load-Unload Count
            sprintf(*attributeName, "Load-Unload Count");
            break;
        case 194: //Temperature
            sprintf(*attributeName, "Temperature");
            break;
        case 195: //ECC On the Fly Count
            sprintf(*attributeName, "ECC On The Fly Count");
            break;
        case 196: //Re-allocate Sector Event
            sprintf(*attributeName, "Re-allocate Sector Event");
            break;
        case 197: //Pending-Sparing Count
            sprintf(*attributeName, "Pending Sector Count");
            break;
        case 198://offlince uncorrectable sectors
            sprintf(*attributeName, "Offline Uncorrectable Sectors");
            break;
        case 199: //Ultra DMA CRC Error
            sprintf(*attributeName, "Ultra DMA CRC Error");
            break;
        case 200: //Write Error Rate
            sprintf(*attributeName, "Write Error Rate");
            break;
        case 201: //Soft Error Rate
            sprintf(*attributeName, "Soft Error Rate");
            break;
        case 223: //Load Retry Count
            sprintf(*attributeName, "Load Retry Count");
            break;
        case 225: //Load Cycle Count
            sprintf(*attributeName, "Load Cycle Count");
            break;
        default:
            break;
        }
        break;
    case MAXTOR: //names are from here: https://www.smartmontools.org/wiki/AttributesMaxtor
        switch (attributeNumber)
        {
        case 1: //raw read error rate
            sprintf(*attributeName, "Raw Read Error Rate");
            break;
        case 2: //throughput performance
            sprintf(*attributeName, "Throughput Performance");
            break;
        case 3: //spin-up time
            sprintf(*attributeName, "Spin Up Time");
            break;
        case 4: //start/stop count
            sprintf(*attributeName, "Start/Stop Count");
            break;
        case 5: //Reallocated Sector Count
            sprintf(*attributeName, "Reallocated Sector Count");
            break;
        case 6: //start/stop count
            sprintf(*attributeName, "Start/Stop Count");
            break;
        case 7: //seek error Rate
            sprintf(*attributeName, "Seek Error Rate");
            break;
        case 8: //seek time performance
            sprintf(*attributeName, "Seek Time Performance");
            break;
        case 9: //power on hours
            sprintf(*attributeName, "Power-On Hours");
            break;
        case 10: //spin-up retry count
            sprintf(*attributeName, "Spin-Up Retry Count");
            break;
        case 11: //calibration retry count
            sprintf(*attributeName, "Calibration Retry Count");
            break;
        case 12: //power cycle count
            sprintf(*attributeName, "Power Cycle Count");
            break;
        case 13: //soft read error rate
            sprintf(*attributeName, "Soft Read Error Rate");
            break;
        case 192: //power-off retract cycle count
            sprintf(*attributeName, "Power-Off Retract Cycle Count");
            break;
        case 193: //Load/Unload Cycle Count
            sprintf(*attributeName, "Load/Unload Cycle Count");
            break;
        case 194: //HDA Temperature
            sprintf(*attributeName, "HDA Temperature");
            break;
        case 195: //Hardware ECC Recovered
            sprintf(*attributeName, "Hardware ECC Recovered");
            break;
        case 196: //Reallocated Event Count
            sprintf(*attributeName, "Re-allocate Event Count");
            break;
        case 197: //Current Pending Sector Count
            sprintf(*attributeName, "Current Pending Sector Count");
            break;
        case 198: //Offline Scan Uncorrectable Count
            sprintf(*attributeName, "Off-line Uncorrectable Count");
            break;
        case 199: //UltraDMA CRC Error Rate
            sprintf(*attributeName, "Ultra DMA CRC Error Rate");
            break;
        case 200: //Write Error Rate
            sprintf(*attributeName, "Write Error Rate");
            break;
        case 201: //Soft Read Error Rate
            sprintf(*attributeName, "Soft Read Error Rate");
            break;
        case 202: //Data Addres Mark Errors
            sprintf(*attributeName, "Data Address Mark Errors");
            break;
        case 203: //run out cancel
            sprintf(*attributeName, "Run Out Cancel");
            break;
        case 204: //Soft ECC Correction
            sprintf(*attributeName, "Soft ECC Correction");
            break;
        case 205: //Thermal Asperity Rate
            sprintf(*attributeName, "Thermal Asperity Rate");
            break;
        case 206: //Flying Height
            sprintf(*attributeName, "Flying Height");
            break;
        case 207: //Spin High Current
            sprintf(*attributeName, "Spin High Current");
            break;
        case 208: //Spin Buzz
            sprintf(*attributeName, "Spin Buzz");
            break;
        case 209: //Offline Seek Performance
            sprintf(*attributeName, "Offline Seek Performance");
            break;
        case 220: //Disk Shift
            sprintf(*attributeName, "Disk Shift");
            break;
        case 221: //G-Sense Error Rate
            sprintf(*attributeName, "G-Sense Error Rate");
            break;
        case 222: //Loaded Hours
            sprintf(*attributeName, "Loaded Hours");
            break;
        case 223: //Load/Unload Retry Count
            sprintf(*attributeName, "Load/Unload Retry Count");
            break;
        case 224: //Load Friction
            sprintf(*attributeName, "Load Friction");
            break;
        case 225: //Load/Unload Cycle Count
            sprintf(*attributeName, "Load/Unload Cycle Count");
            break;
        case 226: //Load-in Time
            sprintf(*attributeName, "Load-In Time");
            break;
        case 227: //Torque Amplification Count
            sprintf(*attributeName, "Torgque Amplification Count");
            break;
        case 228: //Power-Off Retract Cycle
            sprintf(*attributeName, "Power-Off Retract Cycle");
            break;
        case 230: //GMR Head Amplitude
            sprintf(*attributeName, "GMR Head Amplitude");
            break;
        case 231: //Temperature
            sprintf(*attributeName, "Temperature");
            break;
        case 240: //Head Flying Hours
            sprintf(*attributeName, "Head Flying Hours");
            break;
        case 250: //Read Error Retry Rate
            sprintf(*attributeName, "Read Error Retry Rate");
            break;
        default:
            break;
        }
        break;
    case SEAGATE_VENDOR_B:
    case SEAGATE_VENDOR_C:
        switch (attributeNumber)
        {
        case 1://read error rate
            sprintf(*attributeName, "Raw Read Error Rate");
            break;
        case 5://retired block count
            sprintf(*attributeName, "Retired Block Count");
            break;
        case 9: //Power on Hours
            sprintf(*attributeName, "Power On Hours");
            break;
        case 12: //Drive Power Cycle Count
            sprintf(*attributeName, "Drive Power Cycle Count");
            break;
        case 100: //Total Erase Count
            sprintf(*attributeName, "Total Erase Count");
            break;
        case 168: //Min Power Cycle Count
            sprintf(*attributeName, "Min Power Cycle Count");
            break;
        case 169: //Max power cycle count (seagate-vendor-b-c)
            sprintf(*attributeName, "Max Power Cycle Count");
            break;
        case 171: //Program Fail Count
            sprintf(*attributeName, "Program Fail Count");
            break;
        case 172: //Erase Fail Count
            sprintf(*attributeName, "Erase Fail Count");
            break;
        case 174: //Unexpected Power Loss Count
            sprintf(*attributeName, "Unexpected Power Loss Count");
            break;
        case 175: //Maximum Program Fail Count
            sprintf(*attributeName, "Maximum Program Fail Count");
            break;
        case 176: //Maximum Erase Fail Count
            sprintf(*attributeName, "Maximum Erase Fail Count");
            break;
        case 177: //Wear Leveling Count
            if (isSeagateDrive == SEAGATE_VENDOR_B)
            {
                sprintf(*attributeName, "Wear Leveling Count");
            }
            else if (isSeagateDrive == SEAGATE_VENDOR_C)
            {
                sprintf(*attributeName, "Endurance Used");
            }
            break;
        case 178: //Used Reserved Block Count for The Worst Die
            sprintf(*attributeName, "Used Reserve Block Count (Chip)");
            break;
        case 179: //Used Reserved Block Count for SSD
            sprintf(*attributeName, "Used Reserve Block Count (Total)");
            break;
        case 180: //reported IOEDC Error In Interval (Seagate/Samsung), End to End Error Detection Rate
            if (isSeagateDrive == SEAGATE_VENDOR_C)
            {
                sprintf(*attributeName, "End To End Error Detection Rate");
            }
            else if (isSeagateDrive == SEAGATE_VENDOR_B)
            {
                sprintf(*attributeName, "Unused Reserved Block Count (Total)");
            }
            break;
        case 181: //Program Fail Count
            sprintf(*attributeName, "Program Fail Count");
            break;
        case 182: //Erase Fail Count
            sprintf(*attributeName, "Erase Fail Count");
            break;
        case 183://PHY Counter Events (Seagate), SATA Downshift Count (Seagate-vendor-b-c)
            sprintf(*attributeName, "SATA Downshift Count");
            break;
        case 184://IOEDC Count (Seagate), End to End Error Detection Count (Seagate-vendor-b-c)
            sprintf(*attributeName, "End To End Error Detection Count");
            break;
        case 187: //Reported Un-correctable
            sprintf(*attributeName, "Reported Un-correctable");
            break;
        case 188: //Command Timeout
            sprintf(*attributeName, "Command Timeout");
            break;
        case 190: //Airflow Temperature (Seagate), SATA Error Counters (Seagate-vendor-b-c)
            sprintf(*attributeName, "SATA Error Counters");
            break;
        case 194: //Temperature
            sprintf(*attributeName, "Temperature");
            break;
        case 195: //ECC On the Fly Count (Seagate)
            sprintf(*attributeName, "ECC On The Fly Count");
            break;
        case 196: //Re-allocate Sector Event
            sprintf(*attributeName, "Re-allocate Sector Event");
            break;
        case 197: //Pending-Sparing Count
            sprintf(*attributeName, "Current Pending Sector Count");
            break;
        case 198://offlince uncorrectable sectors
            sprintf(*attributeName, "Off-line Uncorrectable Sectors");
            break;
        case 199: //Ultra DMA CRC Error
            sprintf(*attributeName, "Ultra DMA CRC Error");
            break;
        case 201: //Uncorrectable Read Error Rate (Seagate-vendor-b-c)
            sprintf(*attributeName, "Uncorrectable Read Error Rate");
            break;
        case 204: //Soft ECC Correction Rate
            sprintf(*attributeName, "Soft ECC Correction Rate");
            break;
        case 212: //Phy Error Count
            sprintf(*attributeName, "Phy Error Count");
            break;
        case 231: //SSD Life Left
            sprintf(*attributeName, "SSD Life Left");
            break;
        case 234: //
            if (isSeagateDrive == SEAGATE_VENDOR_B)
            {
                sprintf(*attributeName, "NAND GiB Written");
            }
            else if (isSeagateDrive == SEAGATE_VENDOR_C)
            {
                sprintf(*attributeName, "Vendor Specific");
            }
            break;
        case 241: //Lifetime Writes from Host
            if (isSeagateDrive == SEAGATE_VENDOR_B)
            {
                sprintf(*attributeName, "Lifetime Writes From Host in GiB");
            }
            else if (isSeagateDrive == SEAGATE_VENDOR_C)
            {
                sprintf(*attributeName, "Total LBAs Written");
            }
            break;
        case 242: //Lifetime Reads from Host
            if (isSeagateDrive == SEAGATE_VENDOR_B)
            {
                sprintf(*attributeName, "Lifetime Reads From Host in GiB");
            }
            else if (isSeagateDrive == SEAGATE_VENDOR_C)
            {
                sprintf(*attributeName, "Total LBAs Read");
            }
            break;
        case 245: //SSD Life Left (%)
            sprintf(*attributeName, "SSD Life Left %%");
            break;
        case 250: //Lifetime NAND Read Retries
            if (isSeagateDrive == SEAGATE_VENDOR_B)
            {
                sprintf(*attributeName, "Lifetime NAND Read Retries");
            }
            else if (isSeagateDrive == SEAGATE_VENDOR_C)
            {
                sprintf(*attributeName, "Read Error Retry Rate");
            }
            break;
        default:
            break;
        }
        break;
    default:
        break;
    }
}

static void print_ATA_SMART_Attribute_Raw(ataSMARTValue *currentAttribute, char *attributeName)
{
    uint8_t rawIter = 0;
    if (currentAttribute->data.attributeNumber != 0)
    {
        if (currentAttribute->isWarrantied)
        {
            printf("*");
        }
        else
        {
            printf(" ");
        }
        if (currentAttribute->thresholdDataValid)
        {
            printf("%3"PRIu8" %-35s  %04"PRIX16"h    %02"PRIX8"h     %02"PRIX8"h     %02"PRIX8"h   ", currentAttribute->data.attributeNumber, attributeName, currentAttribute->data.status, currentAttribute->data.nominal, currentAttribute->data.worstEver, currentAttribute->thresholdData.thresholdValue);
        }
        else
        {
            printf("%3"PRIu8" %-35s  %04"PRIX16"h    %02"PRIX8"h     %02"PRIX8"h     N/A   ", currentAttribute->data.attributeNumber, attributeName, currentAttribute->data.status, currentAttribute->data.nominal, currentAttribute->data.worstEver);
        }
        for (rawIter = 0; rawIter < 7; rawIter++)
        {
            printf("%02"PRIX8"", currentAttribute->data.rawData[6 - rawIter]);
        }
        printf("h\n");
    }
    //clear out the attribute name before looping again so we don't show dulicates
    sprintf(attributeName, "                             ");
    return;
}

static void print_Raw_ATA_Attributes(tDevice *device, smartLogData *smartData)
{
    //making the attribute name seperate so that if we add is_Seagate() logic in we can turn on and off printing the name
    char *attributeName = (char *)calloc(MAX_ATTRIBUTE_NAME_LENGTH, sizeof(char));
    if (attributeName == NULL)
    {
        perror("Calloc Failure!\n");
        return;
    }
    printf("   # Attribute Name:                     Status: Nominal: Worst: Thresh: Raw (hex):\n");
    for (uint8_t iter = 0; iter < 255; ++iter)
    {
        if (smartData->attributes.ataSMARTAttr.attributes[iter].valid)
        {
            get_Attribute_Name(device, iter, &attributeName);
            print_ATA_SMART_Attribute_Raw(&smartData->attributes.ataSMARTAttr.attributes[iter], attributeName);
        }
    }
    safe_Free(attributeName);
}

static void print_Analyzed_ATA_Attributes(tDevice *device, smartLogData *smartData)
{
    //making the attribute name seperate so that if we add is_Seagate() logic in we can turn on and off printing the name
    char *attributeName = (char *)calloc(MAX_ATTRIBUTE_NAME_LENGTH, sizeof(char));
    if (attributeName == NULL)
    {
        perror("Calloc Failure!\n");
        return;
    }

    for (uint8_t iter = 0; iter < 255; ++iter)
    {
        if (smartData->attributes.ataSMARTAttr.attributes[iter].valid)
        {
            get_Attribute_Name(device, iter, &attributeName);

            if (smartData->attributes.ataSMARTAttr.attributes[iter].valid)
            {
                if (strlen(attributeName))
                {
                    printf("%u - %s\n", iter, attributeName);
                }
                else
                {
                    printf("%u - Unknown Attribute\n", iter);
                }
                printf("\tAttribute Type(s):\n");
                if (smartData->attributes.ataSMARTAttr.attributes[iter].data.status & BIT0)
                {
                    printf("\t\tPre-fail\n");
                }
                if (smartData->attributes.ataSMARTAttr.attributes[iter].data.status & BIT1)
                {
                    printf("\t\tOnline Data Collection\n");
                }
                if (smartData->attributes.ataSMARTAttr.attributes[iter].data.status & BIT2)
                {
                    printf("\t\tPerformance\n");
                }
                if (smartData->attributes.ataSMARTAttr.attributes[iter].data.status & BIT3)
                {
                    printf("\t\tError Rate\n");
                }
                if (smartData->attributes.ataSMARTAttr.attributes[iter].data.status & BIT4)
                {
                    printf("\t\tEvent Count\n");
                }
                if (smartData->attributes.ataSMARTAttr.attributes[iter].data.status & BIT5)
                {
                    printf("\t\tSelf-Preserving\n");
                }
                printf("\tNominal Value: %"PRIu8"\n", smartData->attributes.ataSMARTAttr.attributes[iter].data.nominal);
                printf("\tWorst Ever Value: %"PRIu8"\n", smartData->attributes.ataSMARTAttr.attributes[iter].data.worstEver);
                if (smartData->attributes.ataSMARTAttr.attributes[iter].thresholdDataValid)
                {
                    if (smartData->attributes.ataSMARTAttr.attributes[iter].thresholdData.thresholdValue == 0)
                    {
                        printf("\tThreshold set to always passing\n");
                    }
                    else if (smartData->attributes.ataSMARTAttr.attributes[iter].thresholdData.thresholdValue == 0xFF)
                    {
                        printf("\tThreshold set to always failing\n");
                    }
                    else
                    {
                        printf("\tThreshold: %"PRIu8"\n", smartData->attributes.ataSMARTAttr.attributes[iter].thresholdData.thresholdValue);
                    }
                }
                printf("\tRaw Data: ");
                for (uint8_t rawIter = 0; rawIter < 7; ++rawIter)
                {
                    printf("%02"PRIX8"", smartData->attributes.ataSMARTAttr.attributes[iter].data.rawData[6 - rawIter]);
                }
                printf("h\n");
            }
        }
    }
    safe_Free(attributeName);
}

int print_SMART_Attributes(tDevice *device, eSMARTAttrOutMode outputMode)
{
    int ret = UNKNOWN;
    smartLogData smartData; 
    memset(&smartData,0,sizeof(smartLogData));
    ret = get_SMART_Attributes(device,&smartData);
    if (ret != SUCCESS) 
    {
        if (ret == NOT_SUPPORTED) 
        {
            printf("Printing SMART attributes is not supported on this drive type at this time\n");
        }
        else
        {
            printf("Error retreiving the logs. \n");
        }
    }
    else
    {
        if (device->drive_info.drive_type == ATA_DRIVE)
        {
            if (outputMode == SMART_ATTR_OUTPUT_RAW)
            {
                print_Raw_ATA_Attributes(device, &smartData);
            }
            else if (outputMode == SMART_ATTR_OUTPUT_ANALYZED)
            {
                print_Analyzed_ATA_Attributes(device, &smartData);
            }
            else
            {
                ret = BAD_PARAMETER;
            }
        }
		#if !defined(DISABLE_NVME_PASSTHROUGH)
        else if (device->drive_info.drive_type == NVME_DRIVE) 
        {
                uint32_t temperature = ((smartData.attributes.nvmeSMARTAttr.temperature[1] << 8) |
                    smartData.attributes.nvmeSMARTAttr.temperature[0]) - 273;

                printf("Critical Warnings                   : %#x\n", smartData.attributes.nvmeSMARTAttr.criticalWarning & 0x1F);
                printf("Temperature                         : %"PRIu32" C\n", temperature);
                printf("Available Spare                     : %"PRIu8"%%\n", smartData.attributes.nvmeSMARTAttr.availSpare);
                printf("Available Spare Threshold           : %"PRIu8"%%\n", smartData.attributes.nvmeSMARTAttr.spareThresh);
                printf("Percentage Used                     : %"PRIu8"%%\n", smartData.attributes.nvmeSMARTAttr.percentUsed);
                printf("Data Units Read                     : %.0f\n", convert_128bit_to_double(smartData.attributes.nvmeSMARTAttr.dataUnitsRead));
                printf("Data Units Written                  : %.0f\n", convert_128bit_to_double(smartData.attributes.nvmeSMARTAttr.dataUnitsWritten));
                printf("Host Read Commands                  : %.0f\n", convert_128bit_to_double(smartData.attributes.nvmeSMARTAttr.hostReads));
                printf("Host Write Commands                 : %.0f\n", convert_128bit_to_double(smartData.attributes.nvmeSMARTAttr.hostWrites));
                printf("Controller Busy Time                : %.0f\n", convert_128bit_to_double(smartData.attributes.nvmeSMARTAttr.ctrlBusyTime));                
                printf("Power Cycles                        : %.0f\n", convert_128bit_to_double(smartData.attributes.nvmeSMARTAttr.powerCycles));
                printf("Power On Hours (POH)                : %.0f\n", convert_128bit_to_double(smartData.attributes.nvmeSMARTAttr.powerOnHours));
                printf("Unsafe Shutdowns                    : %.0f\n", convert_128bit_to_double(smartData.attributes.nvmeSMARTAttr.unsafeShutdowns));
                printf("Media Errors                        : %.0f\n", convert_128bit_to_double(smartData.attributes.nvmeSMARTAttr.mediaErrors));
                printf("Num. Of Error Info. Log             : %.0f\n", convert_128bit_to_double(smartData.attributes.nvmeSMARTAttr.numErrLogEntries));
				printf("Warning Composite Temperature Time  : %"PRIu32"\n", smartData.attributes.nvmeSMARTAttr.warningTempTime);
				printf("Critical Composite Temperature Time : %"PRIu32"\n", smartData.attributes.nvmeSMARTAttr.criticalCompTime);
				for (uint8_t temperatureSensorCount = 0; temperatureSensorCount < 8; temperatureSensorCount++) {
					if (smartData.attributes.nvmeSMARTAttr.tempSensor[temperatureSensorCount] != 0) {
						uint16_t temperatureSensor = smartData.attributes.nvmeSMARTAttr.tempSensor[temperatureSensorCount] - 273;
						printf("Temperature Sensor %"PRIu8"                : %"PRIu16" C\n", (temperatureSensorCount + 1), temperatureSensor);
					}
				}
				printf("Thermal Management T1 Trans Count   : %"PRIu32"\n", smartData.attributes.nvmeSMARTAttr.thermalMgmtTemp1TransCount);
				printf("Thermal Management T2 Trans Count   : %"PRIu32"\n", smartData.attributes.nvmeSMARTAttr.thermalMgmtTemp2TransCount);
				printf("Thermal Management T1 Total Time    : %"PRIu32"\n", smartData.attributes.nvmeSMARTAttr.totalTimeThermalMgmtTemp1);
				printf("Thermal Management T2 Total Time    : %"PRIu32"\n", smartData.attributes.nvmeSMARTAttr.totalTimeThermalMgmtTemp2);
        }
		#endif
        else
        {
            //shouldn't get here.
            ret = NOT_SUPPORTED;
        }
    }
    return ret;
}

bool is_SMART_Command_Transport_Supported(tDevice *device)
{
    bool supported = false;
    if (device->drive_info.drive_type == ATA_DRIVE)
    {
        if (device->drive_info.IdentifyData.ata.Word206 & BIT0)
        {
            supported = true;
        }
    }
    return supported;
}

bool is_SMART_Error_Logging_Supported(tDevice *device)
{
    bool supported = false;
    if (device->drive_info.drive_type == ATA_DRIVE)
    {
        if ((device->drive_info.IdentifyData.ata.Word084 != 0x0000 && device->drive_info.IdentifyData.ata.Word084 != 0xFFFF && device->drive_info.IdentifyData.ata.Word084 & BIT0)
            ||
            (device->drive_info.IdentifyData.ata.Word087 != 0x0000 && device->drive_info.IdentifyData.ata.Word087 != 0xFFFF && device->drive_info.IdentifyData.ata.Word087 & BIT0)
            )
        {
            supported = true;
        }
    }
    return supported;
}

int get_ATA_SMART_Status_From_SCT_Log(tDevice *device)
{
    int ret = NOT_SUPPORTED;
    if (is_SMART_Command_Transport_Supported(device))
    {
        bool checkData = false;
        //try reading the SCT status log (ACS4 adds SMART status to this log)
        bool readSCTStatusWithSMARTCommand = sct_With_SMART_Commands(device);//USB hack
        uint8_t sctStatus[512] = { 0 };
        if (device->drive_info.ata_Options.generalPurposeLoggingSupported && !readSCTStatusWithSMARTCommand &&
            SUCCESS == ata_Read_Log_Ext(device, ATA_SCT_COMMAND_STATUS, 0, sctStatus, 512, device->drive_info.ata_Options.readLogWriteLogDMASupported, 0)
            )
        {
            checkData = true;
        }
        else
        {
            if (is_SMART_Error_Logging_Supported(device))
            {
                if (SUCCESS == ata_SMART_Read_Log(device, ATA_SCT_COMMAND_STATUS, sctStatus, 512))
                {
                    checkData = true;
                }
            }
        }
        if (checkData)
        {
            uint16_t sctFormatVersion = M_BytesTo2ByteValue(sctStatus[1], sctStatus[0]);
            if (sctFormatVersion > 2)
            {
                uint16_t smartStatus = M_BytesTo2ByteValue(sctStatus[215], sctStatus[214]);
                //SMART status
                switch (smartStatus)
                {
                case 0xC24F:
                    ret = SUCCESS;
                    break;
                case 0x2CF4:
                    ret = FAILURE;
                    break;
                default:
                    ret = UNKNOWN;
                    break;
                }
            }
        }
    }
    return ret;
}

int ata_SMART_Check(tDevice *device, ptrSmartTripInfo tripInfo)
{
    int ret = NOT_SUPPORTED; //command return value
    if (is_SMART_Enabled(device))
    {
        bool attemptCheckWithAttributes = false;
        if (supports_ATA_Return_SMART_Status_Command(device))//USB hack. Will return true on IDE/SCSI interface. May return true or false otherwise depending on what device we detect
        {
            ret = ata_SMART_Return_Status(device);
            if (device->drive_info.lastCommandRTFRs.lbaMid == ATA_SMART_SIG_MID && device->drive_info.lastCommandRTFRs.lbaHi == ATA_SMART_SIG_HI)
            {
                ret = SUCCESS;
            }
            else if (device->drive_info.lastCommandRTFRs.lbaMid == ATA_SMART_BAD_SIG_MID && device->drive_info.lastCommandRTFRs.lbaHi == ATA_SMART_BAD_SIG_HI)
            {
                //SMART is tripped
                ret = FAILURE;
            }
            else
            {
                //try SCT status log first...
                ret = get_ATA_SMART_Status_From_SCT_Log(device);
                if (ret == UNKNOWN && device->drive_info.interface_type != IDE_INTERFACE)
                {
                    //try use SAT translation instead
                    ret = scsi_SMART_Check(device, tripInfo);
                    if (ret == UNKNOWN)
                    {
                        attemptCheckWithAttributes = true;
                    }
                }
                else
                {
                    attemptCheckWithAttributes = true;
                }
            }
        }
        else
        {
            //this device doesn't support getting SMART status from return status command (translator bug)
            //try other methods.
            ret = get_ATA_SMART_Status_From_SCT_Log(device);
            if (ret == UNKNOWN && device->drive_info.interface_type != IDE_INTERFACE)
            {
                //try use SAT translation instead
                ret = scsi_SMART_Check(device, tripInfo);
                if (ret == UNKNOWN)
                {
                    attemptCheckWithAttributes = true;
                }
            }
            else
            {
                attemptCheckWithAttributes = true;
            }
        }
        
        if ((ret == FAILURE && tripInfo) || ret == UNKNOWN || ret == NOT_SUPPORTED || attemptCheckWithAttributes)
        {
            smartLogData attributes;
            memset(&attributes, 0, sizeof(smartLogData));
            if (SUCCESS == get_SMART_Attributes(device, &attributes))
            {
                //go through and compare attirbutes to thresholds (as long as the thresholds were able to be read!!!)
                for (uint16_t counter = 0; counter < 256; ++counter)
                {
                    if (attributes.attributes.ataSMARTAttr.attributes[counter].valid)
                    {
                        if (attributes.attributes.ataSMARTAttr.attributes[counter].thresholdDataValid)
                        {
                            if (attributes.attributes.ataSMARTAttr.attributes[counter].thresholdData.thresholdValue == 0)
                            {
                                //skip, this is an always passing attribute
                            }
                            else if (attributes.attributes.ataSMARTAttr.attributes[counter].thresholdData.thresholdValue == 0xFF)
                            {
                                //This is an always failing attribute! (make note on the screen)
                                ret = FAILURE;//this should override the "unknown" return value if it was set
                                if (tripInfo)
                                {
                                    tripInfo->additionalInformationType = SMART_TRIP_INFO_TYPE_ATA;
                                    tripInfo->ataAttribute.attributeNumber = attributes.attributes.ataSMARTAttr.attributes[counter].data.attributeNumber;
                                    tripInfo->ataAttribute.nominalValue = attributes.attributes.ataSMARTAttr.attributes[counter].data.nominal;
                                    tripInfo->ataAttribute.thresholdValue = attributes.attributes.ataSMARTAttr.attributes[counter].thresholdData.thresholdValue;
                                    char *attributeName = (char *)calloc(MAX_ATTRIBUTE_NAME_LENGTH, sizeof(char));
                                    get_Attribute_Name(device, tripInfo->ataAttribute.attributeNumber, &attributeName);
                                    if (strlen(attributeName))
                                    {
                                        //use the name in the error reason
                                        snprintf(tripInfo->reasonString, UINT8_MAX, "%s [%" PRIu8 "] set to test trip!", attributeName, tripInfo->ataAttribute.attributeNumber);
                                        tripInfo->reasonStringLength = (uint8_t)strlen(tripInfo->reasonString);
                                    }
                                    else
                                    {
                                        //Couldn't look up the name, so set a generic error reason
                                        snprintf(tripInfo->reasonString, UINT8_MAX, "Attribute %" PRIu8 " set to test trip!", tripInfo->ataAttribute.attributeNumber);
                                        tripInfo->reasonStringLength = (uint8_t)strlen(tripInfo->reasonString);
                                    }
                                }
                                break;
                            }
                            else if (attributes.attributes.ataSMARTAttr.attributes[counter].data.nominal <= attributes.attributes.ataSMARTAttr.attributes[counter].thresholdData.thresholdValue)
                            {
                                //found the attribute causing the problem!!!
                                ret = FAILURE;//this should override the "unknown" return value if it was set
                                if (tripInfo)
                                {
                                    tripInfo->additionalInformationType = SMART_TRIP_INFO_TYPE_ATA;
                                    tripInfo->ataAttribute.attributeNumber = attributes.attributes.ataSMARTAttr.attributes[counter].data.attributeNumber;
                                    tripInfo->ataAttribute.nominalValue = attributes.attributes.ataSMARTAttr.attributes[counter].data.nominal;
                                    tripInfo->ataAttribute.thresholdValue = attributes.attributes.ataSMARTAttr.attributes[counter].thresholdData.thresholdValue;
                                    char *attributeName = (char *)calloc(MAX_ATTRIBUTE_NAME_LENGTH, sizeof(char));
                                    get_Attribute_Name(device, tripInfo->ataAttribute.attributeNumber, &attributeName);
                                    if (strlen(attributeName))
                                    {
                                        //use the name in the error reason
                                        snprintf(tripInfo->reasonString, UINT8_MAX, "%s [%" PRIu8 "] tripped! Nominal Value %" PRIu8 " below Threshold %" PRIu8 "", attributeName, tripInfo->ataAttribute.attributeNumber, tripInfo->ataAttribute.nominalValue, tripInfo->ataAttribute.thresholdValue);
                                        tripInfo->reasonStringLength = (uint8_t)strlen(tripInfo->reasonString);
                                    }
                                    else
                                    {
                                        //Couldn't look up the name, so set a generic error reason
                                        snprintf(tripInfo->reasonString, UINT8_MAX, "Attribute %" PRIu8 " tripped! Nominal Value %" PRIu8 " below Threshold %" PRIu8 "", tripInfo->ataAttribute.attributeNumber, tripInfo->ataAttribute.nominalValue, tripInfo->ataAttribute.thresholdValue);
                                        tripInfo->reasonStringLength = (uint8_t)strlen(tripInfo->reasonString);
                                    }
                                }
                                break;
                            }
                        }
                    }
                }
            }
        }
    }
    return ret;
}

void translate_SCSI_SMART_Sense_To_String(uint8_t asc, uint8_t ascq, char *reasonString, uint8_t reasonStringMaxLength)
{
    switch (asc)
    {
    case 0x5D:
        if (ascq >= 0 && ascq < 0x10)
        {
            switch (ascq)
            {
            case 0x00:
                snprintf(reasonString, reasonStringMaxLength, "Failure Prediction Threshold Exceeded");
                break;
            case 0x01:
                snprintf(reasonString, reasonStringMaxLength, "Media Failure Prediction Threshold Exceeded");
                break;
            case 0x02:
                snprintf(reasonString, reasonStringMaxLength, "Logical Unit Failure Prediction Threshold Exceeded");
                break;
            case 0x03:
                snprintf(reasonString, reasonStringMaxLength, "Spare Area Exhaustion Prediction Threshold Exceeded");
                break;
            default:
                break;
            }
        }
        else if (ascq < 0x70)
        {
            bool impendingFailureMissing = false;
            bool failureReasonMissing = false;
            char impendingFailure[40] = { 0 };
            switch (ascq >> 4)
            {
            case 1:
                snprintf(impendingFailure, 40, "Hardware Impending Failure");
                break;
            case 2:
                snprintf(impendingFailure, 40, "Controller Impending Failure");
                break;
            case 3:
                snprintf(impendingFailure, 40, "Data Channel Impending Failure");
                break;
            case 4:
                snprintf(impendingFailure, 40, "Servo Impending Failure");
                break;
            case 5:
                snprintf(impendingFailure, 40, "Spindle Impending Failure");
                break;
            case 6:
                snprintf(impendingFailure, 40, "Firmware Impending Failure");
                break;
            default:
                impendingFailureMissing = true;
                break;
            }
            char failureReason[40] = { 0 };
            switch (ascq & 0x0F)
            {
            case 0x00:
                snprintf(impendingFailure, 40, "General Hard Drive Failure");
                break;
            case 0x01:
                snprintf(impendingFailure, 40, "Drive Error Rate Too High");
                break;
            case 0x02:
                snprintf(impendingFailure, 40, "Data Error Rate Too High");
                break;
            case 0x03:
                snprintf(impendingFailure, 40, "Seek Error Rate Too High");
                break;
            case 0x04:
                snprintf(impendingFailure, 40, "Too Many Block Reassigns");
                break;
            case 0x05:
                snprintf(impendingFailure, 40, "Access Times Too High");
                break;
            case 0x06:
                snprintf(impendingFailure, 40, "Start Unit Times Too high");
                break;
            case 0x07:
                snprintf(impendingFailure, 40, "Channel Parametrics");
                break;
            case 0x08:
                snprintf(impendingFailure, 40, "Controller Detected");
                break;
            case 0x09:
                snprintf(impendingFailure, 40, "Throughput Performance");
                break;
            case 0x0A:
                snprintf(impendingFailure, 40, "Seek Time Performance");
                break;
            case 0x0B:
                snprintf(impendingFailure, 40, "Spin-up Retry Count");
                break;
            case 0x0C:
                snprintf(impendingFailure, 40, "Drive Calibration Retry Count");
                break;
            case 0x0D:
                snprintf(impendingFailure, 40, "Power Loss Protection Circuit");
                break;
            default:
                failureReasonMissing = true;
                break;
            }
            if (failureReasonMissing || impendingFailureMissing)
            {
                if (impendingFailureMissing)
                {
                    snprintf(reasonString, reasonStringMaxLength, "unknown ascq %" PRIu8 "", ascq);
                }
                else
                {
                    snprintf(reasonString, reasonStringMaxLength, "%s - unknown ascq %" PRIu8 "", impendingFailure, ascq);
                }
            }
            else
            {
                snprintf(reasonString, reasonStringMaxLength, "%s - %s", impendingFailure, failureReason);
            }
        }
        else
        {
            switch (ascq)
            {
            case 0x73:
                snprintf(reasonString, reasonStringMaxLength, "Media Impending Failure Endurance Limit Met");
                break;
            case 0xFF:
                snprintf(reasonString, reasonStringMaxLength, "Failure Prediction Threshold Exceeded (False)");
                break;
            default:
                break;
            }
        }
        break;
    case 0x0B:
        switch (ascq)
        {
        case 0x00:
            //This only means "WARNING" which isn't very useful....so I'm not translating it right now. - TJE
            break;
        case 0x01:
            snprintf(reasonString, reasonStringMaxLength, "Warning - Specified Temperature Exceeded");
            break;
        case 0x02:
            snprintf(reasonString, reasonStringMaxLength, "Warning - Enclosure Degraded");
            break;
        case 0x03:
            snprintf(reasonString, reasonStringMaxLength, "Warning - Background Self-Test Failed");
            break;
        case 0x04:
            snprintf(reasonString, reasonStringMaxLength, "Warning - Background Pre-scan Detected Medium Error");
            break;
        case 0x05:
            snprintf(reasonString, reasonStringMaxLength, "Warning - Background Medium Scan Detected Medium Error");
            break;
        case 0x06:
            snprintf(reasonString, reasonStringMaxLength, "Warning - Non-Volatile Cache Now Volatile");
            break;
        case 0x07:
            snprintf(reasonString, reasonStringMaxLength, "Warning - Degraded Power To Non-Volatile Cache");
            break;
        case 0x08:
            snprintf(reasonString, reasonStringMaxLength, "Warning - Power Loss Expected");
            break;
        case 0x09:
            snprintf(reasonString, reasonStringMaxLength, "Warning - Device Statistics Notification Active");
            break;
        case 0x0A:
            snprintf(reasonString, reasonStringMaxLength, "Warning - High Critical Temperature Limit Exceeded");
            break;
        case 0x0B:
            snprintf(reasonString, reasonStringMaxLength, "Warning - Low Critical Tempterure Limit Exceeded");
            break;
        case 0x0C:
            snprintf(reasonString, reasonStringMaxLength, "Warning - High Operating Temperature Limit Exceeded");
            break;
        case 0x0D:
            snprintf(reasonString, reasonStringMaxLength, "Warning - Low Operating Temperature Limit Exceeded");
            break;
        case 0x0E:
            snprintf(reasonString, reasonStringMaxLength, "Warning - High Critical Humidity Limit Exceeded");
            break;
        case 0x0F:
            snprintf(reasonString, reasonStringMaxLength, "Warning - Low Critical Humidity Limit Exceeded");
            break;
        case 0x10:
            snprintf(reasonString, reasonStringMaxLength, "Warning - High Operating Humidity Limit Exceeded");
            break;
        case 0x11:
            snprintf(reasonString, reasonStringMaxLength, "Warning - Low Operating Humidity Limit Exceeded");
            break;
        case 0x12:
            snprintf(reasonString, reasonStringMaxLength, "Warning - Microcode Security At Risk");
            break;
        case 0x13:
            snprintf(reasonString, reasonStringMaxLength, "Warning - Microcode Digital Signature Validation Failure");
            break;
        default:
            break;
        }
        break;
    default:
        //Don't do anything. This is not a valid sense combination for a SMART trip
        break;
    }
}
//
int scsi_SMART_Check(tDevice *device, ptrSmartTripInfo tripInfo)
{
    int ret = NOT_SUPPORTED;
    if (VERBOSITY_COMMAND_NAMES <= g_verbosity)
    {
        printf("Starting SCSI SMART Check\n");
    }

    informationalExceptionsLog infoExceptionsLog;
    informationalExceptionsControl infoExceptionsControl;
    memset(&infoExceptionsLog, 0, sizeof(informationalExceptionsLog));
    memset(&infoExceptionsControl, 0, sizeof(informationalExceptionsControl));
    bool sendRequestSense = false;
    bool readModePage = false;
    bool temporarilyEnableMRIEMode6 = false;//This will hold if we are changing the mode from a value of 1-5 to 6. DO NOT CHANGE IT IF IT IS ZERO! We should return NOT_SUPPORTED in this case. - TJE
    uint32_t delayTimeMilliseconds = 0;//This will be used to make a delay only if the interval is a value less than 1000milliseconds, otherwise we'll change the mode page.
    //get informational exceptions data from the drive first
    if(SUCCESS == get_SCSI_Informational_Exceptions_Info(device, MPC_CURRENT_VALUES, &infoExceptionsControl, &infoExceptionsLog) || infoExceptionsLog.isValid)
    {
        if (infoExceptionsLog.isValid)
        {
            //This is supposed to be the most consistent way of determining this...it should work always so long as the page is supported.
            if (infoExceptionsLog.additionalSenseCode == 0x5D)
            {
                ret = FAILURE;
                if (tripInfo)
                {
                    tripInfo->informationIsValid = true;
                    tripInfo->additionalInformationType = SMART_TRIP_INFO_TYPE_SCSI;
                    tripInfo->scsiSenseCode.asc = infoExceptionsLog.additionalSenseCode;
                    tripInfo->scsiSenseCode.ascq = infoExceptionsLog.additionalSenseCodeQualifier;
                    translate_SCSI_SMART_Sense_To_String(tripInfo->scsiSenseCode.asc, tripInfo->scsiSenseCode.ascq, tripInfo->reasonString, UINT8_MAX);
                }
            }
            else if (infoExceptionsLog.additionalSenseCode == 0x0B)
            {
                ret = IN_PROGRESS;//using this to signify that a warning is being generated from the drive.
                if (tripInfo)
                {
                    tripInfo->informationIsValid = true;
                    tripInfo->additionalInformationType = SMART_TRIP_INFO_TYPE_SCSI;
                    tripInfo->scsiSenseCode.asc = infoExceptionsLog.additionalSenseCode;
                    tripInfo->scsiSenseCode.ascq = infoExceptionsLog.additionalSenseCodeQualifier;
                    translate_SCSI_SMART_Sense_To_String(tripInfo->scsiSenseCode.asc, tripInfo->scsiSenseCode.ascq, tripInfo->reasonString, UINT8_MAX);
                }
            }
            else
            {
                ret = SUCCESS;
            }
        }
        else
        {
            //got the log and mode page...need to check mode page settings to see if an error get's logged and the MRIE value so we can attempt a request sense.
            if (infoExceptionsControl.isValid)
            {
                readModePage = true;
                switch (infoExceptionsControl.mrie)
                {
                case 1://asynchronous event reporting (not supported on Seagate drives)
                case 2://Generate Unit attention (sense key 6, asc = 5D. Fail command, no data transfer)
                case 3://Conditionally generate recovered error (sense key 1, asc 5D on command that normall generates good status. Honors PER bit)
                case 4://Unconditionally generate recovered error (sense key 1, asc 5D on command that normall generates good status. Independent of PER bit)
                case 5://Generate No Sense (sense key 0, asc 5D)
                    temporarilyEnableMRIEMode6 = true;
                    sendRequestSense = true;
                    break;
                case 6://issue request sense. We may need to change the interval or reporting count first....
                    sendRequestSense = true;
                    //we need to check the interval and the report count fields...depending on what these are, we may need to either wait or make a mode page change
                    if (infoExceptionsControl.intervalTimer == 0 || infoExceptionsControl.intervalTimer == UINT32_MAX || infoExceptionsControl.intervalTimer > 10)
                    {
                        temporarilyEnableMRIEMode6 = true;
                    }
                    else
                    {
                        delayTimeMilliseconds = 100 * infoExceptionsControl.intervalTimer;
                    }
                    if (infoExceptionsControl.reportCount != 0)//we want an infinite number of times just so that we always generate it with our request sense command
                    {
                        temporarilyEnableMRIEMode6 = true;
                    }
                    break;
                case 0://not enabled
                default://unknown or not supported value
                    //not enabled, return NOT_SUPPORTED. Make them use the --setMRIE option to change to something else first
                    ret = NOT_SUPPORTED;
                    break;
                }
            }
            else
            {
                //uhh...just try request sense or return NOT_SUPPORTED???...I don't think this case should ever get hit - TJE
                sendRequestSense = true;
            }
        }
    }
    else
    {
        //This device doesn't support the log page or mode page...so just try a request sense and see what the sense data gives.
        sendRequestSense = true;
    }
    if (temporarilyEnableMRIEMode6)
    {
        delayTimeMilliseconds = 100;//100 milliseconds to match our temporary change
        //change MRIE mode to 6, PS = 0 and SP = false to change this temporarily so we can issue a request sense.
        informationalExceptionsControl tempControl;
        //copy current settings over
        memcpy(&tempControl, &infoExceptionsControl, sizeof(informationalExceptionsControl));
        tempControl.mrie = 6;//generate error upon request
        tempControl.reportCount = 0;//always generate errors
        tempControl.intervalTimer = 1;//100 milliseconds
        tempControl.ewasc = true;//turn on warnings for the check since we are making a temporary change...TODO: determine above if we should turn this on all the time or not (if it's not already on)
        tempControl.ps = false;//make sure we don't save this value!
        set_SCSI_Informational_Exceptions_Info(device, false, &tempControl);//save bit to false...don't want to save this change
    }
    if (delayTimeMilliseconds > 0 && delayTimeMilliseconds <= 1000)//do not wait longer than a second...should be caught above, but just in case....-TJE
    {
        delay_Milliseconds(delayTimeMilliseconds);
    }
    if (sendRequestSense)
    {
        uint8_t *senseData = (uint8_t*)calloc(SPC3_SENSE_LEN, sizeof(uint8_t));
        scsi_Request_Sense_Cmd(device, false, senseData, SPC3_SENSE_LEN);
        uint8_t senseKey = 0, asc = 0, ascq = 0, fru = 0;
        get_Sense_Key_ASC_ASCQ_FRU(senseData, SPC3_SENSE_LEN, &senseKey, &asc, &ascq, &fru);
        if (asc == 0x5D)
        {
            ret = FAILURE;
            if (tripInfo)
            {
                tripInfo->informationIsValid = true;
                tripInfo->additionalInformationType = SMART_TRIP_INFO_TYPE_SCSI;
                tripInfo->scsiSenseCode.asc = asc;
                tripInfo->scsiSenseCode.ascq = ascq;
                translate_SCSI_SMART_Sense_To_String(tripInfo->scsiSenseCode.asc, tripInfo->scsiSenseCode.ascq, tripInfo->reasonString, UINT8_MAX);
            }
        }
        else if (asc == 0x0B)
        {
            ret = IN_PROGRESS;//using this to signify that a warning is being generated from the drive.
            if (tripInfo)
            {
                tripInfo->informationIsValid = true;
                tripInfo->additionalInformationType = SMART_TRIP_INFO_TYPE_SCSI;
                tripInfo->scsiSenseCode.asc = asc;
                tripInfo->scsiSenseCode.ascq = ascq;
                translate_SCSI_SMART_Sense_To_String(tripInfo->scsiSenseCode.asc, tripInfo->scsiSenseCode.ascq, tripInfo->reasonString, UINT8_MAX);
            }
        }
        else
        {
            if (readModePage)
            {
                ret = SUCCESS;
            }
            else
            {
                ret = UNKNOWN;
            }
        }
        safe_Free(senseData);
    }
    if (temporarilyEnableMRIEMode6)
    {
        //Change back to the user's saved settings
        informationalExceptionsControl savedControlSettings;
        memset(&savedControlSettings, 0, sizeof(informationalExceptionsControl));
        if(SUCCESS == get_SCSI_Informational_Exceptions_Info(device, MPC_SAVED_VALUES, &savedControlSettings, NULL))
        {
            if (SUCCESS != set_SCSI_Informational_Exceptions_Info(device, true, &savedControlSettings))
            {
                //try again with the save bit set to false...shouldn't happen but we need to try to get this back to the user's other settings.
                set_SCSI_Informational_Exceptions_Info(device, false, &savedControlSettings);
            }
        }
        //no else...we tried our best...-TJE
    }
    return ret;
}

#if !defined (DISABLE_NVME_PASSTHROUGH)
int nvme_SMART_Check(tDevice *device, ptrSmartTripInfo tripInfo)
{
    int ret = UNKNOWN;
    uint8_t smartLogPage[LEGACY_DRIVE_SEC_SIZE] = { 0 };
    nvmeGetLogPageCmdOpts smartPageOpts;
    memset(&smartPageOpts, 0, sizeof(nvmeGetLogPageCmdOpts));
    smartPageOpts.addr = (uint64_t)smartLogPage;
    smartPageOpts.dataLen = LEGACY_DRIVE_SEC_SIZE;
    smartPageOpts.lid = NVME_LOG_SMART_ID;
    smartPageOpts.nsid = UINT32_MAX;//requesting controller page, not namespace page. - TJE
    if (SUCCESS == nvme_Get_Log_Page(device, &smartPageOpts))
    {
        //check the critical warning byte! (Byte 0)
        if (smartLogPage[0] > 0)
        {
            //TODO: Return the reason for the failure! - TJE
            ret = FAILURE;
        }
        else
        {
            ret = SUCCESS;
        }
        if (tripInfo && ret == FAILURE)
        {
            tripInfo->additionalInformationType = SMART_TRIP_INFO_TYPE_NVME;
            tripInfo->informationIsValid = true;
            if (smartLogPage[0] & BIT0)
            {
                tripInfo->nvmeCriticalWarning.spareSpaceBelowThreshold = true;
                sprintf(tripInfo->reasonString, "Available Spare Space has fallen below the threshold\0");
                tripInfo->reasonStringLength = (uint8_t)strlen(tripInfo->reasonString);
            }
            if (smartLogPage[0] & BIT1)
            {
                tripInfo->nvmeCriticalWarning.temperatureExceedsThreshold = true;
                sprintf(tripInfo->reasonString, "Temperature is above an over termperature threshold or below an under temperature threshold\0");
                tripInfo->reasonStringLength = (uint8_t)strlen(tripInfo->reasonString);
            }
            if (smartLogPage[0] & BIT2)
            {
                tripInfo->nvmeCriticalWarning.nvmSubsystemDegraded = true;
                sprintf(tripInfo->reasonString, "NVM subsystem reliability has been degraded due to significant media related errors or an internal error that degrades reliability\0");
                tripInfo->reasonStringLength = (uint8_t)strlen(tripInfo->reasonString);
            }
            if (smartLogPage[0] & BIT3)
            {
                tripInfo->nvmeCriticalWarning.mediaReadOnly = true;
                sprintf(tripInfo->reasonString, "Media has been placed in read only mode\0");
                tripInfo->reasonStringLength = (uint8_t)strlen(tripInfo->reasonString);
            }
            if (smartLogPage[0] & BIT4)
            {
                tripInfo->nvmeCriticalWarning.volatileMemoryBackupFailed = true;
                sprintf(tripInfo->reasonString, "Volatile Memory backup device has failed\0");
                tripInfo->reasonStringLength = (uint8_t)strlen(tripInfo->reasonString);
            }
            if (smartLogPage[0] & BIT5)
            {
                tripInfo->nvmeCriticalWarning.reservedBit5 = true;
            }
            if (smartLogPage[0] & BIT6)
            {
                tripInfo->nvmeCriticalWarning.reservedBit6 = true;
            }
            if (smartLogPage[0] & BIT7)
            {
                tripInfo->nvmeCriticalWarning.reservedBit7 = true;
            }
        }
    }

    return ret;
}
#endif

int run_SMART_Check(tDevice *device, ptrSmartTripInfo tripInfo)
{
    int result = UNKNOWN;
    if (device->drive_info.drive_type == SCSI_DRIVE)
    {
        result = scsi_SMART_Check(device, tripInfo);
    }
    else if (device->drive_info.drive_type == ATA_DRIVE)
    {
        result = ata_SMART_Check(device, tripInfo);
    }
    else if (device->drive_info.drive_type == NVME_DRIVE)
    {
#if !defined (DISABLE_NVME_PASSTHROUGH)
        result = nvme_SMART_Check(device, tripInfo);
#else
        //No SCSI translation exists for this, so return not_supported
        result = NOT_SUPPORTED;
#endif
    }
    return result;
}


bool is_SMART_Enabled(tDevice *device)
{
    bool enabled = false;
    switch (device->drive_info.drive_type)
    {
    case ATA_DRIVE:
        //check identify data
        if (device->drive_info.IdentifyData.ata.Word085 != 0x0000 && device->drive_info.IdentifyData.ata.Word085 != 0xFFFF && device->drive_info.IdentifyData.ata.Word085 & BIT0)
        {
            enabled = true;
        }
        break;
    case NVME_DRIVE:
#if !defined (DISABLE_NVME_PASSTHROUGH)
        //SMART/health is built in and not enable-able or disable-able - TJE
        enabled = true;
#endif
    case SCSI_DRIVE:
    {
        //read the informational exceptions mode page and check MRIE value for something other than 0
        uint8_t *infoExceptionsControl = (uint8_t*)calloc(12 + MODE_PARAMETER_HEADER_10_LEN, sizeof(uint8_t));
        if (!infoExceptionsControl)
        {
            perror("calloc failure for infoExceptionsControl");
            return false;
        }
        if (SUCCESS == scsi_Mode_Sense_10(device, MP_INFORMATION_EXCEPTIONS_CONTROL, 12 + MODE_PARAMETER_HEADER_10_LEN, 0, true, false, MPC_CURRENT_VALUES, infoExceptionsControl))
        {
            if (M_Nibble0(infoExceptionsControl[MODE_PARAMETER_HEADER_10_LEN + 3]) > 0)
            {
                enabled = true;
            }
        }
        else if (SUCCESS == scsi_Mode_Sense_6(device, MP_INFORMATION_EXCEPTIONS_CONTROL, 12 + MODE_PARAMETER_HEADER_6_LEN, 0, true, MPC_CURRENT_VALUES, infoExceptionsControl))
        {
            if (M_Nibble0(infoExceptionsControl[MODE_PARAMETER_HEADER_6_LEN + 3]) > 0)
            {
                enabled = true;
            }
        }
        safe_Free(infoExceptionsControl);
    }
    break;
    default:
        break;
    }
    return enabled;
}

int get_Pending_List_Count(tDevice *device, uint32_t *pendingCount)
{
    int ret = SUCCESS;
    if (device->drive_info.drive_type == ATA_DRIVE)
    {
        //get from SMART attribute 197 or from device statistics log
        bool pendingCountFound = false;
        if (device->drive_info.softSATFlags.deviceStatisticsSupported)
        {
            //printf("In Device Statistics\n");
            uint8_t rotatingMediaStatistics[LEGACY_DRIVE_SEC_SIZE] = { 0 };
            if (SUCCESS == ata_Read_Log_Ext(device, ATA_LOG_DEVICE_STATISTICS, ATA_DEVICE_STATS_LOG_ROTATING_MEDIA, rotatingMediaStatistics, LEGACY_DRIVE_SEC_SIZE, device->drive_info.ata_Options.readLogWriteLogDMASupported, 0))
            {
                uint64_t *qWordPtr = (uint64_t*)&rotatingMediaStatistics[0];
                if (qWordPtr[7] & BIT63 && qWordPtr[7] & BIT62)
                {
                    *pendingCount = M_DoubleWord0(qWordPtr[7]);
                    pendingCountFound = true;
                }
            }
        }
        if (!pendingCountFound && is_SMART_Enabled(device))
        {
            //printf("In Attributes\n");
            //try SMART data
            smartLogData smartData;
            memset(&smartData, 0, sizeof(smartLogData));
            if (SUCCESS == get_SMART_Attributes(device, &smartData))
            {
                //now get the count from the SMART attribute raw data
                if (smartData.attributes.ataSMARTAttr.attributes[197].valid)
                {
                    *pendingCount = M_BytesTo4ByteValue(smartData.attributes.ataSMARTAttr.attributes[197].data.rawData[3], \
                        smartData.attributes.ataSMARTAttr.attributes[197].data.rawData[2], \
                        smartData.attributes.ataSMARTAttr.attributes[197].data.rawData[1], \
                        smartData.attributes.ataSMARTAttr.attributes[197].data.rawData[0]);
                    pendingCountFound = true;
                }
            }
        }
        if (!pendingCountFound)
        {
            ret = NOT_SUPPORTED;
        }
    }
    else if (device->drive_info.drive_type == SCSI_DRIVE)
    {
        //get by reading the pending defects log page (SBC4) parameter 0, which is a count
        uint8_t pendingLog[12] = { 0 };
        if (SUCCESS == scsi_Log_Sense_Cmd(device, false, LPC_CUMULATIVE_VALUES, LP_PENDING_DEFECTS, 1, 0, pendingLog, 12))
        {
            //parameter 0 has the count
            *pendingCount = M_BytesTo4ByteValue(pendingLog[LOG_PAGE_HEADER_LENGTH + 4], pendingLog[LOG_PAGE_HEADER_LENGTH + 5], pendingLog[LOG_PAGE_HEADER_LENGTH + 6], pendingLog[LOG_PAGE_HEADER_LENGTH + 7]);
        }
        else
        {
            ret = NOT_SUPPORTED;
        }
    }
    else
    {
        ret = NOT_SUPPORTED;
    }
    return ret;
}

int get_Grown_List_Count(tDevice *device, uint32_t *grownCount)
{
    int ret = SUCCESS;
    if (device->drive_info.drive_type == ATA_DRIVE)
    {
        //get from SMART attribute 5 or from device statistics log
        bool grownCountFound = false;
        if (device->drive_info.softSATFlags.deviceStatisticsSupported)
        {
            uint8_t rotatingMediaStatistics[LEGACY_DRIVE_SEC_SIZE] = { 0 };
            if (SUCCESS == ata_Read_Log_Ext(device, ATA_LOG_DEVICE_STATISTICS, ATA_DEVICE_STATS_LOG_ROTATING_MEDIA, rotatingMediaStatistics, LEGACY_DRIVE_SEC_SIZE, device->drive_info.ata_Options.readLogWriteLogDMASupported, 0))
            {
                uint64_t *qWordPtr = (uint64_t*)&rotatingMediaStatistics[0];
                if (qWordPtr[4] & BIT63 && qWordPtr[4] & BIT62)
                {
                    *grownCount = M_DoubleWord0(qWordPtr[4]);
                    grownCountFound = true;
                }
            }
        }
        if (!grownCountFound && is_SMART_Enabled(device))
        {
            smartLogData smartData;
            memset(&smartData, 0, sizeof(smartLogData));
            if (SUCCESS == get_SMART_Attributes(device, &smartData))
            {
                //now get the count from the SMART attribute raw data
                if (smartData.attributes.ataSMARTAttr.attributes[5].valid)
                {
                    *grownCount = M_BytesTo4ByteValue(smartData.attributes.ataSMARTAttr.attributes[5].data.rawData[3], \
                        smartData.attributes.ataSMARTAttr.attributes[5].data.rawData[2], \
                        smartData.attributes.ataSMARTAttr.attributes[5].data.rawData[1], \
                        smartData.attributes.ataSMARTAttr.attributes[5].data.rawData[0]);
                    grownCountFound = true;
                }
            }
        }
        if (!grownCountFound)
        {
            ret = NOT_SUPPORTED;
        }
    }
    else if (device->drive_info.drive_type == SCSI_DRIVE)
    {
        uint8_t defectData[8] = { 0 };
        //get by reading the grown list since it contains a number of entries at the beggining
        if (SUCCESS == scsi_Read_Defect_Data_12(device, false, true, AD_PHYSICAL_SECTOR_FORMAT_ADDRESS_DESCRIPTOR, 0, 8, defectData))//physical chs
        {
            *grownCount = M_BytesTo4ByteValue(defectData[4], defectData[5], defectData[6], defectData[7]) / 8;
        }
        else if (SUCCESS == scsi_Read_Defect_Data_10(device, false, true, AD_PHYSICAL_SECTOR_FORMAT_ADDRESS_DESCRIPTOR, 8, defectData))
        {
            *grownCount = M_BytesTo2ByteValue(defectData[2], defectData[3]) / 8;
        }
        else
        {
            ret = NOT_SUPPORTED;
        }
    }
    else
    {
        ret = NOT_SUPPORTED;
    }
    return ret;
}

//there is also a "get" method that should be added below
int sct_Set_Feature_Control(tDevice *device, eSCTFeature sctFeature, bool enableDisable, bool defaultValue, bool isVolatile, uint16_t hdaTemperatureIntervalOrState)
{
    int ret = NOT_SUPPORTED;
    //Note: SCT is a SATA thing. No SCSI equivalent
    if (device->drive_info.drive_type == ATA_DRIVE)
    {
        //check if SCT and SCT feature control is supported
        if (device->drive_info.IdentifyData.ata.Word206 & BIT0 && device->drive_info.IdentifyData.ata.Word206 & BIT4)
        {
            uint16_t featureCode = 0, state = 0, optionFlags = 0;
            switch (sctFeature)
            {
            case SCT_FEATURE_CONTROL_WRITE_CACHE_STATE:
                //set feature code
                featureCode = 1;
                //set state
                if (defaultValue)
                {
                    state = 1;
                }
                else
                {
                    if (enableDisable)
                    {
                        state = 2;
                    }
                    else
                    {
                        state = 3;
                    }
                }
                break;
            case SCT_FEATURE_CONTROL_WRITE_CACHE_REORDERING:
                //set feature code
                featureCode = 2;
                //set state
                if (defaultValue)
                {
                    state = 1;//spec says this is the default value
                }
                else
                {
                    if (enableDisable)
                    {
                        state = 1;
                    }
                    else
                    {
                        state = 2;
                    }
                }
                break;
            case SCT_FEATURE_CONTROL_SET_HDA_TEMPERATURE_INTERVAL:
                //set feature code
                featureCode = 3;
                //set state
                if (defaultValue)
                {
                    //for this we need to read the "sample period" from the SCT data tables command...not supported for now
                    return NOT_SUPPORTED;
                }
                else
                {
                    state = hdaTemperatureIntervalOrState;
                }
                break;
            default:
                featureCode = (uint16_t)sctFeature;
                state = hdaTemperatureIntervalOrState;
                break;
            }
            //set option flags
            if (!isVolatile)
            {
                optionFlags = BIT0;
            }
            ret = ata_SCT_Feature_Control(device, device->drive_info.ata_Options.generalPurposeLoggingSupported, device->drive_info.ata_Options.readLogWriteLogDMASupported, 0x0001, featureCode, &state, &optionFlags);
            if (ret == SUCCESS)
            {
                //do we need to check and get specific status?
            }
        }
    }
    return ret;
}

int sct_Get_Feature_Control(tDevice *device, eSCTFeature sctFeature, bool *enableDisable, bool *defaultValue, uint16_t *hdaTemperatureIntervalOrState, uint16_t *featureOptionFlags)
{
    int ret = NOT_SUPPORTED;
    //Note: SCT is a SATA thing. No SCSI equivalent
    if (device->drive_info.drive_type == ATA_DRIVE)
    {
        //check if SCT and SCT feature control is supported
        if (device->drive_info.IdentifyData.ata.Word206 & BIT0 && device->drive_info.IdentifyData.ata.Word206 & BIT4)
        {
            uint16_t featureCode = 0, state = 0, optionFlags = 0;
            switch (sctFeature)
            {
            case SCT_FEATURE_CONTROL_WRITE_CACHE_STATE:
                //set feature code
                featureCode = 1;
                break;
            case SCT_FEATURE_CONTROL_WRITE_CACHE_REORDERING:
                //set feature code
                featureCode = 2;
                break;
            case SCT_FEATURE_CONTROL_SET_HDA_TEMPERATURE_INTERVAL:
                //set feature code
                featureCode = 3;
                break;
            default:
                featureCode = (uint16_t)sctFeature;
                break;
            }
            ret = ata_SCT_Feature_Control(device, device->drive_info.ata_Options.generalPurposeLoggingSupported, device->drive_info.ata_Options.readLogWriteLogDMASupported, 0x0002, featureCode, &state, &optionFlags);
            if (ret == SUCCESS)
            {
                if (hdaTemperatureIntervalOrState)
                {
                    *hdaTemperatureIntervalOrState = state;
                }
                if (defaultValue)
                {
                    *defaultValue = false;
                }
                switch (sctFeature)
                {
                case SCT_FEATURE_CONTROL_WRITE_CACHE_STATE:
                    switch (state)
                    {
                    case 0x0001:
                        if (defaultValue)
                        {
                            *defaultValue = true;
                        }
                        break;
                    case 0x0002:
                        if (enableDisable)
                        {
                            *enableDisable = true;
                        }
                        break;
                    case 0x0003:
                        if (enableDisable)
                        {
                            *enableDisable = false;
                        }
                        break;
                    default:
                        //unknown, don't do anything
                        break;
                    }
                    break;
                case SCT_FEATURE_CONTROL_WRITE_CACHE_REORDERING:
                    switch (state)
                    {
                    case 0x0001:
                        if (defaultValue)
                        {
                            *defaultValue = true;
                        }
                        if (enableDisable)
                        {
                            *enableDisable = true;
                        }
                        break;
                    case 0x0002:
                        if (enableDisable)
                        {
                            *enableDisable = false;
                        }
                        break;
                    default:
                        //unknown, don't do anything
                        break;
                    }
                    break;
                case SCT_FEATURE_CONTROL_SET_HDA_TEMPERATURE_INTERVAL:
                    //already set above
                    break;
                default://do nothing
                    break;
                }
                //get option flags if pointer is valid
                if (featureOptionFlags)
                {
                    ret = ata_SCT_Feature_Control(device, device->drive_info.ata_Options.generalPurposeLoggingSupported, device->drive_info.ata_Options.readLogWriteLogDMASupported, 0x0003, featureCode, &state, &optionFlags);
                    *featureOptionFlags = optionFlags;
                }
            }
        }
    }
    return ret;
}

int sct_Set_Command_Timer(tDevice *device, eSCTErrorRecoveryCommand ercCommand, uint32_t timerValueMilliseconds)
{
    int ret = NOT_SUPPORTED;
    if (device->drive_info.drive_type == ATA_DRIVE)
    {
        if (device->drive_info.IdentifyData.ata.Word206 & BIT3)//check that the feature is supported by this drive
        {
            //made it this far, so the feature is supported
            switch (ercCommand)
            {
            case SCT_ERC_READ_COMMAND:
                ret = ata_SCT_Error_Recovery_Control(device, device->drive_info.ata_Options.generalPurposeLoggingSupported, device->drive_info.ata_Options.readLogWriteLogDMASupported, 0x0001, 0x0001, NULL, timerValueMilliseconds / 100);
                break;
            case SCT_ERC_WRITE_COMMAND:
                ret = ata_SCT_Error_Recovery_Control(device, device->drive_info.ata_Options.generalPurposeLoggingSupported, device->drive_info.ata_Options.readLogWriteLogDMASupported, 0x0001, 0x0002, NULL, timerValueMilliseconds / 100);
                break;
            default:
                break;
            }
        }
    }
    return ret;
}

int sct_Get_Command_Timer(tDevice *device, eSCTErrorRecoveryCommand ercCommand, uint32_t *timerValueMilliseconds)
{
    int ret = NOT_SUPPORTED;
    if (device->drive_info.drive_type == ATA_DRIVE)
    {
        if (device->drive_info.IdentifyData.ata.Word206 & BIT3)//check that the feature is supported by this drive
        {
            //made it this far, so the feature is supported
            uint16_t currentTimerValue = 0;
            switch (ercCommand)
            {
            case SCT_ERC_READ_COMMAND:
                ret = ata_SCT_Error_Recovery_Control(device, device->drive_info.ata_Options.generalPurposeLoggingSupported, device->drive_info.ata_Options.readLogWriteLogDMASupported, 0x0002, 0x0001, &currentTimerValue, 0);
                break;
            case SCT_ERC_WRITE_COMMAND:
                ret = ata_SCT_Error_Recovery_Control(device, device->drive_info.ata_Options.generalPurposeLoggingSupported, device->drive_info.ata_Options.readLogWriteLogDMASupported, 0x0002, 0x0002, &currentTimerValue, 0);
                break;
            default:
                break;
            }
            if (ret == SUCCESS)
            {
                *timerValueMilliseconds = (uint32_t)currentTimerValue * UINT32_C(100);
            }
        }
    }
    return ret;
}

int enable_Disable_SMART_Feature(tDevice *device, bool enable)
{
    int ret = NOT_SUPPORTED;
    if(device->drive_info.drive_type == ATA_DRIVE)
    {
        if (device->drive_info.IdentifyData.ata.Word082 & BIT0)
        {
            if(enable)
            {
                ret = ata_SMART_Enable_Operations(device);
            }
            else
            {
                ret = ata_SMART_Disable_Operations(device);
            }
        }
    }
    else if (device->drive_info.drive_type == SCSI_DRIVE)
    {
        informationalExceptionsControl control;
        memset(&control, 0, sizeof(informationalExceptionsControl));
        if(SUCCESS == get_SCSI_Informational_Exceptions_Info(device, MPC_CURRENT_VALUES, &control, NULL))
        {
            if (enable)
            {
                control.mrie = 6;//closest to an "enable" that we care about
            }
            else
            {
                control.mrie = 0;//disables smart
            }
            ret = set_SCSI_Informational_Exceptions_Info(device, true, &control);
        }
        else
        {
            ret = NOT_SUPPORTED;//leave as this since the drive doesn't support this mode page
        }
    }
    return ret;
}

int set_MRIE_Mode(tDevice *device, uint8_t mrieMode, bool driveDefault)
{
    int ret = NOT_SUPPORTED;
    if (device->drive_info.drive_type == SCSI_DRIVE)
    {
        informationalExceptionsControl control;
        memset(&control, 0, sizeof(informationalExceptionsControl));
        uint8_t defaultMode = 6;
        if (driveDefault)
        {
            if (SUCCESS == get_SCSI_Informational_Exceptions_Info(device, MPC_DEFAULT_VALUES, &control, NULL))
            {
                defaultMode = control.mrie;
            }
            else
            {
                return FAILURE;
            }
        }
        if(SUCCESS == get_SCSI_Informational_Exceptions_Info(device, MPC_CURRENT_VALUES, &control, NULL))
        {
            control.mrie = mrieMode;
            if (driveDefault)
            {
                control.mrie = defaultMode;
            }
            ret = set_SCSI_Informational_Exceptions_Info(device, true, &control);
        }
        else
        {
            ret = NOT_SUPPORTED;//leave as this since the drive doesn't support this mode page
        }
    }
    return ret;
}

//always gets the control data. log data is optional
int get_SCSI_Informational_Exceptions_Info(tDevice *device, eScsiModePageControl mpc, ptrInformationalExceptionsControl controlData, ptrInformationalExceptionsLog logData)
{
    int ret = NOT_SUPPORTED;
    if (!controlData)
    {
        return BAD_PARAMETER;
    }
    //if logData is non-null, read the log page...do this first in case a mode select is being performed after this function call!
    if (logData)
    {
        uint8_t *infoLogPage = (uint8_t*)calloc(LP_INFORMATION_EXCEPTIONS_LEN, sizeof(uint8_t));
        if (infoLogPage)
        {
            if (SUCCESS == scsi_Log_Sense_Cmd(device, true, LPC_CUMULATIVE_VALUES, LP_INFORMATION_EXCEPTIONS, 0, 0, infoLogPage, LP_INFORMATION_EXCEPTIONS_LEN))
            {
                //validate the page code since some SATLs return bad data
                if (M_GETBITRANGE(infoLogPage[0], 5, 0) == 0x2F && infoLogPage[1] == 0 &&
                    M_BytesTo2ByteValue(infoLogPage[4], infoLogPage[5]) == 0 //make sure it's param 0
                   )
                {
                    logData->isValid = true;
                    logData->additionalSenseCode = infoLogPage[8];
                    logData->additionalSenseCodeQualifier = infoLogPage[9];
                    logData->mostRecentTemperatureReading = infoLogPage[10];
                }
            }
            safe_Free(infoLogPage);
        }
    }
    //read the mode page
    uint8_t *infoControlPage = (uint8_t*)calloc(MODE_PARAMETER_HEADER_10_LEN + MP_INFORMATION_EXCEPTIONS_LEN, sizeof(uint8_t));
    if (infoControlPage)
    {
        bool gotData = false;
        uint8_t headerLength = MODE_PARAMETER_HEADER_10_LEN;
        if (SUCCESS == scsi_Mode_Sense_10(device, MP_INFORMATION_EXCEPTIONS_CONTROL, MODE_PARAMETER_HEADER_10_LEN + MP_INFORMATION_EXCEPTIONS_LEN, 0, true, false, mpc, infoControlPage))
        {
            gotData = true;
            controlData->deviceSpecificParameter = infoControlPage[3];
        }
        else if (SUCCESS == scsi_Mode_Sense_6(device, MP_INFORMATION_EXCEPTIONS_CONTROL, MODE_PARAMETER_HEADER_6_LEN + MP_INFORMATION_EXCEPTIONS_LEN, 0, true, mpc, infoControlPage))
        {
            gotData = true;
            headerLength = MODE_PARAMETER_HEADER_6_LEN;
            controlData->sixByteCommandUsed = true;
            controlData->deviceSpecificParameter = infoControlPage[2];
        }
        if (gotData)
        {
            ret = SUCCESS;
            if (M_GETBITRANGE(infoControlPage[headerLength + 0], 5, 0) == 0x1C)//check page code since some SATLs return bad data
            {
                controlData->isValid = true;
                controlData->ps = infoControlPage[headerLength + 0] & BIT7;
                controlData->perf = infoControlPage[headerLength + 2] & BIT7;
                controlData->ebf = infoControlPage[headerLength + 2] & BIT5;
                controlData->ewasc = infoControlPage[headerLength + 2] & BIT4;
                controlData->dexcpt = infoControlPage[headerLength + 2] & BIT3;
                controlData->test = infoControlPage[headerLength + 2] & BIT2;
                controlData->ebackerr = infoControlPage[headerLength + 2] & BIT1;
                controlData->logerr = infoControlPage[headerLength + 2] & BIT0;
                controlData->mrie = M_Nibble0(infoControlPage[headerLength + 3]);
                controlData->intervalTimer = M_BytesTo4ByteValue(infoControlPage[headerLength + 4], infoControlPage[headerLength + 5], infoControlPage[headerLength + 6], infoControlPage[headerLength + 7]);
                controlData->reportCount = M_BytesTo4ByteValue(infoControlPage[headerLength + 8], infoControlPage[headerLength + 9], infoControlPage[headerLength + 10], infoControlPage[headerLength + 11]);
            }
        }
        safe_Free(infoControlPage);
    }
    return ret;
}

int set_SCSI_Informational_Exceptions_Info(tDevice *device, bool save, ptrInformationalExceptionsControl controlData)
{
    int ret = SUCCESS;
    uint8_t *infoControlPage = (uint8_t*)calloc(MODE_PARAMETER_HEADER_10_LEN + MP_INFORMATION_EXCEPTIONS_LEN, sizeof(uint8_t));
    if (!infoControlPage)
    {
        return MEMORY_FAILURE;
    }
    uint8_t modePageDataOffset = MODE_PARAMETER_HEADER_10_LEN;
    //set up the header first
    if (controlData->sixByteCommandUsed)
    {
        modePageDataOffset = MODE_PARAMETER_HEADER_6_LEN;
        infoControlPage[0] = MP_INFORMATION_EXCEPTIONS_LEN;
        infoControlPage[1] = 0;//medium type
        infoControlPage[2] = controlData->deviceSpecificParameter;
        infoControlPage[3] = 0;//block descriptor length
    }
    else
    {
        infoControlPage[0] = M_Byte1(MP_INFORMATION_EXCEPTIONS_LEN);
        infoControlPage[1] = M_Byte0(MP_INFORMATION_EXCEPTIONS_LEN);
        infoControlPage[2] = 0;//medium type
        infoControlPage[3] = controlData->deviceSpecificParameter;
        infoControlPage[4] = 0;//long lba bit = 0
        infoControlPage[5] = RESERVED;
        infoControlPage[6] = 0;//block descriptor length
        infoControlPage[7] = 0;//block descriptor length
    }
    //now we need to set up the page itself
    infoControlPage[modePageDataOffset + 0] = 0x1C;//page code
    if (controlData->ps)
    {
        infoControlPage[modePageDataOffset + 0] |= BIT7;
    }
    infoControlPage[modePageDataOffset + 1] = 0x0A;//page length
    //lots of bits...
    if (controlData->perf)
    {
        infoControlPage[modePageDataOffset + 2] |= BIT7;
    }
    if (controlData->ebf)
    {
        infoControlPage[modePageDataOffset + 2] |= BIT5;
    }
    if (controlData->ewasc)
    {
        infoControlPage[modePageDataOffset + 2] |= BIT4;
    }
    if (controlData->dexcpt)
    {
        infoControlPage[modePageDataOffset + 2] |= BIT3;
    }
    if (controlData->test)
    {
        infoControlPage[modePageDataOffset + 2] |= BIT2;
    }
    if (controlData->ebackerr)
    {
        infoControlPage[modePageDataOffset + 2] |= BIT1;
    }
    if (controlData->logerr)
    {
        infoControlPage[modePageDataOffset + 2] |= BIT0;
    }
    //set MRIE mode
    infoControlPage[modePageDataOffset + 3] = controlData->mrie;
    //interval timer
    infoControlPage[modePageDataOffset + 4] = M_Byte3(controlData->intervalTimer);
    infoControlPage[modePageDataOffset + 5] = M_Byte2(controlData->intervalTimer);
    infoControlPage[modePageDataOffset + 6] = M_Byte1(controlData->intervalTimer);
    infoControlPage[modePageDataOffset + 7] = M_Byte0(controlData->intervalTimer);
    //report count
    infoControlPage[modePageDataOffset + 8] = M_Byte3(controlData->reportCount);
    infoControlPage[modePageDataOffset + 9] = M_Byte2(controlData->reportCount);
    infoControlPage[modePageDataOffset + 10] = M_Byte1(controlData->reportCount);
    infoControlPage[modePageDataOffset + 11] = M_Byte0(controlData->reportCount);

    if (controlData->sixByteCommandUsed)
    {
        ret = scsi_Mode_Select_6(device, modePageDataOffset + MP_INFORMATION_EXCEPTIONS_LEN, true, save, infoControlPage, modePageDataOffset + MP_INFORMATION_EXCEPTIONS_LEN);
    }
    else
    {
        ret = scsi_Mode_Select_10(device, modePageDataOffset + MP_INFORMATION_EXCEPTIONS_LEN, true, save, infoControlPage, modePageDataOffset + MP_INFORMATION_EXCEPTIONS_LEN);
    }
    safe_Free(infoControlPage);
    return ret;
}

int enable_Disable_SMART_Attribute_Autosave(tDevice *device, bool enable)
{
    int ret = NOT_SUPPORTED;
    if(device->drive_info.drive_type == ATA_DRIVE)
    {
        if (device->drive_info.IdentifyData.ata.Word082 & BIT0 && device->drive_info.IdentifyData.ata.Word085 & BIT0)
        {
            uint8_t smartData[LEGACY_DRIVE_SEC_SIZE] = { 0 };
            //read the data
            ret = ata_SMART_Read_Data(device, smartData, LEGACY_DRIVE_SEC_SIZE);
            if (ret == SUCCESS)
            {
                if (M_BytesTo2ByteValue(smartData[369], smartData[368]) & BIT1)
                {
                    ret = ata_SMART_Attribute_Autosave(device, enable);
                }
                else
                {
                    ret = NOT_SUPPORTED;
                }
            }
        }
    }
    return ret;
}

int enable_Disable_SMART_Auto_Offline(tDevice *device, bool enable)
{
    int ret = NOT_SUPPORTED;
    if (device->drive_info.drive_type == ATA_DRIVE)
    {
        if (device->drive_info.IdentifyData.ata.Word082 & BIT0 && device->drive_info.IdentifyData.ata.Word085 & BIT0)
        {
            uint8_t smartData[LEGACY_DRIVE_SEC_SIZE] = { 0 };
            //read the data
            ret = ata_SMART_Read_Data(device, smartData, LEGACY_DRIVE_SEC_SIZE);
            if (ret == SUCCESS)
            {
                if (smartData[367] & BIT1)
                {
                    ret = ata_SMART_Auto_Offline(device, enable);
                }
                else
                {
                    ret = NOT_SUPPORTED;
                }
            }
        }
    }
    return ret;
}

int get_SMART_Info(tDevice *device, ptrSmartFeatureInfo smartInfo)
{
    int ret = NOT_SUPPORTED;
    if (!smartInfo)
    {
        return BAD_PARAMETER;
    }
    if (device->drive_info.drive_type == ATA_DRIVE)
    {
        //check SMART support and enabled
        if (device->drive_info.IdentifyData.ata.Word082 & BIT0 && device->drive_info.IdentifyData.ata.Word085 & BIT0)
        {
            uint8_t smartData[LEGACY_DRIVE_SEC_SIZE] = { 0 };
            //read the data
            ret = ata_SMART_Read_Data(device, smartData, LEGACY_DRIVE_SEC_SIZE);
            if (SUCCESS == ret)
            {
                smartInfo->smartVersion = M_BytesTo2ByteValue(smartData[1], smartData[0]);
                //attributes?
                smartInfo->offlineDataCollectionStatus = smartData[362];
                smartInfo->selfTestExecutionStatus = smartData[363];
                smartInfo->timeToCompleteOfflineDataCollection = M_BytesTo2ByteValue(smartData[365], smartData[364]);
                //reserved/vendor specific
                smartInfo->offlineDataCollectionCapability = smartData[367];
                smartInfo->smartCapability = M_BytesTo2ByteValue(smartData[369], smartData[368]);
                smartInfo->errorLoggingCapability = smartData[370];
                smartInfo->vendorSpecific = smartData[371];
                smartInfo->shortSelfTestPollingTime = smartData[372];
                smartInfo->extendedSelfTestPollingTime = smartData[373];
                smartInfo->conveyenceSelfTestPollingTime = smartData[374];
                smartInfo->longExtendedSelfTestPollingTime = M_BytesTo2ByteValue(smartData[376], smartData[375]);
            }
        }
    }
    return ret;
}

int print_SMART_Info(tDevice *device, ptrSmartFeatureInfo smartInfo)
{
    int ret = NOT_SUPPORTED;
    if (!smartInfo)
    {
        return BAD_PARAMETER;
    }
    if (device->drive_info.drive_type == ATA_DRIVE)
    {
        printf("\n===SMART Info===\n");
        printf("SMART Version: %"PRIu16"\n", smartInfo->smartVersion);
        //off-line data collection status
        printf("Off-line Data Collection Status: \n\t%"PRIX8 "h - ", smartInfo->offlineDataCollectionStatus);
        bool autoOfflineEnabled = smartInfo->offlineDataCollectionStatus & BIT7;
        switch (smartInfo->offlineDataCollectionStatus)
        {
        case 0:
        case 0x80:
            printf("Off-line Data Collection Never Started");
            break;
        case 2:
        case 0x82:
            printf("Off-line data collection activity was completed without error");
            break;
        case 3:
            printf("Off-line activity in progress");
            break;
        case 4:
        case 0x84:
            printf("Off-line data collection activity was suspended by an interrupting command from host");
            break;
        case 5:
        case 0x85:
            printf("Off-line data collection activity was aborted by an interrupting command from host");
            break;
        case 6:
        case 0x86:
            printf("Off-line data collection activity was aborted by the device with a fatal error");
            break;
        default:
            //vendor specific
            if ((smartInfo->offlineDataCollectionStatus >= 0x40 && smartInfo->offlineDataCollectionStatus <= 0x7F) || (smartInfo->offlineDataCollectionStatus >= 0xC0 && smartInfo->offlineDataCollectionStatus <= 0xFF))
            {
                printf("Vendor Specific");
            }
            else //reserved
            {
                printf("Reserved");
            }
        }
        if (autoOfflineEnabled)
        {
            printf(" (Auto-Off-Line Enabled)");
        }
        printf("\n");
        //self test execution status
        printf("Self Test Execution Status: %02"PRIX8"h\n", smartInfo->selfTestExecutionStatus);
        printf("\tPercent Remaining: %"PRIu32"\n", M_Nibble0(smartInfo->selfTestExecutionStatus) * 10);
        printf("\tStatus: ");
        switch (M_Nibble0(smartInfo->selfTestExecutionStatus))
        {
        case 0:
            printf("Self-test routine completed without error or no self-test status is available");
            break;
        case 1:
            printf("The self-test routine was aborted by the host");
            break;
        case 2:
            printf("The self-test routine was interrupted by the host with a hardware or software reset");
            break;
        case 3:
            printf("A fatal error or unknown test error occurred while the device was executing its self-test routine and the device was unable to complete the self-test routine");
            break;
        case 4:
            printf("The previous self-test completed having a test element that failed and the test element that failed is not known");
            break;
        case 5:
            printf("The previous self-test completed having the electrical element of the test failed");
            break;
        case 6:
            printf("The previous self-test completed having the servo and/or seek test element of the test failed");
            break;
        case 7:
            printf("The previous self-test completed having the read element of the test failed");
            break;
        case 8:
            printf("The previous self-test completed having a test element that failed and the device is suspected of having handling damage");
            break;
        case 0xF:
            printf("Self-test routine in progress");
            break;
        default:
            printf("Reserved");
        }
        printf("\n");
        //off-line data collection capability
        printf("Off-Line Data Collection Capabilities:\n");
        if (smartInfo->offlineDataCollectionCapability & BIT7)
        {
            printf("\tReserved\n");
        }
        if (smartInfo->offlineDataCollectionCapability & BIT6)
        {
            printf("\tSelective Self Test\n");
        }
        if (smartInfo->offlineDataCollectionCapability & BIT5)
        {
            printf("\tConveyance Self Test\n");
        }
        if (smartInfo->offlineDataCollectionCapability & BIT4)
        {
            printf("\tShort & Extended Self Test\n");
        }
        if (smartInfo->offlineDataCollectionCapability & BIT3)
        {
            printf("\tOff-Line Read Scanning\n");
        }
        if (smartInfo->offlineDataCollectionCapability & BIT2)
        {
            printf("\tReserved\n");
        }
        if (smartInfo->offlineDataCollectionCapability & BIT1)
        {
            printf("\tAuto-Off-Line\n");
        }
        if (smartInfo->offlineDataCollectionCapability & BIT0)
        {
            printf("\tExecute Off-Line Immediate\n");
        }
        //smart capabilities
        printf("SMART Capabilities:\n");
        if (smartInfo->smartCapability & BIT1)
        {
            printf("\tAttribute Auto-Save\n");
        }
        if (smartInfo->smartCapability & BIT0)
        {
            printf("\tSMART Data Saved before entering power save mode\n");
        }
        //error logging capability
        printf("Error Logging: ");
        if (smartInfo->errorLoggingCapability & BIT0)
        {
            printf("Supported\n");
        }
        else
        {
            printf("Not Supported\n");
        }
        //time to complete off-line data collection
        printf("Time To Complete Off-Line Data Collection: %0.2f minutes\n", smartInfo->timeToCompleteOfflineDataCollection / 60.0);
        //short self test polling time
        if (smartInfo->offlineDataCollectionCapability & BIT4)
        {
            printf("Short Self Test Polling Time: %"PRIu8" minutes\n", smartInfo->shortSelfTestPollingTime);
            //extended self test polling time
            if (smartInfo->extendedSelfTestPollingTime == 0xFF)
            {
                printf("Extended Self Test Polling Time: %"PRIu16" minutes\n", smartInfo->longExtendedSelfTestPollingTime);
            }
            else
            {
                printf("Extended Self Test Polling Time: %"PRIu8" minutes\n", smartInfo->extendedSelfTestPollingTime);
            }
        }
        //conveyance self test polling time
        if (smartInfo->offlineDataCollectionCapability & BIT5)
        {
            printf("Conveyance Self Test Polling Time: %"PRIu8" minutes\n", smartInfo->conveyenceSelfTestPollingTime);
        }
    }
    return ret;
}

//This function will automatically select SMART vs GPL log
int get_ATA_Comprehensive_SMART_Error_Log(tDevice * device, ptrComprehensiveSMARTErrorLog smartErrorLog)
{
    int ret = NOT_SUPPORTED;
    if (device->drive_info.drive_type == ATA_DRIVE)
    {
        if (!smartErrorLog)
        {
            return BAD_PARAMETER;
        }
        if (is_SMART_Enabled(device))//must be enabled to read this page
        {
            if (device->drive_info.IdentifyData.ata.Word084 & BIT0 || device->drive_info.IdentifyData.ata.Word087 & BIT0)//checking that SMART error logging is supported
            {
                //now check for GPL summort so we know if we are reading the ext log or not
                if (device->drive_info.ata_Options.generalPurposeLoggingSupported)
                {
                    //extended comprehensive SMART error log
                    //We will read each sector of the log as we need it to help with some USB compatibility (and so we don't read more than we need)
                    uint8_t errorLog[512] = { 0 };
                    uint16_t pageNumber = 0;
                    uint32_t compErrLogSize = 0;
                    get_ATA_Log_Size(device, ATA_LOG_COMPREHENSIVE_SMART_ERROR_LOG, &compErrLogSize, false, true);
                    uint16_t maxPage = compErrLogSize / 512;
                    if (compErrLogSize > 0)
                    {
                        int getLog = ata_Read_Log_Ext(device, ATA_LOG_EXTENDED_COMPREHENSIVE_SMART_ERROR_LOG, pageNumber, errorLog, 512, device->drive_info.ata_Options.readLogWriteLogDMASupported, 0);
                        if (getLog == SUCCESS || getLog == WARN_INVALID_CHECKSUM)
                        {
                            smartErrorLog->version = errorLog[0];
                            if (getLog == SUCCESS)
                            {
                                smartErrorLog->checksumsValid = true;
                            }
                            else
                            {
                                smartErrorLog->checksumsValid = false;
                            }
                            smartErrorLog->deviceErrorCount = M_BytesTo2ByteValue(errorLog[501], errorLog[500]);
                            uint16_t errorLogIndex = M_BytesTo2ByteValue(errorLog[3], errorLog[2]);
                            if (errorLogIndex > 0)
                            {
                                //get the starting page number
                                pageNumber = errorLogIndex / 4;//4 entries per page
                                uint8_t pageEntryNumber = errorLogIndex % 4;//which entry on the page (zero indexed)
                                uint8_t zeros[124] = { 0 };
                                while (smartErrorLog->numberOfEntries < SMART_EXT_COMPREHENSIVE_ERRORS_MAX && smartErrorLog->numberOfEntries < smartErrorLog->deviceErrorCount)
                                {
                                    while (pageNumber < maxPage)
                                    {
                                        //first read this page
                                        memset(errorLog, 0, 512);
                                        getLog = ata_Read_Log_Ext(device, ATA_LOG_EXTENDED_COMPREHENSIVE_SMART_ERROR_LOG, pageNumber, errorLog, 512, device->drive_info.ata_Options.readLogWriteLogDMASupported, 0);
                                        if (getLog == SUCCESS || getLog == WARN_INVALID_CHECKSUM)
                                        {
                                            if (getLog == WARN_INVALID_CHECKSUM)
                                            {
                                                smartErrorLog->checksumsValid = false;
                                            }
                                            while (pageEntryNumber < 4)
                                            {
                                                uint32_t offset = (pageEntryNumber * 124) + 4;
                                                ++pageEntryNumber;//increment now before we forget
                                                //check if the entry is empty
                                                if (memcmp(&errorLog[offset], zeros, 124) == 0)
                                                {
                                                    //restart the loop to find another entry (if any)
                                                    continue;
                                                }
                                                //each entry has 5 command data structures to fill in followed by error data
                                                smartErrorLog->smartError[smartErrorLog->numberOfEntries].extDataStructures = true;
                                                //NOTE: don't memcpy since we aren't packing the structs
                                                uint32_t commandEntryOffset = offset;
                                                for (uint8_t commandEntry = 0; commandEntry < 5; ++commandEntry, commandEntryOffset += 18)
                                                {
                                                    if (memcmp(&errorLog[commandEntryOffset + 0], zeros, 18) == 0)
                                                    {
                                                        continue;
                                                    }
                                                    smartErrorLog->smartError[smartErrorLog->numberOfEntries].extCommand[commandEntry].deviceControl = errorLog[commandEntryOffset + 0];
                                                    smartErrorLog->smartError[smartErrorLog->numberOfEntries].extCommand[commandEntry].feature = errorLog[commandEntryOffset + 1];
                                                    smartErrorLog->smartError[smartErrorLog->numberOfEntries].extCommand[commandEntry].featureExt = errorLog[commandEntryOffset + 2];
                                                    smartErrorLog->smartError[smartErrorLog->numberOfEntries].extCommand[commandEntry].count = errorLog[commandEntryOffset + 3];
                                                    smartErrorLog->smartError[smartErrorLog->numberOfEntries].extCommand[commandEntry].countExt = errorLog[commandEntryOffset + 4];
                                                    smartErrorLog->smartError[smartErrorLog->numberOfEntries].extCommand[commandEntry].lbaLow = errorLog[commandEntryOffset + 5];
                                                    smartErrorLog->smartError[smartErrorLog->numberOfEntries].extCommand[commandEntry].lbaLowExt = errorLog[commandEntryOffset + 6];
                                                    smartErrorLog->smartError[smartErrorLog->numberOfEntries].extCommand[commandEntry].lbaMid = errorLog[commandEntryOffset + 7];
                                                    smartErrorLog->smartError[smartErrorLog->numberOfEntries].extCommand[commandEntry].lbaMidExt = errorLog[commandEntryOffset + 8];
                                                    smartErrorLog->smartError[smartErrorLog->numberOfEntries].extCommand[commandEntry].lbaHi = errorLog[commandEntryOffset + 9];
                                                    smartErrorLog->smartError[smartErrorLog->numberOfEntries].extCommand[commandEntry].lbaHiExt = errorLog[commandEntryOffset + 10];
                                                    smartErrorLog->smartError[smartErrorLog->numberOfEntries].extCommand[commandEntry].device = errorLog[commandEntryOffset + 11];
                                                    smartErrorLog->smartError[smartErrorLog->numberOfEntries].extCommand[commandEntry].contentWritten = errorLog[commandEntryOffset + 12];
                                                    smartErrorLog->smartError[smartErrorLog->numberOfEntries].extCommand[commandEntry].reserved = errorLog[commandEntryOffset + 13];
                                                    smartErrorLog->smartError[smartErrorLog->numberOfEntries].extCommand[commandEntry].timestampMilliseconds = M_BytesTo4ByteValue(errorLog[commandEntryOffset + 17], errorLog[commandEntryOffset + 16], errorLog[commandEntryOffset + 15], errorLog[commandEntryOffset + 14]);
                                                    ++(smartErrorLog->smartError[smartErrorLog->numberOfEntries].numberOfCommands);
                                                }
                                                //now set the error data
                                                smartErrorLog->smartError[smartErrorLog->numberOfEntries].extError.transportSpecific = errorLog[offset + 90];
                                                smartErrorLog->smartError[smartErrorLog->numberOfEntries].extError.error = errorLog[offset + 91];
                                                smartErrorLog->smartError[smartErrorLog->numberOfEntries].extError.count = errorLog[offset + 92];
                                                smartErrorLog->smartError[smartErrorLog->numberOfEntries].extError.countExt = errorLog[offset + 93];
                                                smartErrorLog->smartError[smartErrorLog->numberOfEntries].extError.lbaLow = errorLog[offset + 94];
                                                smartErrorLog->smartError[smartErrorLog->numberOfEntries].extError.lbaLowExt = errorLog[offset + 95];
                                                smartErrorLog->smartError[smartErrorLog->numberOfEntries].extError.lbaMid = errorLog[offset + 96];
                                                smartErrorLog->smartError[smartErrorLog->numberOfEntries].extError.lbaMidExt = errorLog[offset + 97];
                                                smartErrorLog->smartError[smartErrorLog->numberOfEntries].extError.lbaHi = errorLog[offset + 98];
                                                smartErrorLog->smartError[smartErrorLog->numberOfEntries].extError.lbaHiExt = errorLog[offset + 99];
                                                smartErrorLog->smartError[smartErrorLog->numberOfEntries].extError.device = errorLog[offset + 100];
                                                smartErrorLog->smartError[smartErrorLog->numberOfEntries].extError.status = errorLog[offset + 101];
                                                memcpy(smartErrorLog->smartError[smartErrorLog->numberOfEntries].extError.extendedErrorInformation, &errorLog[offset + 102], 19);
                                                smartErrorLog->smartError[smartErrorLog->numberOfEntries].extError.state = errorLog[offset + 121];
                                                smartErrorLog->smartError[smartErrorLog->numberOfEntries].extError.lifeTimestamp = M_BytesTo2ByteValue(errorLog[offset + 123], errorLog[offset + 122]);
                                                ++(smartErrorLog->numberOfEntries);
                                            }
                                            //reset the pageEntry number to zero for next page
                                            pageEntryNumber = 0;
                                        }
                                        else
                                        {
                                            //break out of the loop!
                                        }
                                        ++pageNumber;//go to the next page of the log
                                    }
                                    //roll page number back to beginning
                                    pageNumber = 0;
                                }
                            }
                            else
                            {
                                smartErrorLog->numberOfEntries = 0;
                                ret = SUCCESS;
                            }
                        }
                        else
                        {
                            ret = FAILURE;
                        }
                    }
                }
                else
                {
                    //comprehensive SMART error log
                    //read the first sector to get index and device error count. Will read the full thing if those are non-zero
                    uint32_t compErrLogSize = 0;
                    get_ATA_Log_Size(device, ATA_LOG_COMPREHENSIVE_SMART_ERROR_LOG, &compErrLogSize, false, true);
                    if (compErrLogSize > 0)
                    {
                        uint8_t *errorLog = (uint8_t)calloc(512, sizeof(uint8_t));
                        if (!errorLog)
                        {
                            return MEMORY_FAILURE;
                        }
                        int getLog = ata_SMART_Read_Log(device, ATA_LOG_COMPREHENSIVE_SMART_ERROR_LOG, errorLog, 512);
                        if (getLog == SUCCESS || getLog == WARN_INVALID_CHECKSUM)
                        {
                            smartErrorLog->version = errorLog[0];
                            if (getLog == SUCCESS)
                            {
                                smartErrorLog->checksumsValid = true;
                            }
                            else
                            {
                                smartErrorLog->checksumsValid = false;
                            }
                            smartErrorLog->deviceErrorCount = M_BytesTo2ByteValue(errorLog[453], errorLog[452]);
                            uint8_t errorLogIndex = errorLog[1];
                            if (errorLogIndex > 0)
                            {
                                //read the full log to populate all fields
                                uint8_t *temp = (uint8_t*)realloc(errorLog, compErrLogSize * sizeof(uint8_t));
                                if (!temp)
                                {
                                    safe_Free(errorLog);
                                    return MEMORY_FAILURE;
                                }
                                errorLog = temp;
                                memset(errorLog, 0, compErrLogSize);
                                getLog = ata_SMART_Read_Log(device, ATA_LOG_COMPREHENSIVE_SMART_ERROR_LOG, errorLog, compErrLogSize);
                                if (getLog == SUCCESS || getLog == WARN_INVALID_CHECKSUM)
                                {
                                    //We now have the full log in memory. 
                                    //First, figure out the first page to read. Next: need to handle switching between pages as we fill in the structure with data.
                                    uint16_t pageNumber = errorLogIndex / 5;//5 entries per page
                                    uint16_t maxPages = compErrLogSize / 512;
                                    //byte offset, this will point to the first entry
                                    uint8_t pageEntryNumber = errorLogIndex % 5;//remainder...zero indexed
                                    uint32_t offset = 0;// (pageNumber * 512) + (pageEntryNumber * 90) + 2;
                                    //EX: Entry 28: pageNumber = 28 / 5 = 5;
                                    //              pageEntryNumber = 28 % 5 = 3;
                                    //              offset = (5 * 512) + (3 * 90) + 2;
                                    //              5 * 512 gets us to that page offset (2560)
                                    //              3 * 90 + 2 gets us to the entry offset on the page we need = 272, which is 4th entry on the page (5th page)
                                    //              this gets us entry 4 on page 5 which is entry number 28
                                    //Now, we need to loop through the data and jump between pages.
                                    //go until we fill up our structure with a max number of entries
                                    uint8_t zeros[90] = { 0 };
                                    while (smartErrorLog->numberOfEntries < SMART_COMPREHENSIVE_ERRORS_MAX && smartErrorLog->numberOfEntries < smartErrorLog->deviceErrorCount)
                                    {
                                        while (pageNumber < maxPages)
                                        {
                                            while (pageEntryNumber < 5)
                                            {
                                                //calculate the offset of the first entry we need to read from this page
                                                offset = (pageNumber * 512) + (pageEntryNumber * 90) + 2;
                                                ++pageEntryNumber;//increment now so we don't forget to in this loop
                                                //read the entry into memory if it is valid, otherwise continue the loop
                                                //check if the entry is empty
                                                if (memcmp(&errorLog[offset], zeros, 90) == 0)
                                                {
                                                    //restart the loop to find another entry (if any)
                                                    continue;
                                                }
                                                //each entry has 5 command data structures to fill in followed by error data
                                                smartErrorLog->smartError[smartErrorLog->numberOfEntries].extDataStructures = false;
                                                //NOTE: don't memcpy since we aren't packing the structs
                                                uint32_t commandEntryOffset = offset;
                                                for (uint8_t commandEntry = 0; commandEntry < 5; ++commandEntry, commandEntryOffset += 12)
                                                {
                                                    if (memcmp(&errorLog[commandEntryOffset + 0], zeros, 12) == 0)
                                                    {
                                                        continue;
                                                    }
                                                    smartErrorLog->smartError[smartErrorLog->numberOfEntries].command[commandEntry].transportSpecific = errorLog[commandEntryOffset + 0];
                                                    smartErrorLog->smartError[smartErrorLog->numberOfEntries].command[commandEntry].feature = errorLog[commandEntryOffset + 1];
                                                    smartErrorLog->smartError[smartErrorLog->numberOfEntries].command[commandEntry].count = errorLog[commandEntryOffset + 2];
                                                    smartErrorLog->smartError[smartErrorLog->numberOfEntries].command[commandEntry].lbaLow = errorLog[commandEntryOffset + 3];
                                                    smartErrorLog->smartError[smartErrorLog->numberOfEntries].command[commandEntry].lbaMid = errorLog[commandEntryOffset + 4];
                                                    smartErrorLog->smartError[smartErrorLog->numberOfEntries].command[commandEntry].lbaHi = errorLog[commandEntryOffset + 5];
                                                    smartErrorLog->smartError[smartErrorLog->numberOfEntries].command[commandEntry].device = errorLog[commandEntryOffset + 6];
                                                    smartErrorLog->smartError[smartErrorLog->numberOfEntries].command[commandEntry].contentWritten = errorLog[commandEntryOffset + 7];
                                                    smartErrorLog->smartError[smartErrorLog->numberOfEntries].command[commandEntry].timestampMilliseconds = M_BytesTo4ByteValue(errorLog[commandEntryOffset + 11], errorLog[commandEntryOffset + 10], errorLog[commandEntryOffset + 9], errorLog[commandEntryOffset + 8]);
                                                    ++(smartErrorLog->smartError[smartErrorLog->numberOfEntries].numberOfCommands);
                                                }
                                                //now set the error data
                                                smartErrorLog->smartError[smartErrorLog->numberOfEntries].error.reserved = errorLog[offset + 60];
                                                smartErrorLog->smartError[smartErrorLog->numberOfEntries].error.error = errorLog[offset + 61];
                                                smartErrorLog->smartError[smartErrorLog->numberOfEntries].error.count = errorLog[offset + 62];
                                                smartErrorLog->smartError[smartErrorLog->numberOfEntries].error.lbaLow = errorLog[offset + 63];
                                                smartErrorLog->smartError[smartErrorLog->numberOfEntries].error.lbaMid = errorLog[offset + 64];
                                                smartErrorLog->smartError[smartErrorLog->numberOfEntries].error.lbaHi = errorLog[offset + 65];
                                                smartErrorLog->smartError[smartErrorLog->numberOfEntries].error.device = errorLog[offset + 66];
                                                smartErrorLog->smartError[smartErrorLog->numberOfEntries].error.status = errorLog[offset + 67];
                                                memcpy(smartErrorLog->smartError[smartErrorLog->numberOfEntries].error.extendedErrorInformation, &errorLog[offset + 68], 19);
                                                smartErrorLog->smartError[smartErrorLog->numberOfEntries].error.state = errorLog[offset + 87];
                                                smartErrorLog->smartError[smartErrorLog->numberOfEntries].error.lifeTimestamp = M_BytesTo2ByteValue(errorLog[offset + 89], errorLog[offset + 88]);
                                                ++(smartErrorLog->numberOfEntries);
                                            }
                                            pageEntryNumber = 0;//back to first entry for the next page
                                            ++pageNumber;
                                        }
                                        pageNumber = 0;//if we broke out of the previous loop, we hit the end and need to go back to the first page
                                    }
                                    ret = SUCCESS;
                                }
                                else
                                {
                                    ret = FAILURE;
                                }
                            }
                            else
                            {
                                smartErrorLog->numberOfEntries = 0;
                                ret = SUCCESS;
                            }
                        }
                        else
                        {
                            ret = FAILURE;
                        }
                        safe_Free(errorLog);
                    }
                }
            }
        }
    }
    return ret;
}
int get_ATA_Summary_SMART_Error_Log(tDevice * device, ptrSummarySMARTErrorLog smartErrorLog)
{
    int ret = NOT_SUPPORTED;
    if (device->drive_info.drive_type == ATA_DRIVE)
    {
        if (!smartErrorLog)
        {
            return BAD_PARAMETER;
        }
        if (is_SMART_Enabled(device))//must be enabled to read this page
        {
            if (device->drive_info.IdentifyData.ata.Word084 & BIT0 || device->drive_info.IdentifyData.ata.Word087 & BIT0)//checking that SMART error logging is supported
            {
                //Check to make sure it is in the SMART log directory
                uint32_t smartErrorLogSize = 0;
                get_ATA_Log_Size(device, ATA_LOG_SUMMARY_SMART_ERROR_LOG, &smartErrorLogSize, false, true);
                if (smartErrorLogSize > 0)
                {
                    uint8_t errorLog[512] = { 0 }; //This log is only 1 page in spec
                    int getLog = ata_SMART_Read_Log(device, ATA_LOG_SUMMARY_SMART_ERROR_LOG, errorLog, 512);
                    if (SUCCESS == getLog || WARN_INVALID_CHECKSUM == getLog)
                    {
                        uint8_t errorLogIndex = errorLog[1];
                        smartErrorLog->version = errorLog[0];
                        if (getLog == SUCCESS)
                        {
                            smartErrorLog->checksumsValid = true;
                        }
                        else
                        {
                            smartErrorLog->checksumsValid = false;
                        }
                        smartErrorLog->deviceErrorCount = M_BytesTo2ByteValue(errorLog[453], errorLog[452]);
                        if (errorLogIndex > 0 && errorLogIndex < 5)
                        {
                            uint8_t zeros[90] = { 0 };
                            uint32_t offset = 2 + (errorLogIndex * 90);//first entry is at offset 2, each entry is 90 bytes long
                            //offset should now be our starting point to populate the list
                            for (uint8_t entryCount = 0; entryCount < M_Min(5, smartErrorLog->deviceErrorCount); ++entryCount, offset += 90)
                            {
                                if (offset > 451)
                                {
                                    offset = 2;
                                    //log has wrapped, restart to the first entry
                                }
                                //check if the entry is empty
                                if (memcmp(&errorLog[offset], zeros, 90) == 0)
                                {
                                    //restart the loop to find another entry (if any)
                                    continue;
                                }
                                //each entry has 5 command data structures to fill in followed by error data
                                smartErrorLog->smartError[smartErrorLog->numberOfEntries].extDataStructures = false;
                                //NOTE: don't memcpy since we aren't packing the structs
                                uint32_t commandEntryOffset = offset;
                                for (uint8_t commandEntry = 0; commandEntry < 5; ++commandEntry, commandEntryOffset += 12)
                                {
                                    if (memcmp(&errorLog[commandEntryOffset + 0], zeros, 12) == 0)
                                    {
                                        continue;
                                    }
                                    smartErrorLog->smartError[smartErrorLog->numberOfEntries].command[commandEntry].transportSpecific = errorLog[commandEntryOffset + 0];
                                    smartErrorLog->smartError[smartErrorLog->numberOfEntries].command[commandEntry].feature = errorLog[commandEntryOffset + 1];
                                    smartErrorLog->smartError[smartErrorLog->numberOfEntries].command[commandEntry].count = errorLog[commandEntryOffset + 2];
                                    smartErrorLog->smartError[smartErrorLog->numberOfEntries].command[commandEntry].lbaLow = errorLog[commandEntryOffset + 3];
                                    smartErrorLog->smartError[smartErrorLog->numberOfEntries].command[commandEntry].lbaMid = errorLog[commandEntryOffset + 4];
                                    smartErrorLog->smartError[smartErrorLog->numberOfEntries].command[commandEntry].lbaHi = errorLog[commandEntryOffset + 5];
                                    smartErrorLog->smartError[smartErrorLog->numberOfEntries].command[commandEntry].device = errorLog[commandEntryOffset + 6];
                                    smartErrorLog->smartError[smartErrorLog->numberOfEntries].command[commandEntry].contentWritten = errorLog[commandEntryOffset + 7];
                                    smartErrorLog->smartError[smartErrorLog->numberOfEntries].command[commandEntry].timestampMilliseconds = M_BytesTo4ByteValue(errorLog[commandEntryOffset + 11], errorLog[commandEntryOffset + 10], errorLog[commandEntryOffset + 9], errorLog[commandEntryOffset + 8]);
                                    ++(smartErrorLog->smartError[smartErrorLog->numberOfEntries].numberOfCommands);
                                }
                                //now set the error data
                                smartErrorLog->smartError[smartErrorLog->numberOfEntries].error.reserved = errorLog[offset + 60];
                                smartErrorLog->smartError[smartErrorLog->numberOfEntries].error.error = errorLog[offset + 61];
                                smartErrorLog->smartError[smartErrorLog->numberOfEntries].error.count = errorLog[offset + 62];
                                smartErrorLog->smartError[smartErrorLog->numberOfEntries].error.lbaLow = errorLog[offset + 63];
                                smartErrorLog->smartError[smartErrorLog->numberOfEntries].error.lbaMid = errorLog[offset + 64];
                                smartErrorLog->smartError[smartErrorLog->numberOfEntries].error.lbaHi = errorLog[offset + 65];
                                smartErrorLog->smartError[smartErrorLog->numberOfEntries].error.device = errorLog[offset + 66];
                                smartErrorLog->smartError[smartErrorLog->numberOfEntries].error.status = errorLog[offset + 67];
                                memcpy(smartErrorLog->smartError[smartErrorLog->numberOfEntries].error.extendedErrorInformation, &errorLog[offset + 68], 19);
                                smartErrorLog->smartError[smartErrorLog->numberOfEntries].error.state = errorLog[offset + 87];
                                smartErrorLog->smartError[smartErrorLog->numberOfEntries].error.lifeTimestamp = M_BytesTo2ByteValue(errorLog[offset + 89], errorLog[offset + 88]);
                                ++(smartErrorLog->numberOfEntries);
                            }
                        }
                        else
                        {
                            //nothing to do since index zero means no entries in the list;
                            smartErrorLog->numberOfEntries = 0;
                        }
                        ret = SUCCESS;
                    }
                    else
                    {
                        ret = FAILURE;
                    }
                }
            }
        }
    }
    return ret;
}

//This function will automatically select SMART vs GPL log
int get_ATA_Comprehensive_SMART_Error_Log(tDevice * device, ptrComprehensiveSMARTErrorLog smartErrorLog)
{
    int ret = NOT_SUPPORTED;
    if (device->drive_info.drive_type == ATA_DRIVE)
    {
        if (!smartErrorLog)
        {
            return BAD_PARAMETER;
        }
        if (is_SMART_Enabled(device))//must be enabled to read this page
        {
            if (device->drive_info.IdentifyData.ata.Word084 & BIT0 || device->drive_info.IdentifyData.ata.Word087 & BIT0)//checking that SMART error logging is supported
            {
                //now check for GPL summort so we know if we are reading the ext log or not
                if (device->drive_info.ata_Options.generalPurposeLoggingSupported)
                {
                    //extended comprehensive SMART error log
                    //We will read each sector of the log as we need it to help with some USB compatibility (and so we don't read more than we need)
                    uint8_t errorLog[512] = { 0 };
                    uint16_t pageNumber = 0;
                    uint32_t compErrLogSize = 0;
                    get_ATA_Log_Size(device, ATA_LOG_COMPREHENSIVE_SMART_ERROR_LOG, &compErrLogSize, false, true);
                    uint16_t maxPage = compErrLogSize / 512;
                    if (compErrLogSize > 0)
                    {
                        int getLog = ata_Read_Log_Ext(device, ATA_LOG_EXTENDED_COMPREHENSIVE_SMART_ERROR_LOG, pageNumber, errorLog, 512, device->drive_info.ata_Options.readLogWriteLogDMASupported, 0);
                        if (getLog == SUCCESS || getLog == WARN_INVALID_CHECKSUM)
                        {
                            smartErrorLog->version = errorLog[0];
                            if (getLog == SUCCESS)
                            {
                                smartErrorLog->checksumsValid = true;
                            }
                            else
                            {
                                smartErrorLog->checksumsValid = false;
                            }
                            smartErrorLog->deviceErrorCount = M_BytesTo2ByteValue(errorLog[501], errorLog[500]);
                            uint16_t errorLogIndex = M_BytesTo2ByteValue(errorLog[3], errorLog[2]);
                            if (errorLogIndex > 0)
                            {
                                //get the starting page number
                                pageNumber = errorLogIndex / 4;//4 entries per page
                                uint8_t pageEntryNumber = errorLogIndex % 4;//which entry on the page (zero indexed)
                                uint8_t zeros[124] = { 0 };
                                while (smartErrorLog->numberOfEntries < SMART_EXT_COMPREHENSIVE_ERRORS_MAX && smartErrorLog->numberOfEntries < smartErrorLog->deviceErrorCount)
                                {
                                    while (pageNumber < maxPage)
                                    {
                                        //first read this page
                                        memset(errorLog, 0, 512);
                                        getLog = ata_Read_Log_Ext(device, ATA_LOG_EXTENDED_COMPREHENSIVE_SMART_ERROR_LOG, pageNumber, errorLog, 512, device->drive_info.ata_Options.readLogWriteLogDMASupported, 0);
                                        if (getLog == SUCCESS || getLog == WARN_INVALID_CHECKSUM)
                                        {
                                            if (getLog == WARN_INVALID_CHECKSUM)
                                            {
                                                smartErrorLog->checksumsValid = false;
                                            }
                                            while (pageEntryNumber < 4)
                                            {
                                                uint32_t offset = (pageEntryNumber * 124) + 4;
                                                ++pageEntryNumber;//increment now before we forget
                                                //check if the entry is empty
                                                if (memcmp(&errorLog[offset], zeros, 124) == 0)
                                                {
                                                    //restart the loop to find another entry (if any)
                                                    continue;
                                                }
                                                //each entry has 5 command data structures to fill in followed by error data
                                                smartErrorLog->smartError[smartErrorLog->numberOfEntries].extDataStructures = true;
                                                //NOTE: don't memcpy since we aren't packing the structs
                                                uint32_t commandEntryOffset = offset;
                                                for (uint8_t commandEntry = 0; commandEntry < 5; ++commandEntry, commandEntryOffset += 18)
                                                {
                                                    if (memcmp(&errorLog[commandEntryOffset + 0], zeros, 18) == 0)
                                                    {
                                                        continue;
                                                    }
                                                    smartErrorLog->smartError[smartErrorLog->numberOfEntries].extCommand[commandEntry].deviceControl = errorLog[commandEntryOffset + 0];
                                                    smartErrorLog->smartError[smartErrorLog->numberOfEntries].extCommand[commandEntry].feature = errorLog[commandEntryOffset + 1];
                                                    smartErrorLog->smartError[smartErrorLog->numberOfEntries].extCommand[commandEntry].featureExt = errorLog[commandEntryOffset + 2];
                                                    smartErrorLog->smartError[smartErrorLog->numberOfEntries].extCommand[commandEntry].count = errorLog[commandEntryOffset + 3];
                                                    smartErrorLog->smartError[smartErrorLog->numberOfEntries].extCommand[commandEntry].countExt = errorLog[commandEntryOffset + 4];
                                                    smartErrorLog->smartError[smartErrorLog->numberOfEntries].extCommand[commandEntry].lbaLow = errorLog[commandEntryOffset + 5];
                                                    smartErrorLog->smartError[smartErrorLog->numberOfEntries].extCommand[commandEntry].lbaLowExt = errorLog[commandEntryOffset + 6];
                                                    smartErrorLog->smartError[smartErrorLog->numberOfEntries].extCommand[commandEntry].lbaMid = errorLog[commandEntryOffset + 7];
                                                    smartErrorLog->smartError[smartErrorLog->numberOfEntries].extCommand[commandEntry].lbaMidExt = errorLog[commandEntryOffset + 8];
                                                    smartErrorLog->smartError[smartErrorLog->numberOfEntries].extCommand[commandEntry].lbaHi = errorLog[commandEntryOffset + 9];
                                                    smartErrorLog->smartError[smartErrorLog->numberOfEntries].extCommand[commandEntry].lbaHiExt = errorLog[commandEntryOffset + 10];
                                                    smartErrorLog->smartError[smartErrorLog->numberOfEntries].extCommand[commandEntry].device = errorLog[commandEntryOffset + 11];
                                                    smartErrorLog->smartError[smartErrorLog->numberOfEntries].extCommand[commandEntry].contentWritten = errorLog[commandEntryOffset + 12];
                                                    smartErrorLog->smartError[smartErrorLog->numberOfEntries].extCommand[commandEntry].reserved = errorLog[commandEntryOffset + 13];
                                                    smartErrorLog->smartError[smartErrorLog->numberOfEntries].extCommand[commandEntry].timestampMilliseconds = M_BytesTo4ByteValue(errorLog[commandEntryOffset + 17], errorLog[commandEntryOffset + 16], errorLog[commandEntryOffset + 15], errorLog[commandEntryOffset + 14]);
                                                    ++(smartErrorLog->smartError[smartErrorLog->numberOfEntries].numberOfCommands);
                                                }
                                                //now set the error data
                                                smartErrorLog->smartError[smartErrorLog->numberOfEntries].extError.transportSpecific = errorLog[offset + 90];
                                                smartErrorLog->smartError[smartErrorLog->numberOfEntries].extError.error = errorLog[offset + 91];
                                                smartErrorLog->smartError[smartErrorLog->numberOfEntries].extError.count = errorLog[offset + 92];
                                                smartErrorLog->smartError[smartErrorLog->numberOfEntries].extError.countExt = errorLog[offset + 93];
                                                smartErrorLog->smartError[smartErrorLog->numberOfEntries].extError.lbaLow = errorLog[offset + 94];
                                                smartErrorLog->smartError[smartErrorLog->numberOfEntries].extError.lbaLowExt = errorLog[offset + 95];
                                                smartErrorLog->smartError[smartErrorLog->numberOfEntries].extError.lbaMid = errorLog[offset + 96];
                                                smartErrorLog->smartError[smartErrorLog->numberOfEntries].extError.lbaMidExt = errorLog[offset + 97];
                                                smartErrorLog->smartError[smartErrorLog->numberOfEntries].extError.lbaHi = errorLog[offset + 98];
                                                smartErrorLog->smartError[smartErrorLog->numberOfEntries].extError.lbaHiExt = errorLog[offset + 99];
                                                smartErrorLog->smartError[smartErrorLog->numberOfEntries].extError.device = errorLog[offset + 100];
                                                smartErrorLog->smartError[smartErrorLog->numberOfEntries].extError.status = errorLog[offset + 101];
                                                memcpy(smartErrorLog->smartError[smartErrorLog->numberOfEntries].extError.extendedErrorInformation, &errorLog[offset + 102], 19);
                                                smartErrorLog->smartError[smartErrorLog->numberOfEntries].extError.state = errorLog[offset + 121];
                                                smartErrorLog->smartError[smartErrorLog->numberOfEntries].extError.lifeTimestamp = M_BytesTo2ByteValue(errorLog[offset + 123], errorLog[offset + 122]);
                                                ++(smartErrorLog->numberOfEntries);
                                            }
                                            //reset the pageEntry number to zero for next page
                                            pageEntryNumber = 0;
                                        }
                                        else
                                        {
                                            //break out of the loop!
                                        }
                                        ++pageNumber;//go to the next page of the log
                                    }
                                    //roll page number back to beginning
                                    pageNumber = 0;
                                }
                            }
                            else
                            {
                                smartErrorLog->numberOfEntries = 0;
                                ret = SUCCESS;
                            }
                        }
                        else
                        {
                            ret = FAILURE;
                        }
                    }
                }
                else
                {
                    //comprehensive SMART error log
                    //read the first sector to get index and device error count. Will read the full thing if those are non-zero
                    uint32_t compErrLogSize = 0;
                    get_ATA_Log_Size(device, ATA_LOG_COMPREHENSIVE_SMART_ERROR_LOG, &compErrLogSize, false, true);
                    if (compErrLogSize > 0)
                    {
                        uint8_t *errorLog = (uint8_t)calloc(512, sizeof(uint8_t));
                        if (!errorLog)
                        {
                            return MEMORY_FAILURE;
                        }
                        int getLog = ata_SMART_Read_Log(device, ATA_LOG_COMPREHENSIVE_SMART_ERROR_LOG, errorLog, 512);
                        if (getLog == SUCCESS || getLog == WARN_INVALID_CHECKSUM)
                        {
                            smartErrorLog->version = errorLog[0];
                            if (getLog == SUCCESS)
                            {
                                smartErrorLog->checksumsValid = true;
                            }
                            else
                            {
                                smartErrorLog->checksumsValid = false;
                            }
                            smartErrorLog->deviceErrorCount = M_BytesTo2ByteValue(errorLog[453], errorLog[452]);
                            uint8_t errorLogIndex = errorLog[1];
                            if (errorLogIndex > 0)
                            {
                                //read the full log to populate all fields
                                uint8_t *temp = (uint8_t*)realloc(errorLog, compErrLogSize * sizeof(uint8_t));
                                if (!temp)
                                {
                                    safe_Free(errorLog);
                                    return MEMORY_FAILURE;
                                }
                                errorLog = temp;
                                memset(errorLog, 0, compErrLogSize);
                                getLog = ata_SMART_Read_Log(device, ATA_LOG_COMPREHENSIVE_SMART_ERROR_LOG, errorLog, compErrLogSize);
                                if (getLog == SUCCESS || getLog == WARN_INVALID_CHECKSUM)
                                {
                                    //We now have the full log in memory. 
                                    //First, figure out the first page to read. Next: need to handle switching between pages as we fill in the structure with data.
                                    uint16_t pageNumber = errorLogIndex / 5;//5 entries per page
                                    uint16_t maxPages = compErrLogSize / 512;
                                    //byte offset, this will point to the first entry
                                    uint8_t pageEntryNumber = errorLogIndex % 5;//remainder...zero indexed
                                    uint32_t offset = 0;// (pageNumber * 512) + (pageEntryNumber * 90) + 2;
                                    //EX: Entry 28: pageNumber = 28 / 5 = 5;
                                    //              pageEntryNumber = 28 % 5 = 3;
                                    //              offset = (5 * 512) + (3 * 90) + 2;
                                    //              5 * 512 gets us to that page offset (2560)
                                    //              3 * 90 + 2 gets us to the entry offset on the page we need = 272, which is 4th entry on the page (5th page)
                                    //              this gets us entry 4 on page 5 which is entry number 28
                                    //Now, we need to loop through the data and jump between pages.
                                    //go until we fill up our structure with a max number of entries
                                    uint8_t zeros[90] = { 0 };
                                    while (smartErrorLog->numberOfEntries < SMART_COMPREHENSIVE_ERRORS_MAX && smartErrorLog->numberOfEntries < smartErrorLog->deviceErrorCount)
                                    {
                                        while (pageNumber < maxPages)
                                        {
                                            while (pageEntryNumber < 5)
                                            {
                                                //calculate the offset of the first entry we need to read from this page
                                                offset = (pageNumber * 512) + (pageEntryNumber * 90) + 2;
                                                ++pageEntryNumber;//increment now so we don't forget to in this loop
                                                //read the entry into memory if it is valid, otherwise continue the loop
                                                //check if the entry is empty
                                                if (memcmp(&errorLog[offset], zeros, 90) == 0)
                                                {
                                                    //restart the loop to find another entry (if any)
                                                    continue;
                                                }
                                                //each entry has 5 command data structures to fill in followed by error data
                                                smartErrorLog->smartError[smartErrorLog->numberOfEntries].extDataStructures = false;
                                                //NOTE: don't memcpy since we aren't packing the structs
                                                uint32_t commandEntryOffset = offset;
                                                for (uint8_t commandEntry = 0; commandEntry < 5; ++commandEntry, commandEntryOffset += 12)
                                                {
                                                    if (memcmp(&errorLog[commandEntryOffset + 0], zeros, 12) == 0)
                                                    {
                                                        continue;
                                                    }
                                                    smartErrorLog->smartError[smartErrorLog->numberOfEntries].command[commandEntry].transportSpecific = errorLog[commandEntryOffset + 0];
                                                    smartErrorLog->smartError[smartErrorLog->numberOfEntries].command[commandEntry].feature = errorLog[commandEntryOffset + 1];
                                                    smartErrorLog->smartError[smartErrorLog->numberOfEntries].command[commandEntry].count = errorLog[commandEntryOffset + 2];
                                                    smartErrorLog->smartError[smartErrorLog->numberOfEntries].command[commandEntry].lbaLow = errorLog[commandEntryOffset + 3];
                                                    smartErrorLog->smartError[smartErrorLog->numberOfEntries].command[commandEntry].lbaMid = errorLog[commandEntryOffset + 4];
                                                    smartErrorLog->smartError[smartErrorLog->numberOfEntries].command[commandEntry].lbaHi = errorLog[commandEntryOffset + 5];
                                                    smartErrorLog->smartError[smartErrorLog->numberOfEntries].command[commandEntry].device = errorLog[commandEntryOffset + 6];
                                                    smartErrorLog->smartError[smartErrorLog->numberOfEntries].command[commandEntry].contentWritten = errorLog[commandEntryOffset + 7];
                                                    smartErrorLog->smartError[smartErrorLog->numberOfEntries].command[commandEntry].timestampMilliseconds = M_BytesTo4ByteValue(errorLog[commandEntryOffset + 11], errorLog[commandEntryOffset + 10], errorLog[commandEntryOffset + 9], errorLog[commandEntryOffset + 8]);
                                                    ++(smartErrorLog->smartError[smartErrorLog->numberOfEntries].numberOfCommands);
                                                }
                                                //now set the error data
                                                smartErrorLog->smartError[smartErrorLog->numberOfEntries].error.reserved = errorLog[offset + 60];
                                                smartErrorLog->smartError[smartErrorLog->numberOfEntries].error.error = errorLog[offset + 61];
                                                smartErrorLog->smartError[smartErrorLog->numberOfEntries].error.count = errorLog[offset + 62];
                                                smartErrorLog->smartError[smartErrorLog->numberOfEntries].error.lbaLow = errorLog[offset + 63];
                                                smartErrorLog->smartError[smartErrorLog->numberOfEntries].error.lbaMid = errorLog[offset + 64];
                                                smartErrorLog->smartError[smartErrorLog->numberOfEntries].error.lbaHi = errorLog[offset + 65];
                                                smartErrorLog->smartError[smartErrorLog->numberOfEntries].error.device = errorLog[offset + 66];
                                                smartErrorLog->smartError[smartErrorLog->numberOfEntries].error.status = errorLog[offset + 67];
                                                memcpy(smartErrorLog->smartError[smartErrorLog->numberOfEntries].error.extendedErrorInformation, &errorLog[offset + 68], 19);
                                                smartErrorLog->smartError[smartErrorLog->numberOfEntries].error.state = errorLog[offset + 87];
                                                smartErrorLog->smartError[smartErrorLog->numberOfEntries].error.lifeTimestamp = M_BytesTo2ByteValue(errorLog[offset + 89], errorLog[offset + 88]);
                                                ++(smartErrorLog->numberOfEntries);
                                            }
                                            pageEntryNumber = 0;//back to first entry for the next page
                                            ++pageNumber;
                                        }
                                        pageNumber = 0;//if we broke out of the previous loop, we hit the end and need to go back to the first page
                                    }
                                    ret = SUCCESS;
                                }
                                else
                                {
                                    ret = FAILURE;
                                }
                            }
                            else
                            {
                                smartErrorLog->numberOfEntries = 0;
                                ret = SUCCESS;
                            }
                        }
                        else
                        {
                            ret = FAILURE;
                        }
                        safe_Free(errorLog);
                    }
                }
            }
        }
    }
    return ret;
}<|MERGE_RESOLUTION|>--- conflicted
+++ resolved
@@ -14,13 +14,8 @@
 
 #include "operations_Common.h"
 #include "smart.h"
-<<<<<<< HEAD
-#include "logs.h"
 #include "usb_hacks.h"
 #include "logs.h"
-=======
-#include "usb_hacks.h"
->>>>>>> 1d8516a0
 
 int get_SMART_Attributes(tDevice *device, smartLogData * smartAttrs)
 {
