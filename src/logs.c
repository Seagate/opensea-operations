//
// Do NOT modify or remove this copyright and license
//
// Copyright (c) 2012 - 2020 Seagate Technology LLC and/or its Affiliates, All Rights Reserved
//
// This software is subject to the terms of the Mozilla Public
// License, v. 2.0. If a copy of the MPL was not distributed with this
// file, You can obtain one at http://mozilla.org/MPL/2.0/.
//
// ******************************************************************************************
// 
#include "logs.h"
#include "ata_helper_func.h"
#include "scsi_helper_func.h"
#include "nvme_helper.h"
#include "nvme_operations.h"
#include "smart.h"
#include "operations_Common.h"
#include "vendor/seagate/seagate_ata_types.h"
#include "vendor/seagate/seagate_scsi_types.h"

int generate_Logfile_Name(tDevice *device, const char * const logName, const char * const logExtension,\
                           eLogFileNamingConvention logFileNamingConvention, char **logFileNameUsed)
{
    int ret = SUCCESS;
    time_t currentTime = 0;
    char currentTimeString[64] = { 0 };
    #ifdef _DEBUG
    printf("%s: Drive SN: %s#\n",__FUNCTION__, device->drive_info.serialNumber);
    #endif
    //JIRA FD-103 says for log file names we always want to use the child drive SN on USB. I thought about passing in a flag for this in case we read a SCSI log page over USB, but I figured we probably won't do that and/or don't care to do that so for now this will work and is simple-TJE
    char *serialNumber = device->drive_info.serialNumber;
    if ((device->drive_info.interface_type == USB_INTERFACE || device->drive_info.interface_type == IEEE_1394_INTERFACE) && strlen(device->drive_info.bridge_info.childDriveSN) > 0)
    {
        serialNumber = device->drive_info.bridge_info.childDriveSN;
    }
    switch (logFileNamingConvention)
    {
    case NAMING_SERIAL_NUMBER_ONLY:
        *logFileNameUsed = serialNumber;
        break;
    case NAMING_SERIAL_NUMBER_DATE_TIME:
        //get current date and time
        currentTime = time(NULL);
        memset(currentTimeString, 0, sizeof(currentTimeString) / sizeof(*currentTimeString));
        strftime(currentTimeString, sizeof(currentTimeString) / sizeof(*currentTimeString), "%Y-%m-%d__%H_%M_%S", localtime(&currentTime));
        //set up the log file name
        strcat(*logFileNameUsed, serialNumber);
        strcat(*logFileNameUsed, "_");
        strcat(*logFileNameUsed, logName);
        strcat(*logFileNameUsed, "_");
        strcat(*logFileNameUsed, &currentTimeString[0]);
        break;
    case NAMING_OPENSTACK:
        return NOT_SUPPORTED;
        break;
    case NAMING_BYUSER:
        strcat(*logFileNameUsed, logName);
        break;
    default:
        return BAD_PARAMETER;
        break;
    }
    strcat(*logFileNameUsed, ".");
    strcat(*logFileNameUsed, logExtension);
    return ret;
}

int create_And_Open_Log_File(tDevice *device,\
                             FILE **filePtr,\
                             const char * const logPath,\
                             const char * const logName,\
                             const char * const logExtension,\
                             eLogFileNamingConvention logFileNamingConvention,\
                             char **logFileNameUsed)
{
    int ret = SUCCESS;
    char name[OPENSEA_PATH_MAX] = {0}; //Hopefully our file names are not bigger than this. 
    char *filename = &name[0];
    char *pathAndFileName = NULL;
    bool nullLogFileNameUsed = false;
    #ifdef _DEBUG
    printf("%s: -->\n",__FUNCTION__);
    #endif

    if (!logName || !logExtension || !device)
    {
        return BAD_PARAMETER;
    }
    #ifdef _DEBUG
    printf("\t logPath=%s, logName=%s, logExtension=%s\n"\
                        ,logPath, logName, logExtension);
    #endif
    ret = generate_Logfile_Name(device, logName, logExtension, logFileNamingConvention, &filename);
    if (SUCCESS != ret)
    {
        return ret;
    }
    
    if (SUCCESS == ret)
    {
        #ifdef _DEBUG
        printf("\tfilename %s\n",filename);
        #endif
        if (((logPath == NULL) || (strcmp((logPath), "") == 0)) &&
            ((*logFileNameUsed) && (strcmp((*logFileNameUsed), "") == 0)))
        {
            //logPath is null or empty, logFileNameUsed is non-null but it is empty. 
            //So assigning the generated filename to logFileNameUsed
            memcpy(*logFileNameUsed, filename, OPENSEA_PATH_MAX);
        }
        else if (*logFileNameUsed)
        {
            if (strcmp((*logFileNameUsed), "") == 0)
            {
                //logPath has valid value and logFileNameUsed is empty. Prepend logpath to the generated filename
#if defined (_WIN32)
                sprintf(*logFileNameUsed, "%s\\%s", logPath, filename);
#else
                sprintf(*logFileNameUsed, "%s/%s", logPath, filename);
#endif
            }
            else
            {
                //Both logPath and logFileNameUsed have non-empty values
                char lpathNFilename[OPENSEA_PATH_MAX] = { 0 };
		char lpathNFilenameGeneration[OPENSEA_PATH_MAX] = { 0 };
#if defined (_WIN32)
                sprintf(lpathNFilename, "%s", *logFileNameUsed);
		sprintf(lpathNFilenameGeneration, "%s\\%s", logPath, filename);
		if(strcmp(lpathNFilename, lpathNFilenameGeneration) == 0)
		{
		    sprintf(*logFileNameUsed, "%s\\%s", logPath, filename);
		}
		else
		{
		    memcpy(*logFileNameUsed, lpathNFilenameGeneration, OPENSEA_PATH_MAX);
		}

#else
                //sprintf(lpathNFilename, "%s/%s", logPath, *logFileNameUsed);
		sprintf(lpathNFilenameGeneration, "%s/%s", logPath, filename);
		sprintf(lpathNFilename, "%s", *logFileNameUsed);
#endif
		if(strcmp(lpathNFilename, lpathNFilenameGeneration) == 0)
		{
		    sprintf(*logFileNameUsed, "%s/%s", logPath, filename);
		}
		else
		{
		    memcpy(*logFileNameUsed, lpathNFilenameGeneration, OPENSEA_PATH_MAX);
		}
            }
        }
    }
    if(!*logFileNameUsed ) //when logFileNameUsed is NULL, need to allocate
    {
        nullLogFileNameUsed = true;
        if (logPath && (strcmp(logPath,"") != 0))
        {
            //need to append a path to the beginning of the file name!!!
            pathAndFileName = (char*)calloc(strlen(logPath) + strlen(filename) + 2, sizeof(char));
            if (!pathAndFileName)
            {
                return MEMORY_FAILURE;
            }
            sprintf(pathAndFileName, "%s%c%s", logPath, SYSTEM_PATH_SEPARATOR,filename);
            *logFileNameUsed = pathAndFileName;
        }
        else
        {
            *logFileNameUsed = filename;
        }
    }
    //check if file already exist
    if ((*filePtr = fopen(*logFileNameUsed, "r")) != NULL)
    {
        time_t currentTime = 0;
        char currentTimeString[64] = { 0 };
        fclose(*filePtr);
        //append timestamp
        currentTime = time(NULL);
        memset(currentTimeString, 0, sizeof(currentTimeString) / sizeof(*currentTimeString));
        strftime(currentTimeString, sizeof(currentTimeString) / sizeof(*currentTimeString), "%Y-%m-%d__%H_%M_%S", localtime(&currentTime));
        //Append timestamp to the log file name
        strcat(*logFileNameUsed, "_");
        strcat(*logFileNameUsed, &currentTimeString[0]);
    }

    #ifdef _DEBUG
    printf("logfileNameUsed = %s",*logFileNameUsed);
    #endif

    if ((*filePtr = fopen(*logFileNameUsed, "w+b")) == NULL)
    {
        printf("Couldn't open file %s\n", *logFileNameUsed);
        perror("fopen");
        ret = FILE_OPEN_ERROR;
    }
    if(nullLogFileNameUsed)
    {
        *logFileNameUsed = NULL;
    }
    #ifdef _DEBUG
    printf("%s: <--\n",__FUNCTION__);
    #endif

    safe_Free(pathAndFileName);

    return ret;
}

int get_ATA_Log_Size(tDevice *device, uint8_t logAddress, uint32_t *logFileSize, bool gpl, bool smart)
{
    int ret = NOT_SUPPORTED;//assume the log is not supported
    bool foundInGPL = false;

    #ifdef _DEBUG
    printf("%s: logAddress %d, gpl=%s, smart=%s\n",__FUNCTION__, logAddress, gpl ? "true":"false", smart ? "true":"false");
    #endif

    uint8_t *logBuffer = (uint8_t*)calloc_aligned(LEGACY_DRIVE_SEC_SIZE, sizeof(uint8_t), device->os_info.minimumAlignment);
    if (!logBuffer)
    {
        return MEMORY_FAILURE;
    }
    *logFileSize = 0;//make sure we set this to zero in case we don't find it.
    if (gpl && device->drive_info.ata_Options.generalPurposeLoggingSupported) //greater than one means check for it in the GPL directory
    {
        //first, check to see if the log is in the GPL directory.
        if (send_ATA_Read_Log_Ext_Cmd(device, ATA_LOG_DIRECTORY, 0, logBuffer, LEGACY_DRIVE_SEC_SIZE, 0) == SUCCESS)
        {
            *logFileSize = M_BytesTo2ByteValue(logBuffer[(logAddress * 2) + 1], logBuffer[(logAddress * 2)]) * LEGACY_DRIVE_SEC_SIZE;
            if (*logFileSize > 0)
            {
                ret = SUCCESS;
                foundInGPL = true;
            }
            else
            {
            #ifdef _DEBUG
            printf("\t Didn't find it in GPL\n");
            #endif
            }
        }
    }
    else
    {
        #ifdef _DEBUG
        printf("\t generalPurposeLoggingSupported=%d\n",device->drive_info.ata_Options.generalPurposeLoggingSupported);
        #endif
    }
    if (smart && !foundInGPL)
    {
        if (gpl)
        {
            //if we already tried the GPL buffer, make sure we clean it back up before we check again just to be safe.
            memset(logBuffer, 0, LEGACY_DRIVE_SEC_SIZE);
        }
        if (ata_SMART_Read_Log(device, 0, logBuffer, LEGACY_DRIVE_SEC_SIZE) == SUCCESS)
        {
            *logFileSize = M_BytesTo2ByteValue(logBuffer[(logAddress * 2) + 1], logBuffer[(logAddress * 2)]) * LEGACY_DRIVE_SEC_SIZE;
            if (*logFileSize > 0)
            {
                ret = SUCCESS;
            }
        }
    }
    safe_Free_aligned(logBuffer);
    return ret;
}

int get_SCSI_Log_Size(tDevice *device, uint8_t logPage, uint8_t logSubPage, uint32_t *logFileSize)
{
    int ret = NOT_SUPPORTED;//assume the log is not supported
    uint8_t *logBuffer = (uint8_t*)calloc_aligned(255, sizeof(uint8_t), device->os_info.minimumAlignment);
    if (!logBuffer)
    {
        return MEMORY_FAILURE;
    }
    *logFileSize = 0;
    //first check that the logpage is supported
    if (logSubPage != 0 && SUCCESS == scsi_Log_Sense_Cmd(device, false, LPC_CUMULATIVE_VALUES, LP_SUPPORTED_LOG_PAGES_AND_SUBPAGES, 0xFF, 0, logBuffer, 255))
    {
        uint16_t pageSupportIter = SCSI_LOG_PARAMETER_HEADER_LENGTH;
        uint16_t pageLen = M_BytesTo2ByteValue(logBuffer[2], logBuffer[3]) + SCSI_LOG_PARAMETER_HEADER_LENGTH;
        //search the buffer for the page we want
        for (pageSupportIter = SCSI_LOG_PARAMETER_HEADER_LENGTH; pageSupportIter < pageLen; pageSupportIter += 2)
        {
            if (logBuffer[pageSupportIter] == logPage && logBuffer[pageSupportIter + 1] == logSubPage)
            {
                ret = SUCCESS;
                break;
            }
        }
    }
    else if (logSubPage == 0 && SUCCESS == scsi_Log_Sense_Cmd(device, false, LPC_CUMULATIVE_VALUES, LP_SUPPORTED_LOG_PAGES, 0, 0, logBuffer, 255))
    {
        uint16_t pageSupportIter = SCSI_LOG_PARAMETER_HEADER_LENGTH;
        uint16_t pageLen = M_BytesTo2ByteValue(logBuffer[2], logBuffer[3]) + SCSI_LOG_PARAMETER_HEADER_LENGTH;
        //search the buffer for the page we want
        for (pageSupportIter = SCSI_LOG_PARAMETER_HEADER_LENGTH; pageSupportIter < pageLen; ++pageSupportIter)
        {
            if (logBuffer[pageSupportIter] == logPage)
            {
                ret = SUCCESS;
                break;
            }
        }
    }
    //we know the page is supported, but to get the size, we need to try reading it.
    if (ret == SUCCESS)
    {
        memset(logBuffer, 0, 255);
        //only requesting the header since this should get us the total length.
        //If this fails, we return success, but a size of zero. This shouldn't happen, but there are firmware bugs...
        if (scsi_Log_Sense_Cmd(device, false, LPC_CUMULATIVE_VALUES, logPage, logSubPage, 0, logBuffer, SCSI_LOG_PARAMETER_HEADER_LENGTH) == SUCCESS)
        {
            //validate the page code and subpage code
            uint8_t pageCode = M_GETBITRANGE(logBuffer[0], 5, 0);
            uint8_t subpageCode = logBuffer[1];
            bool spf = (logBuffer[0] & BIT6) > 0 ? true : false;
            if (logSubPage != 0 && spf && pageCode == logPage && subpageCode == logSubPage)
            {
                *logFileSize = (uint32_t)(M_BytesTo2ByteValue(logBuffer[2], logBuffer[3]) + SCSI_LOG_PARAMETER_HEADER_LENGTH);
            }
            else if (pageCode == logPage && !spf && subpageCode == 0)
            {
                *logFileSize = (uint32_t)(M_BytesTo2ByteValue(logBuffer[2], logBuffer[3]) + SCSI_LOG_PARAMETER_HEADER_LENGTH);
            }
            else
            {
                //not the page we requested, return NOT_SUPPORTED
                ret = NOT_SUPPORTED;
                *logFileSize = 0;
            }
        }
        else //trust that the page is supported, but this method of getting the size is broken on this firmware/device
        {
            *logFileSize = UINT16_MAX;//maximum transfer for a log page, so return this so that the page can at least be read....
        }
    }
    safe_Free_aligned(logBuffer);
    return ret;
}

int get_SCSI_VPD_Page_Size(tDevice *device, uint8_t vpdPage, uint32_t *vpdPageSize)
{
    int ret = NOT_SUPPORTED;//assume the page is not supported
    uint32_t vpdBufferLength = INQ_RETURN_DATA_LENGTH;
    uint8_t *vpdBuffer = (uint8_t *)calloc_aligned(vpdBufferLength, sizeof(uint8_t), device->os_info.minimumAlignment);
    if (!vpdBuffer)
    {
        if (VERBOSITY_QUIET < device->deviceVerbosity)
        {
            perror("Calloc failure!\n");
        }
        return MEMORY_FAILURE;
    }
    *vpdPageSize = 0;
    if (SUCCESS == scsi_Inquiry(device, vpdBuffer, vpdBufferLength, SUPPORTED_VPD_PAGES, true, false))
    {
        //now search the returned buffer for the requested page code
        uint16_t vpdIter = SCSI_VPD_PAGE_HEADER_LENGTH;
        uint16_t pageLength = M_BytesTo2ByteValue(vpdBuffer[2], vpdBuffer[3]);
        for (vpdIter = SCSI_VPD_PAGE_HEADER_LENGTH; vpdIter <= (pageLength + SCSI_VPD_PAGE_HEADER_LENGTH) && vpdIter < vpdBufferLength; vpdIter++)
        {
            if (vpdBuffer[vpdIter] == vpdPage)
            {
                ret = SUCCESS;
                break;
            }
        }
        if (ret == SUCCESS)
        {
            memset(vpdBuffer, 0, vpdBufferLength);
            //read the page so we can see how large it is.
            if (SUCCESS == scsi_Inquiry(device, vpdBuffer, vpdBufferLength, vpdPage, true, false))
            {
                *vpdPageSize = (uint32_t)(M_BytesTo2ByteValue(vpdBuffer[2], vpdBuffer[3]) + SCSI_VPD_PAGE_HEADER_LENGTH);
            }
        }
    }
    safe_Free_aligned(vpdBuffer);
    return ret;
}

//modePageSize includes any blockdescriptors that may be present
int get_SCSI_Mode_Page_Size(tDevice *device, eScsiModePageControl mpc, uint8_t modePage, uint8_t subpage, uint32_t *modePageSize)
{
    int ret = NOT_SUPPORTED;//assume the page is not supported
    uint32_t modeLength = MODE_PARAMETER_HEADER_10_LEN;
    bool sixByte = false;
    //If device is older than SCSI2, DBD is not available and will be limited to 6 byte command
    //checking for this for old drives that may support mode pages, but not the dbd bit properly
    if (device->drive_info.scsiVersion < SCSI_VERSION_SCSI2)
    {
        sixByte = true;
        modeLength = MODE_PARAMETER_HEADER_6_LEN + SHORT_LBA_BLOCK_DESCRIPTOR_LEN;
    }
    uint8_t *modeBuffer = (uint8_t *)calloc_aligned(modeLength, sizeof(uint8_t), device->os_info.minimumAlignment);
    if (!modeBuffer)
    {
        if (VERBOSITY_QUIET < device->deviceVerbosity)
        {
            perror("Calloc failure!\n");
        }
        return MEMORY_FAILURE;
    }
    *modePageSize = 0;
    if (!sixByte)
    {
        if (SUCCESS == scsi_Mode_Sense_10(device, modePage, modeLength, subpage, true, true, mpc, modeBuffer))
        {
            *modePageSize = M_BytesTo2ByteValue(modeBuffer[0], modeBuffer[1]) + 2;
            ret = SUCCESS;
        }
        else
        {
            //if invalid operation code, then we should retry
            uint8_t senseKey = 0, asc = 0, ascq = 0, fru = 0;
            get_Sense_Key_ASC_ASCQ_FRU(device->drive_info.lastCommandSenseData, SPC3_SENSE_LEN, &senseKey, &asc, &ascq, &fru);
            if (senseKey == SENSE_KEY_ILLEGAL_REQUEST && asc == 0x20 && ascq == 0x00)//checking for invalid operation code
            {
                sixByte = true;
                modeLength = MODE_PARAMETER_HEADER_6_LEN + SHORT_LBA_BLOCK_DESCRIPTOR_LEN;
                //reallocate memory!
                uint8_t *temp = (uint8_t*)realloc(modeBuffer, modeLength);
                if (!temp)
                {
                    return MEMORY_FAILURE;
                }
                modeBuffer = temp;
            }
        }
    }
    if (sixByte)//not an else because in the above if, we can retry the command as 6 byte if it doesn't work.
    {
        if (SUCCESS == scsi_Mode_Sense_6(device, modePage, C_CAST(uint8_t, modeLength), subpage, false, mpc, modeBuffer))//don't disable block descriptors here since this is mostly to support old drives.
        {
            *modePageSize = modeBuffer[0] + 1;
        }
    }
    safe_Free_aligned(modeBuffer);
    return ret;
}

int get_SCSI_Mode_Page(tDevice *device, eScsiModePageControl mpc, uint8_t modePage, uint8_t subpage, char *logName, char *fileExtension, bool toBuffer, uint8_t *myBuf, uint32_t bufSize, const char * const filePath, bool *used6ByteCmd)
{
    int ret = NOT_SUPPORTED;//assume the page is not supported
    uint32_t modeLength = 0;
    if (SUCCESS != get_SCSI_Mode_Page_Size(device, mpc, modePage, subpage, &modeLength))
    {
        return ret;
    }
    bool sixByte = false;
    //If device is older than SCSI2, DBD is not available and will be limited to 6 byte command
    //checking for this for old drives that may support mode pages, but not the dbd bit properly
    if (device->drive_info.scsiVersion < SCSI_VERSION_SCSI2)
    {
        sixByte = true;
    }
    uint8_t *modeBuffer = (uint8_t *)calloc_aligned(modeLength, sizeof(uint8_t), device->os_info.minimumAlignment);
    if (!modeBuffer)
    {
        if (VERBOSITY_QUIET < device->deviceVerbosity)
        {
            perror("Calloc failure!\n");
        }
        return MEMORY_FAILURE;
    }
    if (!sixByte)
    {
        if (SUCCESS == scsi_Mode_Sense_10(device, modePage, modeLength, subpage, true, true, mpc, modeBuffer))
        {
            FILE *fpmp = NULL;
            bool fileOpened = false;
            if (used6ByteCmd)
            {
                *used6ByteCmd = false;
            }
            if (!toBuffer && !fileOpened && ret != FAILURE)
            {
                char *fileNameUsed = NULL;
                if (SUCCESS == create_And_Open_Log_File(device, &fpmp, filePath, logName, fileExtension, NAMING_SERIAL_NUMBER_DATE_TIME, &fileNameUsed))
                {
                    fileOpened = true;
                }
            }
            if (fileOpened && ret != FAILURE)
            {
                //write the vpd page to a file
                if ((fwrite(modeBuffer, sizeof(uint8_t), modeLength, fpmp) != modeLength) || ferror(fpmp))
                {
                    if (VERBOSITY_QUIET < device->deviceVerbosity)
                    {
                        perror("Error writing vpd data to a file!\n");
                    }
                    fclose(fpmp);
                    fileOpened = false;
                    safe_Free_aligned(modeBuffer);
                    return ERROR_WRITING_FILE;
                }

            }
            if (toBuffer && ret != FAILURE)
            {
                if (bufSize >= modeLength)
                {
                    memcpy(myBuf, modeBuffer, modeLength);
                }
                else
                {
                    return BAD_PARAMETER;
                }
            }
            if (fileOpened)
            {
                if (fflush(fpmp) != 0 || ferror(fpmp))
                {
                    if (VERBOSITY_QUIET < device->deviceVerbosity)
                    {
                        perror("Error flushing data!\n");
                    }
                    fclose(fpmp);
                    fileOpened = false;
                    safe_Free_aligned(modeBuffer);
                    return ERROR_WRITING_FILE;
                }

                fclose(fpmp);
                fileOpened = false;
            }
            ret = SUCCESS;
        }
        else
        {
            //if invalid operation code, then we should retry
            uint8_t senseKey = 0, asc = 0, ascq = 0, fru = 0;
            get_Sense_Key_ASC_ASCQ_FRU(device->drive_info.lastCommandSenseData, SPC3_SENSE_LEN, &senseKey, &asc, &ascq, &fru);
            if (senseKey == SENSE_KEY_ILLEGAL_REQUEST && asc == 0x20 && ascq == 0x00)//checking for invalid operation code
            {
                sixByte = true;
                modeLength = MODE_PARAMETER_HEADER_6_LEN + SHORT_LBA_BLOCK_DESCRIPTOR_LEN;
                //reallocate memory!
                uint8_t *temp = (uint8_t*)realloc(modeBuffer, modeLength);
                if (!temp)
                {
                    return MEMORY_FAILURE;
                }
                modeBuffer = temp;
            }
            else
            {
                ret = FAILURE;
            }
        }
    }
    if (sixByte)//not an else because in the above if, we can retry the command as 6 byte if it doesn't work.
    {
        if (SUCCESS == scsi_Mode_Sense_6(device, modePage, C_CAST(uint8_t, modeLength), subpage, false, mpc, modeBuffer))//don't disable block descriptors here since this is mostly to support old drives.
        {
            FILE *fpmp = NULL;
            bool fileOpened = false;
            if (used6ByteCmd)
            {
                *used6ByteCmd = true;
            }
            if (!toBuffer && !fileOpened && ret != FAILURE)
            {
                char *fileNameUsed = NULL;
                if (SUCCESS == create_And_Open_Log_File(device, &fpmp, filePath, logName, fileExtension, NAMING_SERIAL_NUMBER_DATE_TIME, &fileNameUsed))
                {
                    fileOpened = true;
                }
            }
            if (fileOpened && ret != FAILURE)
            {
                //write the vpd page to a file
                if ((fwrite(modeBuffer, sizeof(uint8_t), modeLength, fpmp) != modeLength) || ferror(fpmp))
                {
                    if (VERBOSITY_QUIET < device->deviceVerbosity)
                    {
                        perror("Error writing vpd data to a file!\n");
                    }
                    fclose(fpmp);
                    fileOpened = false;
                    safe_Free_aligned(modeBuffer);
                    return ERROR_WRITING_FILE;
                }
            }
            if (toBuffer && ret != FAILURE)
            {
                if (bufSize >= modeLength)
                {
                    memcpy(myBuf, modeBuffer, modeLength);
                }
                else
                {
                    return BAD_PARAMETER;
                }
            }
            if (fileOpened)
            {
                if (fflush(fpmp) != 0 || ferror(fpmp))
                {
                    if (VERBOSITY_QUIET < device->deviceVerbosity)
                    {
                        perror("Error flushing data!\n");
                    }
                    fclose(fpmp);
                    fileOpened = false;
                    safe_Free_aligned(modeBuffer);
                    return ERROR_WRITING_FILE;
                }
                fclose(fpmp);
                fileOpened = false;
            }
        }
        else
        {
            ret = FAILURE;
        }
    }
    safe_Free_aligned(modeBuffer);
    return ret;
}

bool is_SCSI_Read_Buffer_16_Supported(tDevice *device)
{
    bool supported = false;
    uint8_t reportSupportedOperationCode[20] = { 0 };
    if (SUCCESS == scsi_Report_Supported_Operation_Codes(device, false, REPORT_OPERATION_CODE, READ_BUFFER_16_CMD, 0, 20, reportSupportedOperationCode))
    {
        if (M_GETBITRANGE(reportSupportedOperationCode[1], 2, 0) == 3)//matches the spec
        {
            supported = true;
        }
    }
    return supported;
}

int get_SCSI_Error_History_Size(tDevice *device, uint8_t bufferID, uint32_t *errorHistorySize, bool createNewSnapshot, bool useReadBuffer16)
{
    int ret = NOT_SUPPORTED;
    if (!errorHistorySize)
    {
        return BAD_PARAMETER;
    }
    uint8_t *errorHistoryDirectory = (uint8_t*)calloc_aligned(2088, sizeof(uint8_t), device->os_info.minimumAlignment);
    if (!errorHistoryDirectory)
    {
        return MEMORY_FAILURE;
    }
    uint8_t directoryID = 0;
    if (createNewSnapshot)
    {
        directoryID = 1;
    }
    bool gotData = false;
    if (useReadBuffer16)
    {
        if (SUCCESS == scsi_Read_Buffer_16(device, 0x1C, 0, directoryID, 0, 2088, errorHistoryDirectory))
        {
            gotData = true;
        }
    }
    else
    {
        if (SUCCESS == scsi_Read_Buffer(device, 0x1C, directoryID, 0, 2088, errorHistoryDirectory))
        {
            gotData = true;
        }
    }
    if (gotData)
    {
        uint16_t directoryLength = M_BytesTo2ByteValue(errorHistoryDirectory[30], errorHistoryDirectory[31]);
        for (uint32_t directoryIter = 32; directoryIter < (uint32_t)(directoryLength + 32U); directoryIter += 8)
        {
            if (errorHistoryDirectory[directoryIter + 0] == bufferID)
            {
                *errorHistorySize = M_BytesTo4ByteValue(errorHistoryDirectory[directoryIter + 4], errorHistoryDirectory[directoryIter + 5], errorHistoryDirectory[directoryIter + 6], errorHistoryDirectory[directoryIter + 7]);
                ret = SUCCESS;
                break;
            }
        }
    }
    safe_Free_aligned(errorHistoryDirectory);
    return ret;
}

int get_SCSI_Error_History(tDevice *device, uint8_t bufferID, char *logName, bool createNewSnapshot, bool useReadBuffer16, \
    char *fileExtension, bool toBuffer, uint8_t *myBuf, uint32_t bufSize, \
    const char * const filePath, uint32_t transferSizeBytes, char *fileNameUsed)
{
    int ret = UNKNOWN;
    uint32_t historyLen = 0;
    char name[OPENSEA_PATH_MAX] = { 0 };
    FILE *fp_History = NULL;
    uint8_t *historyBuffer = NULL;
    if (!fileNameUsed)
    {
        fileNameUsed = &name[0];
    }
    ret = get_SCSI_Error_History_Size(device, bufferID, &historyLen, createNewSnapshot, useReadBuffer16);

    if (ret == SUCCESS)
    {
        //If the user wants it in a buffer...just return. 
        if ((toBuffer) && (bufSize < historyLen))
        {
            return BAD_PARAMETER;
        }

        uint32_t increment = 65536;//pulling in 64K chunks...this should be ok, but we may need to change this later!
        if (transferSizeBytes != 0)
        {
            increment = transferSizeBytes;//use the user selected size (if it's non-zero)
        }
        if (increment > historyLen)
        {
            increment = historyLen;
        }
        historyBuffer = (uint8_t *)calloc_aligned(increment, sizeof(uint8_t), device->os_info.minimumAlignment);

        if (!historyBuffer)
        {
            if (VERBOSITY_QUIET < device->deviceVerbosity)
            {
                perror("Calloc failure!\n");
            }
            return MEMORY_FAILURE;
        }

        bool logFileOpened = false;
        uint64_t maxOffset = 0xFFFFFF;//24bits is maximum for standard readbuffer command
        if (useReadBuffer16)
        {
            maxOffset = UINT64_MAX;
        }
        //TODO: if size of error history is greater than the maximum possible offset for the read buffer command, then need to return an error for truncated data.
        for (uint64_t offset = 0; offset < historyLen && offset <= maxOffset; offset += increment)
        {
            bool dataRetrieved = false;
            if ((offset + increment) > historyLen)
            {
                //adjusting the pull size so we don't accidentally get an error from a drive that doesn't want to return more than the maximum it told is in this buffer ID.
                increment = (uint32_t)(historyLen - offset);
            }
            if (useReadBuffer16)
            {
                if (SUCCESS == scsi_Read_Buffer_16(device, 0x1C, 0, bufferID, offset, increment, historyBuffer))
                {
                    dataRetrieved = true;
                }
            }
            else
            {
                if (SUCCESS == scsi_Read_Buffer(device, 0x1C, bufferID, (uint32_t)offset, increment, historyBuffer))
                {
                    dataRetrieved = true;
                }
            }
            if (dataRetrieved)
            {
                if (toBuffer)
                {
                    memcpy(&myBuf[offset], historyBuffer, increment);
                }
                if (logName && fileExtension) //Because you can also get a log file & get it in buffer. 
                {
                    if (!logFileOpened)
                    {
                        if (SUCCESS == create_And_Open_Log_File(device, &fp_History, filePath, logName, fileExtension, NAMING_SERIAL_NUMBER_DATE_TIME, &fileNameUsed))
                        {
                            logFileOpened = true;
                        }
                    }
                    if (logFileOpened)
                    {
                        //write the history data to a file
                        if ((fwrite(historyBuffer, sizeof(uint8_t), increment, fp_History) != increment) || ferror(fp_History))
                        {
                            if (VERBOSITY_QUIET < device->deviceVerbosity)
                            {
                                perror("Error writing the history data to a file!\n");
                            }
                            fclose(fp_History);
                            logFileOpened = false;
                            safe_Free_aligned(historyBuffer);
                            return ERROR_WRITING_FILE;
                        }
                    }
                }
            }
            else
            {
                ret = FAILURE;
                break;
            }
        }
        if (logFileOpened && fp_History)
        {
            if (fflush(fp_History) != 0 || ferror(fp_History))
            {
                if (VERBOSITY_QUIET < device->deviceVerbosity)
                {
                    perror("Error flushing data!\n");
                }
                fclose(fp_History);
                logFileOpened = false;
                safe_Free_aligned(historyBuffer);
                return ERROR_WRITING_FILE;
            }
            fclose(fp_History);
        }
        safe_Free_aligned(historyBuffer);
    }
    return ret;
}

int get_SMART_Extended_Comprehensive_Error_Log(tDevice *device, const char * const filePath)
{
    if (device->drive_info.drive_type == ATA_DRIVE)
    {
        return get_ATA_Log(device, ATA_LOG_EXTENDED_COMPREHENSIVE_SMART_ERROR_LOG, "SMART_Ext_Comp_Error_Log", "bin", true, false, false, NULL, 0, filePath, 0,0);
    }
    else
    {
        return NOT_SUPPORTED;
    }
}

int get_ATA_DST_Log(tDevice *device, bool extLog, const char * const filePath)
{
    if (extLog)
    {
        //read from GPL
        return get_ATA_Log(device, ATA_LOG_EXTENDED_SMART_SELF_TEST_LOG, "Ext_SMART_Self_Test_Results", "bin", true, false, false, NULL, 0, filePath, 0,0);
    }
    else
    {
        //read from SMART
        return get_ATA_Log(device, ATA_LOG_SMART_SELF_TEST_LOG, "SMART_Self_Test_Results", "bin", false, true, false, NULL, 0, filePath, 0,0);
    }
}

int get_DST_Log(tDevice *device, const char * const filePath)
{
    if (device->drive_info.drive_type == ATA_DRIVE)
    {
        return get_ATA_DST_Log(device, device->drive_info.ata_Options.generalPurposeLoggingSupported, filePath);
    }
    else if (device->drive_info.drive_type == SCSI_DRIVE)
    {
        return get_SCSI_Log(device, LP_SELF_TEST_RESULTS, 0, "Self_Test_Results", "bin", false, NULL, 0, filePath);
    }
    else if (device->drive_info.drive_type == NVME_DRIVE) {
        return pull_Supported_NVMe_Logs(device, 6, pull_Supported_NVMe_Logs);
    }
    else
    {
        return NOT_SUPPORTED;
    }
}

int get_Pending_Defect_List(tDevice *device, const char * const filePath)
{
    if (device->drive_info.drive_type == ATA_DRIVE)
    {
        //new is ACS4. Can be read with standard read log command if the drive supports the log.
        return get_ATA_Log(device, ATA_LOG_PENDING_DEFECTS_LOG, "Pending_Defects", "plst", true, false, false, NULL, 0, filePath, 0,0);
    }
    else if (device->drive_info.drive_type == SCSI_DRIVE)
    {
        //this is new in SBC4. We can read this with a logsense command. (if the drive supports it)
        return get_SCSI_Log(device, LP_PENDING_DEFECTS, 0x01, "Pending_Defects", "plst", false, NULL, 0, filePath);
    }
    else
    {
        return NOT_SUPPORTED;
    }
}

int get_Identify_Device_Data_Log(tDevice *device, const char * const filePath)
{
    if (device->drive_info.drive_type == ATA_DRIVE)
    {
        return get_ATA_Log(device, ATA_LOG_IDENTIFY_DEVICE_DATA, "Identify_Device_Data_Log", "bin", true, true, false, NULL, 0, filePath, 0,0);
    }
    else
    {
        return NOT_SUPPORTED;
    }
}

int get_SATA_Phy_Event_Counters_Log(tDevice *device, const char * const filePath)
{
    if (device->drive_info.drive_type == ATA_DRIVE)
    {
        return get_ATA_Log(device, ATA_LOG_SATA_PHY_EVENT_COUNTERS_LOG, "SATA_Phy_Event_Counters", "bin", true, false, false, NULL, 0, filePath, 0,0);
    }
    else
    {
        return NOT_SUPPORTED;
    }
}

int get_Device_Statistics_Log(tDevice *device, const char * const filePath)
{
    if (device->drive_info.drive_type == ATA_DRIVE)
    {
        return get_ATA_Log(device, ATA_LOG_DEVICE_STATISTICS, "Device_Statistics", "bin", true, true, false, NULL,0, filePath, 0,0);
    }
    else if (device->drive_info.drive_type == SCSI_DRIVE)
    {
        return get_SCSI_Log(device, LP_GENERAL_STATISTICS_AND_PERFORMANCE, 0, "Device_Statistics", "bin", false, NULL, 0, filePath);
    }
    else
    {
        return NOT_SUPPORTED;
    }
}

//PowerCondition log
int get_EPC_log(tDevice *device, const char * const filePath)
{
    int ret = FAILURE;
    if (device->drive_info.drive_type == ATA_DRIVE)
    {
        //old code was reading address 0x12, however the ACS3 spec says 0x12 is the NCQ Queue Management log and 0x08 is the Power Conditions log
        ret = get_ATA_Log(device, ATA_LOG_POWER_CONDITIONS, "EPC", "EPC", true, false, false, NULL, 0, filePath, LEGACY_DRIVE_SEC_SIZE * 2,0);//sending in an override to read both pages in one command - TJE
    }
    else if (device->drive_info.drive_type == SCSI_DRIVE)
    {
        ret = get_SCSI_VPD(device, POWER_CONDITION, "EPC", "EPC", false, NULL, 0, filePath);
    }
    else
    {
        ret = NOT_SUPPORTED;
    }
    return ret;
}

int pull_SCSI_G_List(tDevice *device, const char * const filePath)
{
    int ret = UNKNOWN;
    uint32_t addressDescriptorIndex = 0;
    uint32_t defectDataSize = 8;//set to size of defect data without any address descriptors so we know how much we will be pulling
    uint8_t *defectData = (uint8_t*)calloc_aligned(defectDataSize, sizeof(uint8_t), device->os_info.minimumAlignment);
    if (!defectData)
    {
        return MEMORY_FAILURE;
    }
    ret = scsi_Read_Defect_Data_12(device, false, true, AD_LONG_BLOCK_FORMAT_ADDRESS_DESCRIPTOR, addressDescriptorIndex, defectDataSize, defectData);
    if (ret == SUCCESS)
    {
        FILE *gListData = NULL;
        char* fileNameUsed = NULL;
        bool fileOpened = false;
        uint32_t defectListLength = M_BytesTo4ByteValue(defectData[4], defectData[5], defectData[6], defectData[7]);
        //each address descriptor is 8 bytes in size
        defectDataSize = 4096;//pull 4096 at a time
        uint8_t *temp = (uint8_t*)realloc(defectData, defectDataSize * sizeof(uint8_t));
        if (!temp)
        {
            return MEMORY_FAILURE;
        }
        defectData = temp;
        memset(defectData, 0, defectDataSize);
        //now loop to get all the data
        for (addressDescriptorIndex = 0; ((addressDescriptorIndex + 511) * 8) < defectListLength; addressDescriptorIndex += 511)
        {
            ret = scsi_Read_Defect_Data_12(device, false, true, AD_LONG_BLOCK_FORMAT_ADDRESS_DESCRIPTOR, addressDescriptorIndex, defectDataSize, defectData);
            if (ret == SUCCESS)
            {
                //open file and save the data
                if (!fileOpened)
                {
                    if (SUCCESS == create_And_Open_Log_File(device, &gListData, filePath, "GLIST", "bin", NAMING_SERIAL_NUMBER_DATE_TIME, &fileNameUsed))
                    {
                        fileOpened = true;
                    }
                }
                if (fileOpened)
                {
                    //write out to a file
                    if ((fwrite(defectData, sizeof(uint8_t), defectDataSize, gListData) != defectDataSize) || ferror(gListData))
                    {
                        if (VERBOSITY_QUIET < device->deviceVerbosity)
                        {
                            perror("Error writing the defect data to a file!\n");
                        }
                        fclose(gListData);
                        fileOpened = false;
                        safe_Free_aligned(defectData);
                        return ERROR_WRITING_FILE;
                    }
                }
                if (fileOpened)
                {
                    if (fflush(gListData) != 0 || ferror(gListData))
                    {
                        if (VERBOSITY_QUIET < device->deviceVerbosity)
                        {
                            perror("Error flushing data!\n");
                        }
                        fclose(gListData);
                        fileOpened = false;
                        safe_Free_aligned(defectData);
                        return ERROR_WRITING_FILE;
                    }
                    fclose(gListData);
                }
            }
        }
    }
    safe_Free_aligned(defectData);
    return ret;
}

int pull_SCSI_Informational_Exceptions_Log(tDevice *device, const char * const filePath)
{
    if (device->drive_info.drive_type == SCSI_DRIVE)
    {
        return get_SCSI_Log(device, LP_INFORMATION_EXCEPTIONS, 0, "Informational_Exceptions", "bin", false, NULL, 0, filePath);
    }
    else
    {
        return NOT_SUPPORTED;
    }
}

int get_ATA_Log(tDevice *device, uint8_t logAddress, char *logName, char *fileExtension, bool GPL,\
    bool SMART, bool toBuffer, uint8_t *myBuf, uint32_t bufSize, const char * const filePath, \
    uint32_t transferSizeBytes, uint16_t featureRegister)
{
    int ret = UNKNOWN;
    uint32_t logSize = 0;

    #ifdef _DEBUG
    printf("%s: -->\n",__FUNCTION__);
    #endif

    if (transferSizeBytes % LEGACY_DRIVE_SEC_SIZE)
    {
        return BAD_PARAMETER;
    }
          
    ret = get_ATA_Log_Size(device, logAddress, &logSize, GPL, SMART);
    if (ret == SUCCESS)
    {
        bool logFromGPL = false;
        bool fileOpened = false;
        FILE *fp_log = NULL;
        uint8_t *logBuffer = (uint8_t *)calloc_aligned(logSize, sizeof(uint8_t), device->os_info.minimumAlignment);
        if (!logBuffer)
        {
            perror("Calloc Failure!\n");
            return MEMORY_FAILURE;
        }

        if (GPL)
        {
            char *fileNameUsed = NULL;
            //read each log 1 page at a time since some can get to be so large some controllers won't let you pull it.
            uint16_t pagesToReadAtATime = 1;
            uint16_t numberOfLogPages = C_CAST(uint16_t, logSize / LEGACY_DRIVE_SEC_SIZE);
            uint16_t remainderPages = 0;
            uint16_t currentPage = 0;
            switch (logAddress)
            {
            case 0xA2:
                if (is_Seagate_Family(device) == SEAGATE)
                {
                    //this log needs to be read 16 pages at a time (upped from 8 to 16 for ST10000NM*...)
                    pagesToReadAtATime = 16;
                    break;
                }
                M_FALLTHROUGH
            default:
                if (device->drive_info.interface_type != USB_INTERFACE && device->drive_info.interface_type != IEEE_1394_INTERFACE)
                {
                    if (numberOfLogPages >= UINT16_C(32))
                    {
                        pagesToReadAtATime = C_CAST(uint16_t, (M_Min(UINT16_C(32), logSize / LEGACY_DRIVE_SEC_SIZE)));//16k at a time should be a little faster...especially on larger logs
                    }
                    else
                    {
                        pagesToReadAtATime = C_CAST(uint16_t, (logSize / LEGACY_DRIVE_SEC_SIZE));
                    }
                }
                else
                {
                    //USB and IEEE 1394 should only ever be read 1 page at a time since these interfaces use cheap bridge chips that typically don't allow larger transfers.
                    pagesToReadAtATime = 1;
                }
                break;
            }
            if (transferSizeBytes)
            {
                //caller is telling us how much to read at a time...so let them.
                pagesToReadAtATime = C_CAST(uint16_t, (transferSizeBytes / LEGACY_DRIVE_SEC_SIZE));
            }
            logFromGPL = true;
            remainderPages = numberOfLogPages % pagesToReadAtATime;
            for (currentPage = 0; currentPage < (numberOfLogPages - remainderPages); currentPage += pagesToReadAtATime)
            {
                ret = SUCCESS;//assume success
                //loop and read each page or set of pages, then save to a file
                if (SUCCESS == send_ATA_Read_Log_Ext_Cmd(device, logAddress, currentPage, &logBuffer[currentPage * LEGACY_DRIVE_SEC_SIZE], pagesToReadAtATime * LEGACY_DRIVE_SEC_SIZE, featureRegister))
                {
                    if (device->deviceVerbosity > VERBOSITY_QUIET)
                    {
                        if (currentPage % 20 == 0)
                        {
                            printf(".");
                            fflush(stdout);
                        }
                    }
                    if (!toBuffer && !fileOpened)
                    {
                        if (SUCCESS == create_And_Open_Log_File(device, &fp_log, filePath, logName, fileExtension, NAMING_SERIAL_NUMBER_DATE_TIME, &fileNameUsed))
                        {
                            fileOpened = true;
                        }
                    }
                    if (fileOpened)
                    {
                        //write out to a file
                        if ((fwrite(&logBuffer[currentPage * LEGACY_DRIVE_SEC_SIZE], sizeof(uint8_t), pagesToReadAtATime * LEGACY_DRIVE_SEC_SIZE, fp_log) != (size_t)(pagesToReadAtATime * LEGACY_DRIVE_SEC_SIZE)) || ferror(fp_log))
                        {
                            if (VERBOSITY_QUIET < device->deviceVerbosity)
                            {
                                perror("Error writing a file!\n");
                            }
                            fclose(fp_log);
                            fileOpened = false;
                            safe_Free_aligned(logBuffer);
                            return ERROR_WRITING_FILE;
                        }
                        ret = SUCCESS;
                    }
                    if (toBuffer)
                    {
                        if (bufSize >= logSize)
                        {
                            memcpy(&myBuf[currentPage * LEGACY_DRIVE_SEC_SIZE], &logBuffer[currentPage * LEGACY_DRIVE_SEC_SIZE], pagesToReadAtATime * LEGACY_DRIVE_SEC_SIZE);
                        }
                        else
                        {
                            return BAD_PARAMETER;
                        }
                    }
                }
                else
                {
                    ret = FAILURE;
                    logSize = 0;
                    logFromGPL = true;
                    break;
                }
            }
            if (remainderPages > 0 && ret == SUCCESS)
            {
                //read the remaining chunk of pages at once.
                if (SUCCESS == send_ATA_Read_Log_Ext_Cmd(device, logAddress, currentPage, &logBuffer[currentPage * LEGACY_DRIVE_SEC_SIZE], remainderPages * LEGACY_DRIVE_SEC_SIZE, 0))
                {
                    if (!toBuffer && !fileOpened)
                    {
                        if (SUCCESS == create_And_Open_Log_File(device, &fp_log, filePath, logName, fileExtension, NAMING_SERIAL_NUMBER_DATE_TIME, &fileNameUsed))
                        {
                            fileOpened = true;
                        }
                    }
                    if (fileOpened)
                    {
                        //write out to a file
                        if ((fwrite(&logBuffer[currentPage * LEGACY_DRIVE_SEC_SIZE], sizeof(uint8_t), pagesToReadAtATime * LEGACY_DRIVE_SEC_SIZE, fp_log) != (size_t)(pagesToReadAtATime * LEGACY_DRIVE_SEC_SIZE)) || ferror(fp_log))
                        {
                            if (VERBOSITY_QUIET < device->deviceVerbosity)
                            {
                                perror("Error writing a file!\n");
                            }
                            fclose(fp_log);
                            fileOpened = false;
                            safe_Free_aligned(logBuffer);
                            return ERROR_WRITING_FILE;
                        }
                        ret = SUCCESS;
                    }
                    if (toBuffer)
                    {
                        if (bufSize >= logSize)
                        {
                            memcpy(&myBuf[currentPage * LEGACY_DRIVE_SEC_SIZE], &logBuffer[currentPage * LEGACY_DRIVE_SEC_SIZE], remainderPages * LEGACY_DRIVE_SEC_SIZE);
                        }
                        else
                        {
                            return BAD_PARAMETER;
                        }
                    }
                }
                else
                {
                    ret = FAILURE;
                    logSize = 0;
                    logFromGPL = true;
                }
            }
            if (device->deviceVerbosity > VERBOSITY_QUIET)
            {
                printf("\n");
            }
        }
        //if the log wasn't found in the GPL directory, then try reading from the SMART directory
        if (!logFromGPL && SMART)
        {
            ret = UNKNOWN; //start fresh again...
            //read the log from SMART
            if (ata_SMART_Read_Log(device, logAddress, logBuffer, logSize) == 0)
            {
                if (!toBuffer && !fileOpened)
                {
                    char *fileNameUsed = NULL;
                    if (SUCCESS == create_And_Open_Log_File(device, &fp_log, filePath, logName, fileExtension, NAMING_SERIAL_NUMBER_DATE_TIME, &fileNameUsed))
                    {
                        fileOpened = true;
                    }
                }
                if (fileOpened)
                {
                    //write out to a file
                    if ((fwrite(logBuffer, sizeof(uint8_t), logSize, fp_log) != logSize) || ferror(fp_log))
                    {
                        if (VERBOSITY_QUIET < device->deviceVerbosity)
                        {
                            perror("Error writing a file!\n");
                        }
                        fclose(fp_log);
                        fileOpened = false;
                        safe_Free_aligned(logBuffer);
                        return ERROR_WRITING_FILE;
                    }
                    ret = SUCCESS;
                }
                if (toBuffer)
                {
                    if (bufSize >= logSize)
                    {
                        memcpy(myBuf, logBuffer, logSize);
                    }
                    else
                    {
                        return BAD_PARAMETER;
                    }
                }
            }
            else
            {
                //failed to read the log...
                ret = FAILURE;
            }
        }
        if (fileOpened)
        {
            if (fflush(fp_log) != 0 || ferror(fp_log))
            {
                if (VERBOSITY_QUIET < device->deviceVerbosity)
                {
                    perror("Error flushing data!\n");
                }
                fclose(fp_log);
                fileOpened = false;
                safe_Free_aligned(logBuffer);
                return ERROR_WRITING_FILE;
            }
            fclose(fp_log);
            fileOpened = false;
        }
        safe_Free_aligned(logBuffer);
    }

    #ifdef _DEBUG
    printf("%s: <--\n",__FUNCTION__);
    #endif
    return ret;
}

//-----------------------------------------------------------------------------
//
//! get_SCSI_Log
//
//! \brief   generic function to pull an SCSI log and save it to a file
//
//  Entry:
//!   \param[in]  device - file descriptor
//!   \param[in]  logAddress - the address of the log you wish to pull
//!   \param[in]  subpage - set this to something other than zero if looking for a specific subpage to a log
//!   \param[in]  logName - a string that is the name of the log (NO SPACES please!) NULL if no file output needed
//!   \param[in]  fileExtension - a string for the file extension. You do not need to include a dot character.
//!   \param[in]  toBuffer - boolean flag specifying if you want to return data in buffer 
//!   \param[in]  myBuf - buffer to return data in if toBuffer is true
//!   \param[in]  bufSize - size of the buffer to get data filled into it (use get_SCSI_Log_Size)
//!   \param[in]  filePath - string with path to output the file to. Can be NULL for current directory.
//!
//  Exit:
//!   \return SUCCESS = good, !SUCCESS something went wrong see error codes
//
//-----------------------------------------------------------------------------

int get_SCSI_Log(tDevice *device, uint8_t logAddress, uint8_t subpage, char *logName, \
                 char *fileExtension, bool toBuffer, uint8_t *myBuf, uint32_t bufSize,\
                 const char * const filePath)
{
    int ret = UNKNOWN;
    uint32_t pageLen = 0;
    char name[OPENSEA_PATH_MAX]; 
    FILE *fp_log = NULL;
    uint8_t *logBuffer = NULL;
    char *fileNameUsed = &name[0];
    
    ret = get_SCSI_Log_Size(device, logAddress, subpage, &pageLen);
    
    if (ret == SUCCESS)
    {
        //If the user wants it in a buffer...just return. 
        if ( (toBuffer) && (bufSize < pageLen) )
            return BAD_PARAMETER;
        
        //TODO: Improve this since if caller has already has enough memory, no need to allocate this. 
        logBuffer = (uint8_t *)calloc_aligned(pageLen, sizeof(uint8_t), device->os_info.minimumAlignment);
        
        if (!logBuffer)
        {
            if (VERBOSITY_QUIET < device->deviceVerbosity)
            {
                perror("Calloc failure!\n");
            }
            return MEMORY_FAILURE;
        }

        if (scsi_Log_Sense_Cmd(device, false, LPC_CUMULATIVE_VALUES, logAddress, subpage, 0, logBuffer, C_CAST(uint16_t, pageLen)) == SUCCESS)
        {
            uint16_t returnedPageLength = M_BytesTo2ByteValue(logBuffer[2], logBuffer[3]) + LOG_PAGE_HEADER_LENGTH;
            ret = SUCCESS;
            memset(&name[0], 0, OPENSEA_PATH_MAX);
            if (logName && fileExtension) //Because you can also get a log file & get it in buffer. 
            {
                if (SUCCESS == create_And_Open_Log_File(device, &fp_log, filePath, logName, fileExtension, NAMING_SERIAL_NUMBER_DATE_TIME, &fileNameUsed))
                {
                    //write the log to a file
                    if ((fwrite(logBuffer, sizeof(uint8_t), M_Min(pageLen, returnedPageLength), fp_log) != M_Min(pageLen, returnedPageLength)) || ferror(fp_log))
                    {
                        if (VERBOSITY_QUIET < device->deviceVerbosity)
                        {
                            perror("Error writing to a file!\n");
                        }
                        fclose(fp_log);
                        safe_Free_aligned(logBuffer);
                        return ERROR_WRITING_FILE;
                    }
                    if ((fflush(fp_log) != 0) || ferror(fp_log))
                    {
                        if (VERBOSITY_QUIET < device->deviceVerbosity)
                        {
                            perror("Error flushing data!\n");
                        }
                        fclose(fp_log);
                        safe_Free_aligned(logBuffer);
                        return ERROR_WRITING_FILE;
                    }
                    fclose(fp_log);
                }
            }
            if (toBuffer) //NOTE: the buffer size checked earlier. 
            {
                memcpy(myBuf, logBuffer, M_Min(pageLen, returnedPageLength));
            }
        }
        else
        {
            ret = FAILURE;
        }
        safe_Free_aligned(logBuffer);
    }
    return ret;
}

int get_SCSI_VPD(tDevice *device, uint8_t pageCode, char *logName, char *fileExtension, bool toBuffer, uint8_t *myBuf, uint32_t bufSize, const char * const filePath)
{
    int     ret = UNKNOWN;
    uint32_t vpdBufferLength = 0;
    ret = get_SCSI_VPD_Page_Size(device, pageCode, &vpdBufferLength);
    if (ret == SUCCESS)
    {
        FILE *fp_vpd = NULL;
        uint8_t *vpdBuffer = (uint8_t *)calloc_aligned(vpdBufferLength, sizeof(uint8_t), device->os_info.minimumAlignment);
        bool fileOpened = false;
        if (!vpdBuffer)
        {
            if (VERBOSITY_QUIET < device->deviceVerbosity)
            {
                perror("Calloc failure!\n");
            }
            return MEMORY_FAILURE;
        }
        //read the requested VPD page
        if (SUCCESS == scsi_Inquiry(device, vpdBuffer, vpdBufferLength, pageCode, true, false))
        {
            if (!toBuffer && !fileOpened && ret != FAILURE)
            {
                char *fileNameUsed = NULL;
                if (SUCCESS == create_And_Open_Log_File(device, &fp_vpd, filePath, logName, fileExtension, NAMING_SERIAL_NUMBER_DATE_TIME, &fileNameUsed))
                {
                    fileOpened = true;
                }
            }
            if (fileOpened && ret != FAILURE)
            {
                //write the vpd page to a file
                if ((fwrite(vpdBuffer, sizeof(uint8_t), vpdBufferLength, fp_vpd) != vpdBufferLength) || ferror(fp_vpd))
                {
                    if (VERBOSITY_QUIET < device->deviceVerbosity)
                    {
                        perror("Error writing vpd page to a file!\n");
                    }
                    fclose(fp_vpd);
                    fileOpened = false;
                    safe_Free_aligned(vpdBuffer);
                    return ERROR_WRITING_FILE;
                }
            }
            if (toBuffer && ret != FAILURE)
            {
                if (bufSize >= vpdBufferLength)
                {
                    memcpy(myBuf, vpdBuffer, vpdBufferLength);
                }
                else
                {
                    return BAD_PARAMETER;
                }
            }
        }
        if (fileOpened)
        {
            if ((fflush(fp_vpd) != 0) || ferror(fp_vpd))
            {
                if (VERBOSITY_QUIET < device->deviceVerbosity)
                {
                    perror("Error flushing data!\n");
                }
                fclose(fp_vpd);
                fileOpened = false;
                safe_Free_aligned(vpdBuffer);
                return ERROR_WRITING_FILE;
            }
            fclose(fp_vpd);
            fileOpened = false;
        }
        safe_Free_aligned(vpdBuffer);
    }
    return ret;
}

int ata_Pull_Telemetry_Log(tDevice *device, bool currentOrSaved, uint8_t islDataSet,\
                             bool saveToFile, uint8_t* ptrData, uint32_t dataSize,\
                            const char * const filePath, uint32_t transferSizeBytes)
{
    int ret = SUCCESS;
    char fileName[OPENSEA_PATH_MAX] = {0};
    char * fileNameUsed = &fileName[0];
    FILE *isl = NULL;
    if (transferSizeBytes % LEGACY_DRIVE_SEC_SIZE)
    {
        return BAD_PARAMETER;
    }
    uint8_t *dataBuffer = (uint8_t*)calloc_aligned(LEGACY_DRIVE_SEC_SIZE, sizeof(uint8_t), device->os_info.minimumAlignment);
    if (dataBuffer == NULL)
    {
        perror("calloc failure");
        return MEMORY_FAILURE;
    }
    //check the GPL directory to make sure that the internal status log is supported by the drive
    if (SUCCESS == send_ATA_Read_Log_Ext_Cmd(device, ATA_LOG_DIRECTORY, 0, dataBuffer, LEGACY_DRIVE_SEC_SIZE, 0))
    {
        uint8_t islLogToPull = 0;
        if (currentOrSaved == true)
        {
            //current
            islLogToPull = ATA_LOG_CURRENT_DEVICE_INTERNAL_STATUS_DATA_LOG;
        }
        else
        {
            //saved
            islLogToPull = ATA_LOG_SAVED_DEVICE_INTERNAL_STATUS_DATA_LOG;
        }
        if (M_BytesTo2ByteValue(dataBuffer[(islLogToPull * 2) + 1], dataBuffer[(islLogToPull * 2)]) > 0)
        {
            if (saveToFile == true)
            {
                if (SUCCESS == create_And_Open_Log_File(device, &isl, filePath, "TELEMETRY", "bin", NAMING_SERIAL_NUMBER_DATE_TIME, &fileNameUsed))
                {
                    //fileOpened = true;
                    if (VERBOSITY_QUIET < device->deviceVerbosity)
                    {
                        printf("Saving telemetry log to file %s\n", fileNameUsed);
                    }
                }
                else
                {
                    ret = FILE_OPEN_ERROR;
                    safe_Free_aligned(dataBuffer);
                    return ret;
                }
            }
            //read the first sector of the log with the trigger bit set
            if (SUCCESS == send_ATA_Read_Log_Ext_Cmd(device, islLogToPull, 0, dataBuffer, LEGACY_DRIVE_SEC_SIZE, 0x0001))
            {
                //now we need to check the sizes reported for the log and what the user is requesting to pull (and save what we just read to a file)
                uint16_t reportedSmallSize = 0;
                uint16_t reportedMediumSize = 0;
                uint16_t reportedLargeSize = 0;
                uint16_t islPullingSize = 0;
                uint16_t pageNumber = 0;//keep track of the current page we are reading/saving
                uint32_t pullChunkSize = 8 * LEGACY_DRIVE_SEC_SIZE;//pull the remainder of the log in 4k chunks
                if (transferSizeBytes)
                {
                    pullChunkSize = transferSizeBytes;
                }
                uint8_t *temp = NULL;
                //saving first page to file
                if (saveToFile == true)
                {
                    if ((fwrite(dataBuffer, LEGACY_DRIVE_SEC_SIZE, 1, isl) != 1) || ferror(isl))
                    {
                        if (VERBOSITY_QUIET < device->deviceVerbosity)
                        {
                            perror("Error writing first page to a file!\n");
                        }
                        fclose(isl);
                        safe_Free_aligned(dataBuffer);
                        return ERROR_WRITING_FILE;
                    }
                    if ((fflush(isl) != 0) || ferror(isl))
                    {
                        if (VERBOSITY_QUIET < device->deviceVerbosity)
                        {
                            perror("Error flushing data!\n");
                        }
                        fclose(isl);
                        safe_Free_aligned(dataBuffer);
                        return ERROR_WRITING_FILE;
                    }
                }
                else if (dataSize >= (uint32_t)(pageNumber * LEGACY_DRIVE_SEC_SIZE) && ptrData != NULL)
                {
                    memcpy(&ptrData[0], dataBuffer, LEGACY_DRIVE_SEC_SIZE);
                }
                else
                {
                    safe_Free_aligned(dataBuffer);
                    return BAD_PARAMETER;
                }
                //getting isl sizes (little endian)
                reportedSmallSize = ((uint16_t)dataBuffer[8]) | ((uint16_t)dataBuffer[9] << 8);
                reportedMediumSize = ((uint16_t)dataBuffer[10]) | ((uint16_t)dataBuffer[11] << 8);
                reportedLargeSize = ((uint16_t)dataBuffer[12]) | ((uint16_t)dataBuffer[13] << 8);
                //check what the user requested us try and pull and set a size based off of what the drive reports supporting (ex, if they asked for large, but only small is available, return the small information set)
                switch (islDataSet)
                {
                case 3://large
                    islPullingSize = reportedLargeSize;
                    if (islPullingSize > 0)
                    {
                        break;
                    }
                    M_FALLTHROUGH
                case 2://medium
                    islPullingSize = reportedMediumSize;
                    if (islPullingSize > 0)
                    {
                        break;
                    }
                    M_FALLTHROUGH
                case 1://small
                    M_FALLTHROUGH
                default:
                    islPullingSize = reportedSmallSize;
                    break;                    
                }
                //increment pageNumber to 1 and reallocate the local data buffer
                pageNumber += 1;
                temp = (uint8_t*)realloc_aligned(dataBuffer, 512, pullChunkSize, device->os_info.minimumAlignment);
                if (temp == NULL)
                {
                    safe_Free_aligned(dataBuffer);
                    perror("realloc failure");
                    return MEMORY_FAILURE;
                }
                dataBuffer = temp;
                memset(dataBuffer, 0, pullChunkSize);
                //read the remaining data
                for (pageNumber = UINT16_C(1); pageNumber < islPullingSize; pageNumber += C_CAST(uint16_t, (pullChunkSize / LEGACY_DRIVE_SEC_SIZE)))
                {
                    if (VERBOSITY_QUIET < device->deviceVerbosity)
                    {
                        if ((pageNumber - 1) % 16 == 0)
                        {
                            printf(".");
                            fflush(stdout);
                        }
                    }
                    //adjust pullcheck size so we don't try and request anything that's not supported by the drive
                    if (pageNumber + (pullChunkSize / LEGACY_DRIVE_SEC_SIZE) > islPullingSize)
                    {
                        pullChunkSize = (islPullingSize - pageNumber) * LEGACY_DRIVE_SEC_SIZE;
                    }
                    //read each remaining chunk with the trigger bit set to 0
                    if (SUCCESS == send_ATA_Read_Log_Ext_Cmd(device, islLogToPull, pageNumber, dataBuffer, pullChunkSize, 0))
                    {
                        //save to file, or copy to the ptr we were given
                        if (saveToFile == true)
                        {
                            if ((fwrite(dataBuffer, pullChunkSize, 1, isl) != 1) || ferror(isl))
                            {
                                if (VERBOSITY_QUIET < device->deviceVerbosity)
                                {
                                    perror("Error writing to a file!\n");
                                }
                                fclose(isl);
                                safe_Free_aligned(dataBuffer);
                                return ERROR_WRITING_FILE;
                            }
                            if ((fflush(isl) != 0) || ferror(isl))
                            {
                                if (VERBOSITY_QUIET < device->deviceVerbosity)
                                {
                                    perror("Error flushing data!\n");
                                }
                                fclose(isl);
                                safe_Free_aligned(dataBuffer);
                                return ERROR_WRITING_FILE;
                            }
                        }
                        else if (dataSize >= (uint32_t)(pageNumber * LEGACY_DRIVE_SEC_SIZE) && ptrData != NULL)
                        {
                            memcpy(&ptrData[pageNumber * LEGACY_DRIVE_SEC_SIZE], dataBuffer, pullChunkSize);
                        }
                        else
                        {
                            safe_Free_aligned(dataBuffer);
                            return BAD_PARAMETER;
                        }
                    }
                    else
                    {
                        ret = FAILURE;
                        break;
                    }
                    memset(dataBuffer, 0, pullChunkSize);
                }
                if (VERBOSITY_QUIET < device->deviceVerbosity)
                {
                    printf("\n");
                }
                if (saveToFile == true)
                {
                    if ((fflush(isl) != 0) || ferror(isl))
                    {
                        if (VERBOSITY_QUIET < device->deviceVerbosity)
                        {
                            perror("Error flushing data!\n");
                        }
                        fclose(isl);
                        return ERROR_WRITING_FILE;
                    }
                    fclose(isl);
                }
            }
            else
            {
                ret = FAILURE;
            }
        }
        else
        {
            ret = NOT_SUPPORTED;
        }
    }
    else
    {
        ret = FAILURE;
    }
    safe_Free_aligned(dataBuffer);
    return ret;
}

int scsi_Pull_Telemetry_Log(tDevice *device, bool currentOrSaved, uint8_t islDataSet,\
                              bool saveToFile, uint8_t* ptrData, uint32_t dataSize,\
                              const char * const filePath, uint32_t transferSizeBytes)
{
    int ret = SUCCESS;
    FILE *isl = NULL;
    char fileName[OPENSEA_PATH_MAX] = {0};
    char * fileNameUsed = &fileName[0];
    uint8_t islLogToPull = 0xFF;
    if (transferSizeBytes % LEGACY_DRIVE_SEC_SIZE)
    {
        //NOTE: We may be able to pull this in any size, but for now and for compatibility only allow 512B sizes.
        return BAD_PARAMETER;
    }
    uint8_t *dataBuffer = (uint8_t*)calloc_aligned(LEGACY_DRIVE_SEC_SIZE, sizeof(uint8_t), device->os_info.minimumAlignment);

    #ifdef _DEBUG
    printf("--> %s\n",__FUNCTION__);
    #endif

    if (!dataBuffer)
    {
        perror("calloc failure");
        return MEMORY_FAILURE;
    }
    if (SUCCESS == scsi_Read_Buffer(device, 0x3C, 0x01, 0, LEGACY_DRIVE_SEC_SIZE, dataBuffer))
    {
        bool islSupported = false;
        uint16_t errorHistoryIter = 32;//the entries start at offset 32 according to SPC4
        uint16_t errorHistoryLength = M_BytesTo2ByteValue(dataBuffer[30], dataBuffer[31]) + 32;
        //we just pulled the error history directory. We need to go through each of the error history parameters until we find the 
        //current/saved parameter for internal status log, otherwise the drive doesn't support internal status log.
        for (errorHistoryIter = 32; errorHistoryIter < M_Min(errorHistoryLength, LEGACY_DRIVE_SEC_SIZE); errorHistoryIter += 8)//each error history parameter is 8 bytes long
        {
            if (currentOrSaved && dataBuffer[errorHistoryIter + 1] == 0x01)
            {
                uint32_t length = ((uint32_t)dataBuffer[errorHistoryIter + 4] << 24) | ((uint32_t)dataBuffer[errorHistoryIter + 5] << 16) | ((uint32_t)dataBuffer[errorHistoryIter + 6] << 8) | ((uint32_t)dataBuffer[errorHistoryIter + 7]);
                if (length != 0)
                {
                    islLogToPull = dataBuffer[errorHistoryIter];
                    islSupported = true; 
                    break;
                }
                else
                {
                    if (VERBOSITY_QUIET < device->deviceVerbosity)
                    {
                        printf("Found telemetry log in error history but length is 0! Cannot pull the log!\n");
                    }
                    ret = NOT_SUPPORTED;
                }
            }
            else if (!currentOrSaved && dataBuffer[errorHistoryIter + 1] == 0x02)
            {
                uint32_t length = ((uint32_t)dataBuffer[errorHistoryIter + 4] << 24) | ((uint32_t)dataBuffer[errorHistoryIter + 5] << 16) | ((uint32_t)dataBuffer[errorHistoryIter + 6] << 8) | ((uint32_t)dataBuffer[errorHistoryIter + 7]);
                if (length != 0)
                {
                    islLogToPull = dataBuffer[errorHistoryIter];
                    islSupported = true; 
                    break;
                }
                else
                {
                    if (VERBOSITY_QUIET < device->deviceVerbosity)
                    {
                        printf("Found telemetry log in error history but length is 0! Cannot pull the log!\n");
                    }
                    ret = NOT_SUPPORTED;
                }
            }
        }
        if (islSupported)
        {
            uint32_t pageNumber = 0;
            //now we can pull the first page of internal status log and find whether the short/long pages are supported by the device
            if (SUCCESS == scsi_Read_Buffer(device, 0x1C, islLogToPull, pageNumber, LEGACY_DRIVE_SEC_SIZE, dataBuffer))
            {
                uint32_t pullChunkSize = 8 * LEGACY_DRIVE_SEC_SIZE;//pull the remainder of the log in 4k chunks
                if (transferSizeBytes)
                {
                    pullChunkSize = transferSizeBytes;
                }
                uint16_t reportedSmallSize = 0;
                uint16_t reportedMediumSize = 0;
                uint16_t reportedLargeSize = 0;
                uint32_t reportedXLargeSize = 0;
                uint32_t islPullingSize = 0;
                uint8_t *temp = NULL;
                if (saveToFile == true)
                {
                    if (SUCCESS == create_And_Open_Log_File(device, &isl, filePath, "TELEMETRY", "bin", NAMING_SERIAL_NUMBER_DATE_TIME, &fileNameUsed))
                    {
                        if (VERBOSITY_QUIET < device->deviceVerbosity)
                        {
                            printf("Saving to file %s\n", fileNameUsed);
                        }
                        if ((fwrite(dataBuffer, LEGACY_DRIVE_SEC_SIZE, 1, isl) != 1) || ferror(isl))
                        {
                            if (VERBOSITY_QUIET < device->deviceVerbosity)
                            {
                                perror("Error writing to file!\n");
                            }
                            fclose(isl);
                            safe_Free_aligned(dataBuffer);
                            return ERROR_WRITING_FILE;
                        }
                        if ((fflush(isl) != 0) || ferror(isl))
                        {
                            if (VERBOSITY_QUIET < device->deviceVerbosity)
                            {
                                perror("Error flushing data!\n");
                            }
                            fclose(isl);
                            safe_Free_aligned(dataBuffer);
                            return ERROR_WRITING_FILE;
                        }
                    }
                    else
                    {
                        ret = FILE_OPEN_ERROR;
                        safe_Free_aligned(dataBuffer);
                        return ret;
                    }
                }
                else if (dataSize >= (uint32_t)(pageNumber * LEGACY_DRIVE_SEC_SIZE) && ptrData != NULL)
                {
                    memcpy(&ptrData[0], dataBuffer, LEGACY_DRIVE_SEC_SIZE);
                }
                else
                {
                    safe_Free_aligned(dataBuffer);
                    return BAD_PARAMETER;
                }
                if (dataBuffer[0] == RESERVED)//SAS log
                {
                    reportedSmallSize = M_BytesTo2ByteValue(dataBuffer[8], dataBuffer[9]);
                    reportedMediumSize = M_BytesTo2ByteValue(dataBuffer[10], dataBuffer[11]);
                    reportedLargeSize = M_BytesTo2ByteValue(dataBuffer[12], dataBuffer[13]);
                    reportedXLargeSize = M_BytesTo4ByteValue(dataBuffer[14], dataBuffer[15], dataBuffer[16], dataBuffer[17]);
                }
                else //ATA log (SAT translation somewhere below)
                {
                    reportedSmallSize = M_BytesTo2ByteValue(dataBuffer[9], dataBuffer[8]);
                    reportedMediumSize = M_BytesTo2ByteValue(dataBuffer[11], dataBuffer[10]);
                    reportedLargeSize = M_BytesTo2ByteValue(dataBuffer[13], dataBuffer[12]);
                }
                //check what the user requested us try and pull and set a size based off of what the drive reports supporting (ex, if they asked for large, but only small is available, return the small information set)
                switch (islDataSet)
                {
                case 4://X-large
                    islPullingSize = reportedXLargeSize;
                    if (islPullingSize > 0)
                    {
                        break;
                    }
                    M_FALLTHROUGH
                case 3://large
                    islPullingSize = reportedLargeSize;
                    if (islPullingSize > 0)
                    {
                        break;
                    }
                    M_FALLTHROUGH
                case 2://medium
                    islPullingSize = reportedMediumSize;
                    if (islPullingSize > 0)
                    {
                        break;
                    }
                    M_FALLTHROUGH
                case 1://small
                    M_FALLTHROUGH
                default:
                    islPullingSize = reportedSmallSize;
                    break;
                }
                //increment pageNumber to 1 and reallocate the local data buffer
                pageNumber += 1;
                temp = (uint8_t*)realloc_aligned(dataBuffer, 512, pullChunkSize, device->os_info.minimumAlignment);
                if (temp == NULL)
                {
                    safe_Free_aligned(dataBuffer);
                    perror("realloc failure");
                    return MEMORY_FAILURE;
                }
                dataBuffer = temp;
                memset(dataBuffer, 0, pullChunkSize);
                //read the remaining data
                for (pageNumber = 1; pageNumber < islPullingSize; pageNumber += (pullChunkSize / LEGACY_DRIVE_SEC_SIZE))
                {
                    if (VERBOSITY_QUIET < device->deviceVerbosity)
                    {
                        if ((pageNumber - 1) % 16 == 0)
                        {
                            printf(".");
                            fflush(stdout);
                        }
                    }
                    //adjust pullcheck size so we don't try and request anything that's not supported by the drive
                    if (pageNumber + (pullChunkSize / LEGACY_DRIVE_SEC_SIZE) > islPullingSize)
                    {
                        pullChunkSize = (islPullingSize - pageNumber) * LEGACY_DRIVE_SEC_SIZE;
                    }
                    //read each remaining chunk of the log
                    if (SUCCESS == scsi_Read_Buffer(device, 0x1C, islLogToPull, pageNumber * LEGACY_DRIVE_SEC_SIZE, pullChunkSize, dataBuffer))
                    {
                        //save to file, or copy to the ptr we were given
                        if (saveToFile == true)
                        {
                            if ((fwrite(dataBuffer, pullChunkSize, 1, isl) != 1) || ferror(isl))
                            {
                                if (VERBOSITY_QUIET < device->deviceVerbosity)
                                {
                                    perror("Error writing to file!\n");
                                }
                                fclose(isl);
                                safe_Free_aligned(dataBuffer);
                                return ERROR_WRITING_FILE;
                            }
                            if ((fflush(isl) != 0) || ferror(isl))
                            {
                                if (VERBOSITY_QUIET < device->deviceVerbosity)
                                {
                                    perror("Error flushing data!\n");
                                }
                                fclose(isl);
                                safe_Free_aligned(dataBuffer);
                                return ERROR_WRITING_FILE;
                            }
                        }
                        else if (dataSize >= (uint32_t)(pageNumber * pullChunkSize) && ptrData != NULL)
                        {
                            memcpy(&ptrData[pageNumber * LEGACY_DRIVE_SEC_SIZE], dataBuffer, pullChunkSize);
                        }
                        else
                        {
                            safe_Free_aligned(dataBuffer);
                            return BAD_PARAMETER;
                        }
                    }
                    else
                    {
                        ret = FAILURE;
                        break;
                    }
                    memset(dataBuffer, 0, pullChunkSize);
                }
                if (VERBOSITY_QUIET < device->deviceVerbosity)
                {
                    printf("\n");
                }
                if (saveToFile == true)
                {
                    fflush(isl);
                    fclose(isl);
                }
            }
            else
            {
                ret = FAILURE;
            }
        }
        else
        {
            ret = NOT_SUPPORTED;
        }
    }
    else
    {
        //unable to read the error history directory from the device
        ret = FAILURE;
    }
    safe_Free_aligned(dataBuffer);
    return ret;
}

#if !defined (DISABLE_NVME_PASSTHROUGH)
int nvme_Pull_Telemetry_Log(tDevice *device, bool currentOrSaved, uint8_t islDataSet, \
    bool saveToFile, uint8_t* ptrData, uint32_t dataSize, \
    const char * const filePath, uint32_t transferSizeBytes)
{
    int ret = SUCCESS;
    char fileName[OPENSEA_PATH_MAX] = { 0 };
    char * fileNameUsed = &fileName[0];
    FILE *isl = NULL;
    if (transferSizeBytes % LEGACY_DRIVE_SEC_SIZE)
    {
        return BAD_PARAMETER;
    }
    uint8_t *dataBuffer = (uint8_t*)calloc_aligned(LEGACY_DRIVE_SEC_SIZE, sizeof(uint8_t), device->os_info.minimumAlignment);
    if (!dataBuffer)
    {
        perror("calloc failure");
        return MEMORY_FAILURE;
    }
    //check if the nvme telemetry log is supported in the identify data
    if (device->drive_info.IdentifyData.nvme.ctrl.lpa & BIT3)//If this bit is set, then BOTH host and controller initiated are supported
    {
        uint8_t islLogToPull = 0;
        if (currentOrSaved == true)
        {
            //current/host
            islLogToPull = NVME_LOG_TELEMETRY_HOST;
        }
        else
        {
            //saved/controller
            islLogToPull = NVME_LOG_TELEMETRY_CTRL;
        }
        {
            if (saveToFile == true)
            {
                if (SUCCESS == create_And_Open_Log_File(device, &isl, filePath, "TELEMETRY", "bin", NAMING_SERIAL_NUMBER_DATE_TIME, &fileNameUsed))
                {
                    //fileOpened = true;
                    if (VERBOSITY_QUIET < device->deviceVerbosity)
                    {
                        printf("Saving Telemetry log to file %s\n", fileNameUsed);
                    }
                }
                else
                {
                    ret = FILE_OPEN_ERROR;
                    safe_Free_aligned(dataBuffer);
                    return ret;
                }
            }
            //read the first sector of the log with the trigger bit set
            nvmeGetLogPageCmdOpts telemOpts;
            memset(&telemOpts, 0, sizeof(nvmeGetLogPageCmdOpts));
            telemOpts.dataLen = 512;
            telemOpts.addr = dataBuffer;
            telemOpts.nsid = NVME_ALL_NAMESPACES;
            telemOpts.lid = islLogToPull;
            telemOpts.lsp = 1;//This will be shifted into bit 8
            telemOpts.offset = 0;
            if (SUCCESS == nvme_Get_Log_Page(device, &telemOpts))
            {
                //now we need to check the sizes reported for the log and what the user is requesting to pull (and save what we just read to a file)
                uint16_t reportedSmallSize = 0;
                uint16_t reportedMediumSize = 0;
                uint16_t reportedLargeSize = 0;
                uint16_t islPullingSize = 0;
                uint16_t pageNumber = 0;//keep track of the offset we are reading/saving
                uint32_t pullChunkSize = 8 * LEGACY_DRIVE_SEC_SIZE;//pull the remainder of the log in 4k chunks
                if (transferSizeBytes)
                {
                    pullChunkSize = transferSizeBytes;
                }
                uint8_t *temp = NULL;
                //saving first page to file
                if (saveToFile == true)
                {
                    if ((fwrite(dataBuffer, LEGACY_DRIVE_SEC_SIZE, 1, isl) != 1) || ferror(isl))
                    {
                        if (VERBOSITY_QUIET < device->deviceVerbosity)
                        {
                            perror("Error writing data to a file!\n");
                        }
                        fclose(isl);
                        safe_Free_aligned(dataBuffer);
                        return ERROR_WRITING_FILE;
                    }
                    if ((fflush(isl) != 0) || ferror(isl))
                    {
                        if (VERBOSITY_QUIET < device->deviceVerbosity)
                        {
                            perror("Error flushing data!\n");
                        }
                        fclose(isl);
                        safe_Free_aligned(dataBuffer);
                        return ERROR_WRITING_FILE;
                    }
                }
                else if (dataSize >= (uint32_t)(pageNumber * LEGACY_DRIVE_SEC_SIZE) && ptrData != NULL)
                {
                    memcpy(&ptrData[0], dataBuffer, LEGACY_DRIVE_SEC_SIZE);
                }
                else
                {
                    safe_Free_aligned(dataBuffer);
                    return BAD_PARAMETER;
                }
                //getting isl sizes (little endian)
                reportedSmallSize = ((uint16_t)dataBuffer[8]) | ((uint16_t)dataBuffer[9] << 8);
                reportedMediumSize = ((uint16_t)dataBuffer[10]) | ((uint16_t)dataBuffer[11] << 8);
                reportedLargeSize = ((uint16_t)dataBuffer[12]) | ((uint16_t)dataBuffer[13] << 8);
                //check what the user requested us try and pull and set a size based off of what the drive reports supporting (ex, if they asked for large, but only small is available, return the small information set)
                switch (islDataSet)
                {
                case 3://large
                    islPullingSize = reportedLargeSize;
                    if (islPullingSize > 0)
                    {
                        break;
                    }
                    M_FALLTHROUGH
                case 2://medium
                    islPullingSize = reportedMediumSize;
                    if (islPullingSize > 0)
                    {
                        break;
                    }
                    M_FALLTHROUGH
                case 1://small
                    M_FALLTHROUGH
                default:
                    islPullingSize = reportedSmallSize;
                    break;
                }
                //increment pageNumber to 1 and reallocate the local data buffer
                pageNumber += 1;
                temp = (uint8_t*)realloc_aligned(dataBuffer, 512, pullChunkSize, device->os_info.minimumAlignment);
                if (temp == NULL)
                {
                    safe_Free_aligned(dataBuffer);
                    perror("realloc failure");
                    return MEMORY_FAILURE;
                }
                dataBuffer = temp;
                memset(dataBuffer, 0, pullChunkSize);
                //read the remaining data
                for (pageNumber = UINT16_C(1); pageNumber < islPullingSize; pageNumber += C_CAST(uint16_t, (pullChunkSize / LEGACY_DRIVE_SEC_SIZE)))
                {
                    if (VERBOSITY_QUIET < device->deviceVerbosity)
                    {
                        if ((pageNumber - 1) % 16 == 0)
                        {
                            printf(".");
                            fflush(stdout);
                        }
                    }
                    //adjust pullcheck size so we don't try and request anything that's not supported by the drive
                    if (pageNumber + (pullChunkSize / LEGACY_DRIVE_SEC_SIZE) > islPullingSize)
                    {
                        pullChunkSize = (islPullingSize - pageNumber) * LEGACY_DRIVE_SEC_SIZE;
                    }
                    //read each remaining chunk with the trigger bit set to 0
                    telemOpts.lsp = 0;
                    telemOpts.offset = pageNumber * 512;
                    if (SUCCESS == nvme_Get_Log_Page(device, &telemOpts))
                    {
                        //save to file, or copy to the ptr we were given
                        if (saveToFile == true)
                        {
                            if ((fwrite(dataBuffer, pullChunkSize, 1, isl) != 1) || ferror(isl))
                            {
                                if (VERBOSITY_QUIET < device->deviceVerbosity)
                                {
                                    perror("Error writing data to a file!\n");
                                }
                                fclose(isl);
                                safe_Free_aligned(dataBuffer);
                                return ERROR_WRITING_FILE;
                            }
                            if ((fflush(isl) != 0) || ferror(isl))
                            {
                                if (VERBOSITY_QUIET < device->deviceVerbosity)
                                {
                                    perror("Error flushing data!\n");
                                }
                                fclose(isl);
                                safe_Free_aligned(dataBuffer);
                                return ERROR_WRITING_FILE;
                            }
                        }
                        else if (dataSize >= (uint32_t)(pageNumber * LEGACY_DRIVE_SEC_SIZE) && ptrData != NULL)
                        {
                            memcpy(&ptrData[pageNumber * LEGACY_DRIVE_SEC_SIZE], dataBuffer, pullChunkSize);
                        }
                        else
                        {
                            safe_Free_aligned(dataBuffer);
                            return BAD_PARAMETER;
                        }
                    }
                    else
                    {
                        ret = FAILURE;
                        break;
                    }
                    memset(dataBuffer, 0, pullChunkSize);
                }
                if (VERBOSITY_QUIET < device->deviceVerbosity)
                {
                    printf("\n");
                }
                if (saveToFile == true)
                {
                    if ((fflush(isl) != 0) || ferror(isl))
                    {
                        if (VERBOSITY_QUIET < device->deviceVerbosity)
                        {
                            perror("Error flushing data!\n");
                        }
                        fclose(isl);
                        return ERROR_WRITING_FILE;
                    }
                    fclose(isl);
                }
            }
            else
            {
                ret = FAILURE;
            }
        }
    }
    else
    {
        ret = NOT_SUPPORTED;
    }
    safe_Free_aligned(dataBuffer);
    return ret;
}

#endif

//TODO: extra bool to trigger or not trigger???
int pull_Telemetry_Log(tDevice *device, bool currentOrSaved, uint8_t islDataSet, bool saveToFile, uint8_t* ptrData, uint32_t dataSize, const char * const filePath, uint32_t transferSizeBytes)
{
    int ret = NOT_SUPPORTED;
    switch (device->drive_info.drive_type)
    {
    case ATA_DRIVE:
        ret = ata_Pull_Telemetry_Log(device, currentOrSaved, islDataSet, saveToFile, ptrData, dataSize, filePath, transferSizeBytes);
        break;
    case NVME_DRIVE:
#if !defined (DISABLE_NVME_PASSTHROUGH)
        ret = nvme_Pull_Telemetry_Log(device, currentOrSaved, islDataSet, saveToFile, ptrData, dataSize, filePath, transferSizeBytes);
        break;
#endif
    case SCSI_DRIVE:
        ret = scsi_Pull_Telemetry_Log(device, currentOrSaved, islDataSet, saveToFile, ptrData, dataSize, filePath, transferSizeBytes);
        break;
    default:
        break;
    }
    return ret;
}

int print_Supported_Logs(tDevice *device, uint64_t flags)
{
    int retStatus = NOT_SUPPORTED;

    switch(device->drive_info.drive_type)
    { 
    case ATA_DRIVE:
        retStatus = print_Supported_ATA_Logs(device, flags);
        break;
    case SCSI_DRIVE:
        retStatus = print_Supported_SCSI_Logs(device, flags);
        break;
    case NVME_DRIVE:
        retStatus = print_Supported_NVMe_Logs(device, flags);
        break;
    default:        
        break;
    }

    return retStatus;
}


int print_Supported_SCSI_Logs(tDevice *device, uint64_t flags)
{ 
    int retStatus = NOT_SUPPORTED;
    uint8_t *logBuffer = (uint8_t*)calloc_aligned(LEGACY_DRIVE_SEC_SIZE, sizeof(uint8_t), device->os_info.minimumAlignment);
    bool subpagesSupported = true;
    bool gotListOfPages = true;
    M_USE_UNUSED(flags);
    if (SUCCESS != scsi_Log_Sense_Cmd(device, false, LPC_CUMULATIVE_VALUES, LP_SUPPORTED_LOG_PAGES_AND_SUBPAGES, 0xFF, 0, logBuffer, LEGACY_DRIVE_SEC_SIZE))
    {
        //either device doesn't support logs, or it just doesn't support subpages, so let's try reading the list of supported pages (no subpages) before saying we need to dummy up the list
        if (SUCCESS != scsi_Log_Sense_Cmd(device, false, LPC_CUMULATIVE_VALUES, LP_SUPPORTED_LOG_PAGES, 0, 0, logBuffer, LEGACY_DRIVE_SEC_SIZE))
        {
            gotListOfPages = false;
        }
        else
        {
            subpagesSupported = false;
        }
    }
    if (gotListOfPages)
    {
        retStatus = SUCCESS;
        uint16_t logPageIter = LOG_PAGE_HEADER_LENGTH;//log page descriptors start on offset 4 and are 2 bytes long each
        uint16_t supportedPagesLength = M_BytesTo2ByteValue(logBuffer[2],logBuffer[3]);
        uint8_t incrementAmount = subpagesSupported ? 2 : 1;
        uint16_t pageLength = 0;//for each page in the supported buffer so we can report the size
        uint8_t logPage[4] = { 0 };
        bool vsHeaderPrinted = false;
        bool reservedHeaderPrinted = false;
        printf("\n  Page Code  :  Subpage Code  :  Size (Bytes)\n");
        for (; logPageIter < M_Min(supportedPagesLength + LOG_PAGE_HEADER_LENGTH, LEGACY_DRIVE_SEC_SIZE); logPageIter += incrementAmount)
        {
            uint8_t pageCode = logBuffer[logPageIter] & 0x3F;
            uint8_t subpageCode = 0;
            pageLength = 0;
            if (subpagesSupported)
            {
                subpageCode = logBuffer[logPageIter + 1];
            }
            //page codes 30h to 3Eh are vendor specific
            if (pageCode >= 0x30 && pageCode <= 0x3E && !vsHeaderPrinted)
            {
                //vendor specific log page
                printf("\t\t------------------\n");
                printf("\tDEVICE VENDOR SPECIFIC LOGS\n");
                printf("\t\t------------------\n");
                vsHeaderPrinted = true;
            }
            else if (pageCode > 0x3E && !reservedHeaderPrinted)
            {
                //this page and subpages are marked as reserved!
                printf("\t\t------------------\n");
                printf("\tRESERVED LOGS\n");
                printf("\t\t------------------\n");
                reservedHeaderPrinted = true;
            }
            if (SUCCESS == scsi_Log_Sense_Cmd(device, false, LPC_CUMULATIVE_VALUES, pageCode, subpageCode, 0, logPage, 4))
            {
                pageLength = M_BytesTo2ByteValue(logPage[2], logPage[3]);
            }
            if (pageLength > 0)
            {
                printf("   %2" PRIu8 " (%02" PRIX8 "h)  :   %3" PRIu8 " (%02" PRIX8 "h)    :   %" PRIu32 "\n", pageCode, pageCode, subpageCode, subpageCode, pageLength + LOG_PAGE_HEADER_LENGTH);
            }
            else
            {
                printf("   %2" PRIu8 " (%02" PRIX8 "h)  :   %3" PRIu8 " (%02" PRIX8 "h)    :   Unknown\n", pageCode, pageCode, subpageCode, subpageCode);
            }
        }
    }
    else
    {
        printf("SCSI Logs not supported on this device.\n");
    }
    safe_Free_aligned(logBuffer);
    return retStatus;
}

void format_print_logs_info(uint16_t log, uint32_t logSize)
{
    printf("   %3" PRIu16 " (%02" PRIX16 "h)   :     %-5" PRIu32 "      :    %-10" PRIu32 "\n", log, log, (logSize / LEGACY_DRIVE_SEC_SIZE), logSize);
}

int print_Supported_ATA_Logs(tDevice *device, uint64_t flags)
{
    int retStatus = NOT_SUPPORTED;
    uint8_t *logBuffer = (uint8_t*)calloc_aligned(LEGACY_DRIVE_SEC_SIZE, sizeof(uint8_t), device->os_info.minimumAlignment);
    M_USE_UNUSED(flags);
    if (logBuffer)
    {
        retStatus = send_ATA_Read_Log_Ext_Cmd(device, ATA_LOG_DIRECTORY, 0, logBuffer, LEGACY_DRIVE_SEC_SIZE, 0);
        if (retStatus == SUCCESS)
        {
            uint16_t log = 0;
            uint32_t logSize = 0;           
            printf("\n  Log Address  :   # of Pages   :  Size (Bytes)\n");
            printf("---------------:----------------:--------------\n");
            for (log = 0; log < 0x80; log++)
            {
                logSize = M_BytesTo2ByteValue(logBuffer[(log * 2) + 1], logBuffer[(log * 2)]) * LEGACY_DRIVE_SEC_SIZE;
                if (logSize)
                {
                    format_print_logs_info(log, logSize);
                }
            }
            printf("\t\t------------------\n");
            printf("\t\tHOST SPECIFIC LOGS\n");
            printf("\t\t------------------\n");
            for (log = 0x80; log < 0xA0; log++)
            {
                logSize = M_BytesTo2ByteValue(logBuffer[(log * 2) + 1], logBuffer[(log * 2)]) * LEGACY_DRIVE_SEC_SIZE;
                if (logSize)
                {
                    format_print_logs_info(log, logSize);
                }
            }
            printf("\t\t------------------\n");
            printf("\tDEVICE VENDOR SPECIFIC LOGS\n");
            printf("\t\t------------------\n");
            for (log = 0xA0; log < 0xE0; log++)
            {
                logSize = M_BytesTo2ByteValue(logBuffer[(log * 2) + 1], logBuffer[(log * 2)]) * LEGACY_DRIVE_SEC_SIZE;
                if (logSize)
                {
                    format_print_logs_info(log, logSize);
                }
            }
            printf("\t\t------------------\n");
            for (log = 0xE0; log <= 0xE1; log++)
            {
                logSize = M_BytesTo2ByteValue(logBuffer[(log * 2) + 1], logBuffer[(log * 2)]) * LEGACY_DRIVE_SEC_SIZE;
                if (logSize)
                {
                    format_print_logs_info(log, logSize);
                }
            }
        }
    }
    else
    {
        retStatus =  MEMORY_FAILURE;
    }

    safe_Free_aligned(logBuffer);
    return retStatus;
}

int print_Supported_NVMe_Logs(tDevice *device, uint64_t flags)
{
    int retStatus = NOT_SUPPORTED;
<<<<<<< HEAD
    M_USE_UNUSED(flags);
    if (!is_Seagate(device, false)) 
=======

    if (!is_Seagate(device, false))
>>>>>>> 5f478158
    {
        return retStatus;
    }

#if !defined(DISABLE_NVME_PASSTHROUGH)
    logPageMap suptLogPage;
    nvmeGetLogPageCmdOpts suptLogOpts;

    memset(&suptLogPage, 0, sizeof(logPageMap));
    memset(&suptLogOpts, 0, sizeof(nvmeGetLogPageCmdOpts));
    suptLogOpts.addr = (uint8_t*)(&suptLogPage);
    suptLogOpts.dataLen = sizeof(logPageMap);
    suptLogOpts.lid = 0xc5;
    suptLogOpts.nsid = 0;//controller data
    if (SUCCESS == nvme_Get_Log_Page(device, &suptLogOpts))
    {
        retStatus = SUCCESS;
        uint32_t numPage = suptLogPage.numLogPages;
        uint32_t page = 0;
        printf("\n  Log Pages  :   Signature    :    Version\n");
        printf("-------------:----------------:--------------\n");
        for (page = 0; page < numPage; page++)
        {
            if (suptLogPage.logPageEntry[page].logPageID < 0xc0)
            {
                printf("  %3" PRIu32 " (%02" PRIX32 "h)  :   %-10" PRIX32 "   :    %-10" PRIu32 "\n",
                    suptLogPage.logPageEntry[page].logPageID, suptLogPage.logPageEntry[page].logPageID,
                    suptLogPage.logPageEntry[page].logPageSignature, suptLogPage.logPageEntry[page].logPageVersion);
            }
        }
        printf("\t\t------------------\n");
        printf("\tDEVICE VENDOR SPECIFIC LOGS\n");
        printf("\t\t------------------\n");
        for (page = 0; page < numPage; page++)
        {
            if (suptLogPage.logPageEntry[page].logPageID >= 0xc0)
            {
                printf("  %3" PRIu32 " (%02" PRIX32 "h)  :   %-10" PRIX32 "   :    %-10" PRIu32 "\n",
                    suptLogPage.logPageEntry[page].logPageID, suptLogPage.logPageEntry[page].logPageID,
                    suptLogPage.logPageEntry[page].logPageSignature, suptLogPage.logPageEntry[page].logPageVersion);
            }
        }
    }
#endif
    return retStatus;
}

int pull_Supported_NVMe_Logs(tDevice *device, uint32_t logNum, eLogPullMode mode)
{
    //Since 0 is reserved log
    int retStatus=0;
    uint64_t size = 0;
    uint8_t * logBuffer = NULL;
    nvmeGetLogPageCmdOpts cmdOpts;
    if ((nvme_Get_Log_Size(logNum, &size) == SUCCESS) && size) {
        memset(&cmdOpts, 0, sizeof(nvmeGetLogPageCmdOpts));
        if (NVME_LOG_ERROR_ID == logNum)
        {
            size = 32 * size; //Get first 32 entries.
        }
        logBuffer = (uint8_t *)calloc((size_t)size, sizeof(uint8_t));
        if (logBuffer != NULL) {
            cmdOpts.nsid = NVME_ALL_NAMESPACES;
            cmdOpts.addr = logBuffer;
            cmdOpts.dataLen = (uint32_t)size;
            cmdOpts.lid = logNum;
            if (nvme_Get_Log_Page(device, &cmdOpts) == SUCCESS) {
                if (mode == PULL_LOG_RAW_MODE)
                {
                    printf("Log Page %d Buffer:\n", logNum);
                    printf("================================\n");
                    print_Data_Buffer((uint8_t *)logBuffer, (uint32_t)size, true);
                    printf("================================\n");
                }
                else if (mode == PULL_LOG_BIN_FILE_MODE) {
                    FILE * pLogFile = NULL;
                    char identifyFileName[OPENSEA_PATH_MAX] = { 0 };
                    char * fileNameUsed = &identifyFileName[0];
                    char logName[16];
                    sprintf(logName, "LOG_PAGE_%d", logNum);
                    if (SUCCESS == create_And_Open_Log_File(device, &pLogFile, NULL, \
                        logName, "bin", 1, &fileNameUsed)) {
                        fwrite(logBuffer, sizeof(uint8_t), (size_t)size, pLogFile);
                        fflush(pLogFile);
                        fclose(pLogFile);
                        if (VERBOSITY_QUIET < VERBOSITY_DEFAULT)
                        {
                            printf("Created %s with Log Page %" PRId32 " Information\n", fileNameUsed, logNum);
                        }
                    }
                    else {
                        retStatus = 3;
                    }
                }
                else {
                    retStatus = 3;
                }
            }
            else {
                retStatus = 3;
            }
            safe_Free(logBuffer);
        }
        else {
            retStatus = 3;
        }
    }
    else {
        retStatus = 4;
    }
    /*switch (logNum) {
        case NVME_LOG_SMART_ID:
            switch (print_SMART_Attributes(device, SMART_ATTR_OUTPUT_RAW))
            {
            case SUCCESS:
                //nothing to print here since if it was successful, the log will be printed to the screen
                break;
            default:
                retStatus = 3;
                break;
            }
            break;
        case NVME_LOG_ERROR_ID:
            switch (nvme_Print_ERROR_Log_Page(device, 0))
            {
            case SUCCESS:
                //nothing to print here since if it was successful, the log will be printed to the screen
                break;
            default:
                retStatus = 3;
                break;
            }
            break;
        case NVME_LOG_FW_SLOT_ID:
            switch (nvme_Print_FWSLOTS_Log_Page(device))
            {
            case SUCCESS:
                //nothing to print here since if it was successful, the log will be printed to the screen
                break;
            default:
                
                retStatus = 3;
                break;
            }
            break;
        case NVME_LOG_CMD_SPT_EFET_ID:
            switch (nvme_Print_CmdSptEfft_Log_Page(device))
            {
            case SUCCESS:
                //nothing to print here since if it was successful, the log will be printed to the screen
                break;
            default:
                retStatus = 3;
                break;
            }
            break;
        default:
            
            retStatus = 3;
            break;
    }*/
    return retStatus;
}
    


int print_Supported_SCSI_Error_History_Buffer_IDs(tDevice *device, uint64_t flags)
{
    int ret = NOT_SUPPORTED;
    uint32_t errorHistorySize = 2048;
    uint8_t *errorHistoryDirectory = (uint8_t*)calloc_aligned(errorHistorySize, sizeof(uint8_t), device->os_info.minimumAlignment);
    M_USE_UNUSED(flags);
    if (errorHistoryDirectory)
    {
        if (SUCCESS == scsi_Read_Buffer(device, 0x1C, 0, 0, errorHistorySize, errorHistoryDirectory))
        {
            ret = SUCCESS;
            char vendorIdentification[9] = { 0 };
            uint8_t version = errorHistoryDirectory[1];
            uint16_t directoryLength = M_BytesTo2ByteValue(errorHistoryDirectory[30], errorHistoryDirectory[31]);
            memcpy(vendorIdentification, errorHistoryDirectory, 8);
            if ((uint32_t)((uint32_t)directoryLength + (UINT32_C(32)) > errorHistorySize))
            {
                errorHistorySize = directoryLength + 32;
                //realloc and re-read
                uint8_t *temp = (uint8_t*)realloc_aligned(errorHistoryDirectory, 2048, errorHistorySize, device->os_info.minimumAlignment);
                if (temp)
                {
                    errorHistoryDirectory = temp;
                    memset(errorHistoryDirectory, 0, errorHistorySize);
                    scsi_Read_Buffer(device, 0x1C, 0, 0, errorHistorySize, errorHistoryDirectory);
                    directoryLength = M_BytesTo2ByteValue(errorHistoryDirectory[30], errorHistoryDirectory[31]);
                }
                else
                {
                    ret = MEMORY_FAILURE;
                    safe_Free_aligned(errorHistoryDirectory);
                    return ret;
                }
            }
            printf("======Vendor Specific Error History Buffer IDs========\n");
            printf(" Vendor = %s\n", vendorIdentification);
            printf(" Version = %" PRIu8 "\n", version);
            printf("    Buffer ID    :    Data Format    :    Size (Bytes)\n");
            //go through the directory in a loop
            for (uint32_t iter = UINT32_C(32); iter < (directoryLength + UINT32_C(32)) && iter < errorHistorySize; iter += UINT32_C(8))
            {
                char dataFormatString[16] = { 0 };
                uint8_t bufferID = errorHistoryDirectory[iter + 0];
                uint8_t bufferFormat = errorHistoryDirectory[iter + 1];
                uint32_t maximumLengthAvailable = M_BytesTo4ByteValue(errorHistoryDirectory[iter + 4], errorHistoryDirectory[iter + 5], errorHistoryDirectory[iter + 6], errorHistoryDirectory[iter + 7]);
                switch (bufferFormat)
                {
                case 0://vendor specific data
                    sprintf(dataFormatString, "Vendor Specific");
                    break;
                case 1://current internal status parameter data
                    sprintf(dataFormatString, "Current ISL");
                    break;
                case 2://saved internal status parameter data
                    sprintf(dataFormatString, "Saved ISL");
                    break;
                default://unknown or reserved
                    sprintf(dataFormatString, "Reserved");
                    break;
                }
                printf("  %3" PRIu8 " (%02" PRIX8 "h)      :  %-16s :    %" PRIu32 "\n", bufferID, bufferID, dataFormatString, maximumLengthAvailable);
            }
        }
    }
    else
    {
        ret = MEMORY_FAILURE;
    }
    safe_Free_aligned(errorHistoryDirectory);
    return ret;
}

int pull_Generic_Log(tDevice *device, uint8_t logNum, uint8_t subpage, eLogPullMode mode, const char * const filePath, uint32_t transferSizeBytes)
{
    int retStatus = NOT_SUPPORTED;
    uint32_t logSize = 0;
    uint8_t *genericLogBuf = NULL;
    char logFileName[20] = "GENERIC_LOG-";
    char logNumPostfix[10] = { 0 };
    if (device->drive_info.drive_type == SCSI_DRIVE && subpage != 0)
    {
        sprintf(logNumPostfix, "%u-%u", logNum, subpage);
    }
    else
    {
        sprintf(logNumPostfix, "%u", logNum);
    }
    strcat(logFileName, logNumPostfix);

    #ifdef _DEBUG
    printf("%s: Log to Pull %d, mode %d, device type %d\n",__FUNCTION__, logNum, (uint8_t)mode, device->drive_info.drive_type);
    #endif

    switch (device->drive_info.drive_type)
    {
    case ATA_DRIVE:
        switch (mode)
        {
        case PULL_LOG_BIN_FILE_MODE:
            retStatus = get_ATA_Log(device, logNum, logFileName, "bin", true, false, false, NULL, 0, filePath, transferSizeBytes,0);
            break;
        case PULL_LOG_RAW_MODE:
            if (SUCCESS == get_ATA_Log_Size(device, logNum, &logSize, true, false))
            {
                genericLogBuf = (uint8_t*)calloc_aligned(logSize, sizeof(uint8_t), device->os_info.minimumAlignment);
                if (genericLogBuf)
                {
                    retStatus = get_ATA_Log(device, logNum, NULL, NULL, true, false, true, genericLogBuf, logSize, NULL, transferSizeBytes,0);
                    if (SUCCESS == retStatus)
                    {
                        print_Data_Buffer(genericLogBuf, logSize, true);
                    }
                }
                else
                {
                    retStatus = MEMORY_FAILURE;
                }
            }           
            break;
        default:
            break;
        }
        break;
    case SCSI_DRIVE:
        switch (mode)
        {
        case PULL_LOG_BIN_FILE_MODE:
            retStatus = get_SCSI_Log(device,logNum, subpage, logFileName, "bin", false, NULL, 0, filePath);
            break;
        case PULL_LOG_RAW_MODE:
            if (SUCCESS == get_SCSI_Log_Size(device, logNum, subpage, &logSize))
            {
                genericLogBuf = (uint8_t*)calloc_aligned(logSize, sizeof(uint8_t), device->os_info.minimumAlignment);
                if (genericLogBuf)
                {
                    retStatus = get_SCSI_Log(device, logNum, subpage, NULL, NULL, true, genericLogBuf, logSize, NULL);
                    if (SUCCESS == retStatus)
                    {
                        print_Data_Buffer(genericLogBuf, logSize, true);
                    }
                }
                else
                {
                    retStatus = MEMORY_FAILURE;
                }
            }
        default:
            break;
        }
        break;
    case NVME_DRIVE:
        retStatus = pull_Supported_NVMe_Logs(device, logNum, mode);
        break;
    default:
        break;
    }
    safe_Free_aligned(genericLogBuf);
    return retStatus;
}

int pull_Generic_Error_History(tDevice *device, uint8_t bufferID, eLogPullMode mode, const char * const filePath, uint32_t transferSizeBytes)
{
    int retStatus = NOT_SUPPORTED;
    uint32_t logSize = 0;
    uint8_t *genericLogBuf = NULL;
    char logFileName[30] = "GENERIC_ERROR_HISTORY-";
    char logNumPostfix[10] = { 0 };
    sprintf(logNumPostfix, "%" PRIu8, bufferID);
    strcat(logFileName, logNumPostfix);
    strcat(logFileName, "\0");
    bool rb16 = is_SCSI_Read_Buffer_16_Supported(device);

    switch (mode)
    {
    case PULL_LOG_BIN_FILE_MODE:
        retStatus = get_SCSI_Error_History(device, bufferID, logFileName, false, rb16, "bin", false, NULL, 0, filePath, transferSizeBytes, NULL);
        break;
    case PULL_LOG_RAW_MODE:
        if (SUCCESS == get_SCSI_Error_History_Size(device, bufferID, &logSize, false, rb16))
        {
            genericLogBuf = (uint8_t*)calloc_aligned(logSize, sizeof(uint8_t), device->os_info.minimumAlignment);
            if (genericLogBuf)
            {
                retStatus = get_SCSI_Error_History(device, bufferID, NULL, false, rb16, NULL, true, genericLogBuf, logSize, NULL, transferSizeBytes, NULL);
                if (SUCCESS == retStatus)
                {
                    print_Data_Buffer(genericLogBuf, logSize, true);
                }
            }
            else
            {
                retStatus = MEMORY_FAILURE;
            }
        }
    default:
        break;
    }
    safe_Free_aligned(genericLogBuf);
    return retStatus;
}

int pull_FARM_Log(tDevice *device,const char * const filePath, uint32_t transferSizeBytes, uint32_t issueFactory)
{
    int ret = UNKNOWN;
    if (device->drive_info.drive_type == ATA_DRIVE)
    {
           //FARM pull Factory subpages   
           //0 � Default: Generate and report new FARM data but do not save to disc (~7ms) (SATA only)
           //1 � Generate and report new FARM data and save to disc(~45ms)(SATA only)
           //2 � Report previous FARM data from disc(~20ms)(SATA only)
           //3 � Report FARM factory data from disc(~20ms)(SATA only)
        if (issueFactory == 1)
        {
            ret = get_ATA_Log(device, SEAGATE_ATA_LOG_FIELD_ACCESSIBLE_RELIABILITY_METRICS, "P_AND_S_FARM", "bin", true, false, false, NULL, 0, filePath, transferSizeBytes, SEAGATE_FARM_GENERATE_NEW_AND_SAVE);
        }
        else if (issueFactory == 2)
        {
            ret = get_ATA_Log(device, SEAGATE_ATA_LOG_FIELD_ACCESSIBLE_RELIABILITY_METRICS, "PREVIOUS_FARM", "bin", true, false, false, NULL, 0, filePath, transferSizeBytes, SEAGATE_FARM_REPORT_SAVED);
        }
        else if (issueFactory == 3)
        {
            ret = get_ATA_Log(device, SEAGATE_ATA_LOG_FIELD_ACCESSIBLE_RELIABILITY_METRICS, "FACTORY_FARM", "bin", true, false, false, NULL, 0, filePath, transferSizeBytes, SEAGATE_FARM_REPORT_FACTORY_DATA);
        }
        else
        {
            ret = get_ATA_Log(device, SEAGATE_ATA_LOG_FIELD_ACCESSIBLE_RELIABILITY_METRICS, "FARM", "bin", true, false, false, NULL, 0, filePath, transferSizeBytes, SEAGATE_FARM_CURRENT);
        }
    }
    else if (device->drive_info.drive_type == SCSI_DRIVE)
    {
        //FARM pull Factory subpages   
       //0 � Default: Generate and report new FARM data but do not save to disc (~7ms) (SATA only)
       //4 - factory subpage (SAS only)
        if (issueFactory == 4)
        {
            ret = get_SCSI_Log(device, SEAGATE_LP_FARM, SEAGATE_FARM_SP_FACTORY, "FACTORY_FARM", "bin", false, NULL, 0, filePath);
            
        }
        else
        {
            ret = get_SCSI_Log(device, SEAGATE_LP_FARM, SEAGATE_FARM_SP_CURRENT, "FARM", "bin", false, NULL, 0, filePath);
        }
    }
    else
    {
        ret = NOT_SUPPORTED;
    }
    return ret;
}

bool is_FARM_Log_Supported(tDevice *device)
{
    bool supported = false;
    uint32_t logSize = 0;
#ifdef _DEBUG
    printf("%s -->\n",__FUNCTION__);
#endif

    if ( (device->drive_info.drive_type == ATA_DRIVE) && (get_ATA_Log_Size(device, 0xA6, &logSize, true, false) == SUCCESS) )
    {
        supported = true;
    }
    else if ( (device->drive_info.drive_type == SCSI_DRIVE) && ( get_SCSI_Log_Size(device, 0x3D, 0x03, &logSize) == SUCCESS) )
    {
        supported = true;
    }
    //else currently not supported on NVMe. 
#ifdef _DEBUG
    printf("%s <-- (%d)\n",__FUNCTION__, supported);
#endif

    return supported;

}<|MERGE_RESOLUTION|>--- conflicted
+++ resolved
@@ -12,9 +12,11 @@
 #include "logs.h"
 #include "ata_helper_func.h"
 #include "scsi_helper_func.h"
+#if !defined (DISABLE_NVME_PASSTHROUGH)
 #include "nvme_helper.h"
 #include "nvme_operations.h"
 #include "smart.h"
+#endif
 #include "operations_Common.h"
 #include "vendor/seagate/seagate_ata_types.h"
 #include "vendor/seagate/seagate_scsi_types.h"
@@ -855,9 +857,11 @@
     {
         return get_SCSI_Log(device, LP_SELF_TEST_RESULTS, 0, "Self_Test_Results", "bin", false, NULL, 0, filePath);
     }
+#if !defined (DISABLE_NVME_PASSTHROUGH)
     else if (device->drive_info.drive_type == NVME_DRIVE) {
         return pull_Supported_NVMe_Logs(device, 6, pull_Supported_NVMe_Logs);
     }
+#endif
     else
     {
         return NOT_SUPPORTED;
@@ -2410,13 +2414,8 @@
 int print_Supported_NVMe_Logs(tDevice *device, uint64_t flags)
 {
     int retStatus = NOT_SUPPORTED;
-<<<<<<< HEAD
     M_USE_UNUSED(flags);
     if (!is_Seagate(device, false)) 
-=======
-
-    if (!is_Seagate(device, false))
->>>>>>> 5f478158
     {
         return retStatus;
     }
