// SPDX-License-Identifier: MPL-2.0
//
// Do NOT modify or remove this copyright and license
//
// Copyright (c) 2012-2025 Seagate Technology LLC and/or its Affiliates, All Rights Reserved
//
// This software is subject to the terms of the Mozilla Public
// License, v. 2.0. If a copy of the MPL was not distributed with this
// file, You can obtain one at http://mozilla.org/MPL/2.0/.
//
// ******************************************************************************************
//
// \file sanitize.c
// \brief This file defines the functions for sanitize operations on SCSI and ATA drives

#include "bit_manip.h"
#include "code_attributes.h"
#include "common_types.h"
#include "error_translation.h"
#include "io_utils.h"
#include "math_utils.h"
#include "memory_safety.h"
#include "precision_timer.h"
#include "sleep.h"
#include "string_utils.h"
#include "time_utils.h"
#include "type_conversion.h"

#include "operations_Common.h"
#include "platform_helper.h"
#include "sanitize.h"

static eReturnValues get_ATA_Sanitize_Progress(tDevice*         device,
                                               double*          percentComplete,
                                               eSanitizeStatus* sanitizeStatus)
{
    eReturnValues result = SUCCESS;
#define MAX_SANITIZE_STATUS_ATTEMPTS (2)
    int attempts = 0;
    do
    {
        result = ata_Sanitize_Status(device, false);
        ++attempts;
        // Working around a HBA problem by retrying when this is not completing successfully
    } while ((result == WARN_INCOMPLETE_RFTRS || result == OS_PASSTHROUGH_FAILURE) &&
             attempts < MAX_SANITIZE_STATUS_ATTEMPTS);

    if (result == SUCCESS)
    {
        *percentComplete =
            M_BytesTo2ByteValue(device->drive_info.lastCommandRTFRs.lbaMid, device->drive_info.lastCommandRTFRs.lbaLow);
        if (device->drive_info.lastCommandRTFRs.secCntExt & BIT7)
        {
            *sanitizeStatus = SANITIZE_STATUS_SUCCESS;
        }
        else if (device->drive_info.lastCommandRTFRs.secCntExt & BIT6)
        {
            *sanitizeStatus = SANITIZE_STATUS_IN_PROGRESS;
        }
        else if (device->drive_info.lastCommandRTFRs.secCntExt & BIT5)
        {
            *sanitizeStatus = SANITIZE_STATUS_FROZEN;
        }
        else if (device->drive_info.lastCommandRTFRs.secCntExt & BIT4)
        {
            *sanitizeStatus = SANITIZE_STATUS_FREEZELOCK_FAILED_DUE_TO_ANTI_FREEZE_LOCK;
        }
        // NOTE: If more status bits are added to the spec, then we will need to add support for detecting them here.
        else if (get_bit_range_uint8(device->drive_info.lastCommandRTFRs.secCntExt, 4, 0) != 0)
        {
            // unknown status
            *sanitizeStatus = SANITIZE_STATUS_UNKNOWN;
        }
        else
        {
            *sanitizeStatus = SANITIZE_STATUS_NEVER_SANITIZED;
        }
    }
    else
    {
        // need to check if there was a reason reported for failing this command.
        // first check that the abort bit was set because if that isn't there, then we won't be able to identify a
        // reason due to a SATL issue
        if (device->drive_info.lastCommandRTFRs.error & ATA_ERROR_BIT_ABORT)
        {
            // LBA Low will have the failure reason, if any
            switch (device->drive_info.lastCommandRTFRs.lbaLow)
            {
            case 0:
                *sanitizeStatus = SANITIZE_STATUS_FAILED;
                break;
            case 1:
                *sanitizeStatus = SANITIZE_STATUS_FAILED_PHYSICAL_SECTORS_REMAIN;
                break;
            case 2:
                *sanitizeStatus = SANITIZE_STATUS_UNSUPPORTED_FEATURE;
                break;
            case 3:
                *sanitizeStatus = SANITIZE_STATUS_FROZEN;
                break;
            case 4:
                *sanitizeStatus = SANITIZE_STATUS_FREEZELOCK_FAILED_DUE_TO_ANTI_FREEZE_LOCK;
                break;
            default:
                *sanitizeStatus = SANITIZE_STATUS_UNKNOWN;
                break;
            }
            result = SUCCESS; // seems weird but may get around an unknown progress later
        }
        else
        {
            *sanitizeStatus = SANITIZE_STATUS_UNKNOWN;
        }
    }
    *percentComplete *= 100.0;
    *percentComplete /= 65536.0;
    return result;
}

static eReturnValues get_NVMe_Sanitize_Progress(tDevice*         device,
                                                double*          percentComplete,
                                                eSanitizeStatus* sanitizeStatus)
{
    eReturnValues result = UNKNOWN;
    // read the sanitize status log
    DECLARE_ZERO_INIT_ARRAY(uint8_t, sanitizeStatusLog, 512);
    nvmeGetLogPageCmdOpts getLogOpts;
    safe_memset(&getLogOpts, sizeof(nvmeGetLogPageCmdOpts), 0, sizeof(nvmeGetLogPageCmdOpts));
    getLogOpts.dataLen = 512;
    getLogOpts.lid     = 0x81;
    getLogOpts.addr    = sanitizeStatusLog;
    if (SUCCESS == nvme_Get_Log_Page(device, &getLogOpts))
    {
        result           = SUCCESS;
        uint16_t sprog   = M_BytesTo2ByteValue(sanitizeStatusLog[1], sanitizeStatusLog[0]);
        uint16_t sstat   = M_BytesTo2ByteValue(sanitizeStatusLog[3], sanitizeStatusLog[2]);
        *percentComplete = sprog;

        switch (get_8bit_range_uint16(sstat, 2, 0))
        {
        case 0:
            *sanitizeStatus = SANITIZE_STATUS_NEVER_SANITIZED;
            break;
        case 1:
            *sanitizeStatus = SANITIZE_STATUS_SUCCESS;
            break;
        case 2:
            *sanitizeStatus = SANITIZE_STATUS_IN_PROGRESS;
            break;
        case 3:
            *sanitizeStatus = SANITIZE_STATUS_FAILED;
            break;
        default:
            *sanitizeStatus = SANITIZE_STATUS_UNKNOWN;
            break;
        }
    }
    else
    {
        result = NOT_SUPPORTED;
    }
    *percentComplete *= 100.0;
    *percentComplete /= 65536.0;
    return result;
}

static eReturnValues get_SCSI_Sanitize_Progress(tDevice*         device,
                                                double*          percentComplete,
                                                eSanitizeStatus* sanitizeStatus)
{
    DECLARE_ZERO_INIT_ARRAY(uint8_t, req_sense_buf, SPC3_SENSE_LEN);
    uint8_t       acq      = UINT8_C(0);
    uint8_t       ascq     = UINT8_C(0);
    uint8_t       senseKey = UINT8_C(0);
    uint8_t       fru      = UINT8_C(0);
    eReturnValues result   = scsi_Request_Sense_Cmd(
        device, false, req_sense_buf,
        SPC3_SENSE_LEN); // get fixed format sense data to make this easier to parse the progress from.
    get_Sense_Key_ASC_ASCQ_FRU(&req_sense_buf[0], SPC3_SENSE_LEN, &senseKey, &acq, &ascq, &fru);
    result = check_Sense_Key_ASC_ASCQ_And_FRU(device, senseKey, acq, ascq, fru);
    // set this for now. It will be changed below if necessary.
    *sanitizeStatus  = SANITIZE_STATUS_NOT_IN_PROGRESS;
    *percentComplete = 0;
    if (result == SUCCESS || result == IN_PROGRESS)
    {
        if (acq == 0x04 && ascq == 0x1B) // this is making sure that a sanitize command is in progress
        {
            *sanitizeStatus = SANITIZE_STATUS_IN_PROGRESS;
            *percentComplete =
                M_BytesTo2ByteValue(req_sense_buf[16], req_sense_buf[17]); // sense key specific information
        }
    }
    else
    {
        if (acq == 0x31 && ascq == 0x03)
        {
            // sanitize command failed
            *sanitizeStatus = SANITIZE_STATUS_FAILED;
        }
    }
    *percentComplete *= 100.0;
    *percentComplete /= 65536.0;
    return result;
}

eReturnValues get_Sanitize_Progress(tDevice* device, double* percentComplete, eSanitizeStatus* sanitizeStatus)
{
    eReturnValues result = UNKNOWN;
    *sanitizeStatus      = 0;
    switch (device->drive_info.drive_type)
    {
    case ATA_DRIVE:
        result = get_ATA_Sanitize_Progress(device, percentComplete, sanitizeStatus);
        break;
    case NVME_DRIVE:
        result = get_NVMe_Sanitize_Progress(device, percentComplete, sanitizeStatus);
        break;
    case SCSI_DRIVE:
        result = get_SCSI_Sanitize_Progress(device, percentComplete, sanitizeStatus);
        break;
    default:
        if (VERBOSITY_QUIET < device->deviceVerbosity)
        {
            printf("Not supported on this device type at this time");
        }
        return NOT_SUPPORTED;
    }
    return result;
}

static void print_Sanitize_Status_To_Screen(eSanitizeStatus sanitizeInProgress, double percentComplete)
{
    if (sanitizeInProgress == SANITIZE_STATUS_IN_PROGRESS)
    {
        printf("\tSanitize Progress = %3.2f%% \n", percentComplete);
    }
    else if (sanitizeInProgress == SANITIZE_STATUS_NOT_IN_PROGRESS)
    {
        printf("\tSanitize command is not currently in progress. It is either complete or has not been run.\n");
    }
    else if (sanitizeInProgress == SANITIZE_STATUS_NEVER_SANITIZED)
    {
        printf("\tThis device has never been sanitized.\n");
    }
    else if (sanitizeInProgress == SANITIZE_STATUS_SUCCESS)
    {
        printf("\tThe last sanitize operation completed successfully\n");
    }
    else if (sanitizeInProgress == SANITIZE_STATUS_FROZEN)
    {
        printf("\tSanitize is frozen on this device. It must be power cycled to clear the freeze lock.\n");
    }
    else if (sanitizeInProgress == SANITIZE_STATUS_UNSUPPORTED_FEATURE)
    {
        printf("\tThe last sanitize command specified an unsupported sanitize mode.\n");
    }
    else if (sanitizeInProgress == SANITIZE_STATUS_FREEZELOCK_FAILED_DUE_TO_ANTI_FREEZE_LOCK)
    {
        printf("\tSanitize freezelock command failed due to anti-freezelock.\n");
    }
    else if (sanitizeInProgress == SANITIZE_STATUS_FAILED)
    {
        printf("\tSanitize command failed!\n");
    }
    else if (sanitizeInProgress == SANITIZE_STATUS_FAILED_PHYSICAL_SECTORS_REMAIN)
    {
        // ATA- Completed with physical sectors that are available to be allocated for user data that were not
        // successfully sanitized
        printf("\tSanitize command failed: completed with physical sectors that are available for user data and were "
               "not successfully sanitized!\n");
    }
    else
    {
        printf("\tError occurred while retrieving sanitize progress!\n");
    }
}

eReturnValues show_Sanitize_Progress(tDevice* device)
{
    eReturnValues   ret                = UNKNOWN;
    double          percentComplete    = 0.0;
    eSanitizeStatus sanitizeInProgress = 0;

    ret = get_Sanitize_Progress(device, &percentComplete, &sanitizeInProgress);

    print_Sanitize_Status_To_Screen(sanitizeInProgress, percentComplete);

    return ret;
}

eReturnValues get_ATA_Sanitize_Device_Features(tDevice* device, sanitizeFeaturesSupported* sanitizeOptions)
{
    eReturnValues ret = FAILURE;
    if (le16_to_host(device->drive_info.IdentifyData.ata.Word255) == 0)
    {
        DECLARE_ZERO_INIT_ARRAY(uint8_t, iddata, LEGACY_DRIVE_SEC_SIZE);
        ret = ata_Identify(device, iddata, LEGACY_DRIVE_SEC_SIZE);
    }
    else
    {
        ret = SUCCESS;
    }
    if (ret == SUCCESS)
    {
        if (is_ATA_Identify_Word_Valid(le16_to_host(device->drive_info.IdentifyData.ata.Word059)) &&
            le16_to_host(device->drive_info.IdentifyData.ata.Word059) & ATA_IDENTIFY_SANITIZE_SUPPORTED)
        {
            sanitizeOptions->sanitizeCmdEnabled = true;
            sanitizeOptions->exitFailMode       = true;
            sanitizeOptions->freezelock         = true;
            if (le16_to_host(device->drive_info.IdentifyData.ata.Word059) & ATA_IDENTIFY_CRYPTO_SUPPORTED)
            {
                sanitizeOptions->crypto = true;
            }
            if (le16_to_host(device->drive_info.IdentifyData.ata.Word059) & ATA_IDENTIFY_OVERWRITE_SUPPORTED)
            {
                sanitizeOptions->overwrite              = true;
                sanitizeOptions->maximumOverwritePasses = 16;
            }
            if (le16_to_host(device->drive_info.IdentifyData.ata.Word059) & ATA_IDENTIFY_BLOCK_ERASE_SUPPORTED)
            {
                sanitizeOptions->blockErase = true;
            }
            // bit 10 = antifreeze-lock command supported
            // ata identify device data log also contains "Definitive ending pattern supported" bit on capabilities page
            // ata identify device data log sets copies of word 59 on security page.
            // another bit describes commands allowed matching ACS-2 or not. Modern drives should set this to one to
            // match current standards. ACS-2 may set this to zero
            if (le16_to_host(device->drive_info.IdentifyData.ata.Word059) & BIT10)
            {
                sanitizeOptions->antiFreezeLock = true;
            }
            sanitizeOptions->writeAfterCryptoErase = WAEREQ_NOT_SPECIFIED; // or WAEREQ_READ_COMPLETES_GOOD_STATUS???
            sanitizeOptions->writeAfterBlockErase  = WAEREQ_NOT_SPECIFIED; // or WAEREQ_READ_COMPLETES_GOOD_STATUS???
        }
    }
    else
    {
#if defined(_DEBUG)
        printf("ATA IDENTIFY Failed %d\n", ret);
#endif
    }

    return ret;
}

eReturnValues get_SCSI_Sanitize_Supported_Features(tDevice* device, sanitizeFeaturesSupported* sanitizeOptions)
{
    eReturnValues ret = NOT_SUPPORTED;
    if (device->drive_info.scsiVersion >=
        SCSI_VERSION_SPC_3) // check for this version of SPC first since the report supported Operation codes and
                            // Sanitize command should only be on drives with this version or highter.
    {
        if (device->drive_info.passThroughHacks.scsiHacks.noReportSupportedOperations)
        {
            return NOT_SUPPORTED;
        }
        scsiOperationCodeInfoRequest sanitizeSupReq;
        safe_memset(&sanitizeSupReq, sizeof(scsiOperationCodeInfoRequest), 0, sizeof(scsiOperationCodeInfoRequest));
        sanitizeSupReq.operationCode      = SANITIZE_CMD;
        sanitizeSupReq.serviceActionValid = true;
        sanitizeSupReq.serviceAction      = SCSI_SANITIZE_OVERWRITE;
        eSCSICmdSupport sanitizeSupport   = is_SCSI_Operation_Code_Supported(device, &sanitizeSupReq);
        if (sanitizeSupport == SCSI_CMD_SUPPORT_SUPPORTED_TO_SCSI_STANDARD)
        {
            sanitizeOptions->definitiveEndingPattern = true;
            sanitizeOptions->sanitizeCmdEnabled      = true;
            sanitizeOptions->overwrite               = true;
            if (strstr("ATA", device->drive_info.T10_vendor_ident) ||
                strstr("NVMe", device->drive_info.T10_vendor_ident))
            {
                // Assuming that only a compliant translator will support this, so screening for ATA and NVMe which
                // are limited to 16 passes
                sanitizeOptions->maximumOverwritePasses = 16;
            }
            else
            {
                sanitizeOptions->maximumOverwritePasses = 31;
            }
            ret = SUCCESS;
        }
        sanitizeSupReq.serviceAction = SCSI_SANITIZE_BLOCK_ERASE;
        sanitizeSupport              = is_SCSI_Operation_Code_Supported(device, &sanitizeSupReq);
        if (sanitizeSupport == SCSI_CMD_SUPPORT_SUPPORTED_TO_SCSI_STANDARD)
        {
            sanitizeOptions->sanitizeCmdEnabled = true;
            sanitizeOptions->blockErase         = true;
<<<<<<< HEAD
            ret = SUCCESS;
=======
            ret                                 = SUCCESS;
>>>>>>> 2846ec88
        }
        sanitizeSupReq.serviceAction = SCSI_SANITIZE_CRYPTOGRAPHIC_ERASE;
        sanitizeSupport              = is_SCSI_Operation_Code_Supported(device, &sanitizeSupReq);
        if (sanitizeSupport == SCSI_CMD_SUPPORT_SUPPORTED_TO_SCSI_STANDARD)
        {
            sanitizeOptions->sanitizeCmdEnabled = true;
            sanitizeOptions->crypto             = true;
<<<<<<< HEAD
            ret = SUCCESS;
=======
            ret                                 = SUCCESS;
>>>>>>> 2846ec88
        }
        sanitizeSupReq.serviceAction = SCSI_SANITIZE_EXIT_FAILURE_MODE;
        sanitizeSupport              = is_SCSI_Operation_Code_Supported(device, &sanitizeSupReq);
        if (sanitizeSupport == SCSI_CMD_SUPPORT_SUPPORTED_TO_SCSI_STANDARD)
        {
            sanitizeOptions->sanitizeCmdEnabled = true;
            sanitizeOptions->exitFailMode       = true;
<<<<<<< HEAD
            ret = SUCCESS;
=======
            ret                                 = SUCCESS;
>>>>>>> 2846ec88
        }
        writeAfterErase writeAfterEraseRequirements;
        safe_memset(&writeAfterEraseRequirements, sizeof(writeAfterErase), 0, sizeof(writeAfterErase));
        if (SUCCESS == is_Write_After_Erase_Required(device, &writeAfterEraseRequirements))
        {
            sanitizeOptions->writeAfterBlockErase  = writeAfterEraseRequirements.blockErase;
            sanitizeOptions->writeAfterCryptoErase = writeAfterEraseRequirements.cryptoErase;
        }
        if (sanitizeOptions->sanitizeCmdEnabled)
        {
            sanitizeOptions->antiFreezeLock = false;
            sanitizeOptions->freezelock     = false;
        }
    }
    return ret;
}

eReturnValues get_NVMe_Sanitize_Supported_Features(tDevice* device, sanitizeFeaturesSupported* sanitizeOptions)
{
    eReturnValues ret = NOT_SUPPORTED;
    if (le32_to_host(device->drive_info.IdentifyData.nvme.ctrl.sanicap) > 0)
    {
        ret                                 = SUCCESS;
        sanitizeOptions->sanitizeCmdEnabled = true;
        sanitizeOptions->exitFailMode       = true;
        sanitizeOptions->antiFreezeLock     = false;
        sanitizeOptions->freezelock         = false;
        // Cntl identify bytes 331:328
        // BIT0 = crypto
        // bit1 = block erase
        // bit 2 = overwrite
        if (le32_to_host(device->drive_info.IdentifyData.nvme.ctrl.sanicap) & BIT0)
        {
            sanitizeOptions->crypto = true;
        }
        if (le32_to_host(device->drive_info.IdentifyData.nvme.ctrl.sanicap) & BIT1)
        {
            sanitizeOptions->blockErase = true;
        }
        if (le32_to_host(device->drive_info.IdentifyData.nvme.ctrl.sanicap) & BIT2)
        {
            sanitizeOptions->overwrite               = true;
            sanitizeOptions->definitiveEndingPattern = true;
        }
        if (le32_to_host(device->drive_info.IdentifyData.nvme.ctrl.sanicap) & BIT29)
        {
            sanitizeOptions->noDeallocateInhibited = true;
        }
        sanitizeOptions->nodmmas =
            C_CAST(noDeallocateModifiesAfterSanitize,
                   get_8bit_range_uint32(le32_to_host(device->drive_info.IdentifyData.nvme.ctrl.sanicap), 31, 30));
        sanitizeOptions->writeAfterCryptoErase = WAEREQ_NOT_SPECIFIED; // or WAEREQ_READ_COMPLETES_GOOD_STATUS???
        sanitizeOptions->writeAfterBlockErase  = WAEREQ_NOT_SPECIFIED; // or WAEREQ_READ_COMPLETES_GOOD_STATUS???
        if (sanitizeOptions->noDeallocateInhibited)
        {
            // get the sanitize config feature status to know which mode it is operating in.
            nvmeFeaturesCmdOpt feat;
            safe_memset(&feat, sizeof(nvmeFeaturesCmdOpt), 0, sizeof(nvmeFeaturesCmdOpt));
            feat.fid        = NVME_FEAT_SANITIZE_CONFIG_;
            feat.nsid       = NVME_ALL_NAMESPACES;
            feat.sel        = NVME_CURRENT_FEAT_SEL;
            feat.dataPtr    = M_NULLPTR;
            feat.dataLength = 0;
            // reported in completion dword 0
            if (SUCCESS == nvme_Get_Features(device, &feat))
            {
                if (device->drive_info.lastNVMeResult.lastNVMeCommandSpecific & BIT0)
                {
                    sanitizeOptions->responseMode = NO_DEALLOC_RESPONSE_WARNING;
                }
                else
                {
                    sanitizeOptions->responseMode = NO_DEALLOC_RESPONSE_ERROR;
                }
            }
            else
            {
                sanitizeOptions->responseMode = NO_DEALLOC_RESPONSE_INV;
            }
        }
    }
    return ret;
}

eReturnValues get_Sanitize_Device_Features(tDevice* device, sanitizeFeaturesSupported* opts)
{
    eReturnValues ret = UNKNOWN;
    switch (device->drive_info.drive_type)
    {
    case NVME_DRIVE:
        ret = get_NVMe_Sanitize_Supported_Features(device, opts);
        break;
    case SCSI_DRIVE:
        ret = get_SCSI_Sanitize_Supported_Features(device, opts);
        break;
    case ATA_DRIVE:
        ret = get_ATA_Sanitize_Device_Features(device, opts);
        break;
    default:
        ret = NOT_SUPPORTED;
        break;
    }
    DISABLE_NONNULL_COMPARE
    // NOTE: Quick hack to disable block erase and sanitize command on Rugged SSD4 devices
    //       This is here because of some strange behavior when issued that is still under investigation.
    if (strcasecmp("Rugged SSD4", device->drive_info.product_identification) == 0 && opts != M_NULLPTR)
    {
        opts->blockErase = false;
        opts->sanitizeCmdEnabled = false;
    }
    RESTORE_NONNULL_COMPARE
    return ret;
}

eReturnValues sanitize_Freezelock(tDevice* device)
{
    eReturnValues ret = NOT_SUPPORTED;
    if (device->drive_info.drive_type == ATA_DRIVE)
    {
        ret = ata_Sanitize_Freeze_Lock(device);
        if (ret != SUCCESS)
        {
            if (device->drive_info.lastCommandRTFRs.lbaLow == 0x02)
            {
                ret = NOT_SUPPORTED;
            }
            else if (device->drive_info.lastCommandRTFRs.lbaLow == 0x03)
            {
                ret = FROZEN;
            }
            else if (device->drive_info.lastCommandRTFRs.lbaLow == 0x04)
            {
                ret = ABORTED;
            }
            else // || device->drive_info.lastCommandRTFRs.lbaLow == 0x00
            {
                ret = FAILURE;
            }
        }
    }
    return ret;
}

eReturnValues sanitize_Anti_Freezelock(tDevice* device)
{
    eReturnValues ret = NOT_SUPPORTED;
    if (device->drive_info.drive_type == ATA_DRIVE)
    {
        ret = ata_Sanitize_Anti_Freeze_Lock(device);
        if (ret != SUCCESS)
        {
            if (device->drive_info.lastCommandRTFRs.lbaLow == 0x02)
            {
                ret = NOT_SUPPORTED;
            }
            else if (device->drive_info.lastCommandRTFRs.lbaLow == 0x03)
            {
                ret = FROZEN;
            }
            else if (device->drive_info.lastCommandRTFRs.lbaLow == 0x04)
            {
                ret = ABORTED;
            }
            else // || device->drive_info.lastCommandRTFRs.lbaLow == 0x00
            {
                ret = FAILURE;
            }
        }
    }
    return ret;
}

eReturnValues run_Sanitize_Operation(tDevice*            device,
                                     eSanitizeOperations sanitizeOperation,
                                     bool                pollForProgress,
                                     uint8_t*            pattern,
                                     uint32_t            patternLength)
{
    // convert to calling new functions since this one is obsolete.
    sanitizeOperationOptions sanitizeOptions;
    safe_memset(&sanitizeOptions, sizeof(sanitizeOperationOptions), 0, sizeof(sanitizeOperationOptions));
    sanitizeOptions.version                                     = SANITIZE_OPERATION_OPTIONS_VERSION;
    sanitizeOptions.size                                        = sizeof(sanitizeOperationOptions);
    sanitizeOptions.commonOptions.allowUnrestrictedSanitizeExit = false;
    sanitizeOptions.commonOptions.zoneNoReset                   = false;
    sanitizeOptions.commonOptions.noDeallocate                  = false;
    sanitizeOptions.pollForProgress                             = pollForProgress;
    switch (sanitizeOperation)
    {
    case SANITIZE_BLOCK_ERASE:
        sanitizeOptions.sanitizeEraseOperation = BLOCK_ERASE;
        break;
    case SANITIZE_CRYPTO_ERASE:
        sanitizeOptions.sanitizeEraseOperation = CRYPTO_ERASE;
        break;
    case SANITIZE_OVERWRITE_ERASE:
        sanitizeOptions.sanitizeEraseOperation                      = OVERWRITE_ERASE;
        sanitizeOptions.overwriteOptions.invertPatternBetweenPasses = false;
        sanitizeOptions.overwriteOptions.numberOfPasses             = UINT8_C(1);
        if (pattern != M_NULLPTR)
        {
            safe_memcpy(&sanitizeOptions.overwriteOptions.pattern, sizeof(uint32_t), pattern,
                        M_Min(patternLength, sizeof(uint32_t)));
        }
        else
        {
            sanitizeOptions.overwriteOptions.pattern = 0;
        }
        break;
    case SANTIZIE_FREEZE_LOCK:
        return sanitize_Freezelock(device);
    case SANITIZE_ANTI_FREEZE_LOCK:
        return sanitize_Anti_Freezelock(device);
    default:
        return NOT_SUPPORTED;
    }
    return run_Sanitize_Operation2(device, sanitizeOptions);
}

static eReturnValues sanitize_Poll_For_Progress(tDevice* device, uint32_t delayTime)
{
    eReturnValues ret             = IN_PROGRESS;
    uint8_t       minutes         = UINT8_C(0);
    uint8_t       seconds         = UINT8_C(0);
    double        percentComplete = 0.0;
    convert_Seconds_To_Displayable_Time(delayTime, M_NULLPTR, M_NULLPTR, M_NULLPTR, &minutes, &seconds);
    printf("Sanitize progress will be updated every");
    print_Time_To_Screen(M_NULLPTR, M_NULLPTR, M_NULLPTR, &minutes, &seconds);
    printf("\n");
    eSanitizeStatus sanitizeInProgress = SANITIZE_STATUS_IN_PROGRESS;
    while (sanitizeInProgress == SANITIZE_STATUS_IN_PROGRESS)
    {
        delay_Seconds(delayTime);
        ret = get_Sanitize_Progress(device, &percentComplete, &sanitizeInProgress);
        if (VERBOSITY_QUIET < device->deviceVerbosity)
        {
            if ((ret == SUCCESS || ret == IN_PROGRESS))
            {
                if (sanitizeInProgress != SANITIZE_STATUS_IN_PROGRESS &&
                    percentComplete < 100.0) // if we get to the end, percent complete may not say 100%, so we need this
                                             // condition to correct it
                {
                    printf("\r\tSanitize Progress = 100.00%%");
                    flush_stdout();
                }
                else
                {
                    printf("\r\tSanitize Progress = %3.2f%%", percentComplete);
                    flush_stdout();
                }
            }
        }
        if (sanitizeInProgress != SANITIZE_STATUS_IN_PROGRESS)
        {
            if (VERBOSITY_QUIET < device->deviceVerbosity)
            {
                print_Sanitize_Status_To_Screen(sanitizeInProgress, percentComplete);
            }
            break;
        }
    }
    if (VERBOSITY_QUIET < device->deviceVerbosity)
    {
        printf("\n");
    }
    if (sanitizeInProgress == SANITIZE_STATUS_SUCCESS)
    {
        os_Update_File_System_Cache(device);
    }
    return ret;
}

// Sanitize API V1 structs/enums/defs
// These must be preserved to offer backwards compatibility if this changes in the future -TJE

#define SANITIZE_OPERATION_OPTIONS_VERSION_V1 (1)
typedef struct s_sanitizeOperationOptions_V1
{
    size_t         size;    // sizeof(sanitizeOperationOptions)
    uint32_t       version; // SANITIZE_OPERATION_OPTIONS_VERSION
    eSanitizeErase sanitizeEraseOperation;
    bool           pollForProgress; // crypto, block, and overwrite erases
    struct
    {
        bool allowUnrestrictedSanitizeExit;
        bool zoneNoReset;  // zoned devices only.
        bool noDeallocate; // NVMe only today. May not be supported by a controller.
    } commonOptions;       // options that apply to all Sanitize erase's
    struct
    {
        bool invertPatternBetweenPasses; // SATA note: Some drives may or may not set a definitive ending pattern upon
                                         // completion. By default, this function will set the definitive ending pattern
                                         // bit whenever possible-TJE
        uint8_t  numberOfPasses; // 0 = BAD_PARAMETER, 1 = 1, 2 = 2, etc. NVMe and SATA max at 16. SCSI maxes at 32
        uint32_t pattern;
    } overwriteOptions; // overwrite unique options
} sanitizeOperationOptions_V1;

eReturnValues run_Sanitize_Operation2(tDevice* device, sanitizeOperationOptions sanitizeOptions)
{
    eReturnValues ret = UNKNOWN;
    if (sanitizeOptions.version >= SANITIZE_OPERATION_OPTIONS_VERSION_V1 &&
        sanitizeOptions.size >= sizeof(sanitizeOperationOptions_V1))
    {
        // NOTE: If sanitizeoptions changes version, need to adjust code to offer backwards compatibility when
        // possible.-TJE
        //       If new options are added, set to backwards compatible defaults.
        uint32_t        delayTime           = UINT32_C(1);
        double          percentComplete     = 0.0;
        eSanitizeStatus sanitizeInProgress  = 0;
        bool            sendExitFailureMode = false;

        // NOTE: Quick hack to disable block erase and sanitize command on Rugged SSD4 devices
        //       This is here because of some strange behavior when issued that is still under investigation.
        if (strcasecmp("Rugged SSD4", device->drive_info.product_identification) == 0)
        {
            return NOT_SUPPORTED; // Rugged SSD4 does not support sanitize operations at this time.
        }

        // first check if a sanitize test is in progress (and that the drive isn't frozen or in a failure state)
        ret = get_Sanitize_Progress(device, &percentComplete, &sanitizeInProgress);
        if (sanitizeInProgress == SANITIZE_STATUS_IN_PROGRESS || ret == IN_PROGRESS)
        {
            if (sanitizeOptions.pollForProgress)
            {
                return sanitize_Poll_For_Progress(device, delayTime);
            }
            else
            {
                return IN_PROGRESS;
            }
        }
        else if (sanitizeInProgress == SANITIZE_STATUS_FAILED ||
                 sanitizeInProgress == SANITIZE_STATUS_FAILED_PHYSICAL_SECTORS_REMAIN)
        {
            // failure mode need to be cleared
            sendExitFailureMode = true;
        }
        else if (sanitizeInProgress == SANITIZE_STATUS_FROZEN)
        {
            // device is frozen.
            return FROZEN;
        }
        if (sendExitFailureMode)
        {
            ret = send_Sanitize_Exit_Failure_Mode(device);
            if (ret != SUCCESS)
            {
                ret = get_Sanitize_Progress(device, &percentComplete, &sanitizeInProgress);
                if (sanitizeInProgress == SANITIZE_STATUS_FAILED ||
                    sanitizeInProgress == SANITIZE_STATUS_FAILED_PHYSICAL_SECTORS_REMAIN)
                {
                    // need to run the sanitize command in restricted exit mode, so you can only get it to run by
                    // reissuing the command in restricted mode again.
                    return DEVICE_ACCESS_DENIED; // use this to inform the user that you cannot use AUSE and need to
                                                 // retry sanitize without that field.
                }
            }
        }

        os_Lock_Device(device);
        os_Unmount_File_Systems_On_Device(device);
        // start the sanitize operation requested
        switch (sanitizeOptions.sanitizeEraseOperation)
        {
        case BLOCK_ERASE:
            ret       = send_Sanitize_Block_Erase(device, sanitizeOptions.commonOptions.allowUnrestrictedSanitizeExit,
                                                  sanitizeOptions.commonOptions.zoneNoReset);
            delayTime = 1;
            break;
        case CRYPTO_ERASE:
            ret       = send_Sanitize_Crypto_Erase(device, sanitizeOptions.commonOptions.allowUnrestrictedSanitizeExit,
                                                   sanitizeOptions.commonOptions.zoneNoReset);
            delayTime = 1;
            break;
        case OVERWRITE_ERASE:
            if (sanitizeOptions.overwriteOptions.numberOfPasses == 0)
            {
                return BAD_PARAMETER;
            }
            if (sanitizeOptions.overwriteOptions.numberOfPasses >= 16) // 16 is max number of passes for NVMe/SATA
            {
                if (device->drive_info.drive_type != SCSI_DRIVE)
                {
                    if (sanitizeOptions.overwriteOptions.numberOfPasses > 16)
                    {
                        return BAD_PARAMETER;
                    }
                    else
                    {
                        // change to zero to do all 16 passes in NVMe and SATA
                        sanitizeOptions.overwriteOptions.numberOfPasses = 0;
                    }
                }
                else
                {
                    if (sanitizeOptions.overwriteOptions.numberOfPasses > 31) // 31 passes is the maximum in SCSI
                    {
                        return BAD_PARAMETER;
                    }
                    // In SCSI, a number of passes == 0 is reserved, so do not use this-TJE
                }
            }
            ret = send_Sanitize_Overwrite_Erase(device, sanitizeOptions.commonOptions.allowUnrestrictedSanitizeExit,
                                                sanitizeOptions.overwriteOptions.invertPatternBetweenPasses,
                                                sanitizeOptions.overwriteOptions.numberOfPasses,
                                                C_CAST(uint8_t*, &sanitizeOptions.overwriteOptions.pattern),
                                                sizeof(uint32_t), sanitizeOptions.commonOptions.zoneNoReset);
            delayTime = 600; // this is 10 minute delay between progress updates
            break;
        }

        if (sanitizeOptions.pollForProgress && ret == SUCCESS)
        {
            ret = sanitize_Poll_For_Progress(device, delayTime);
        }
        os_Unlock_Device(device);
    }
    else
    {
        ret = BAD_PARAMETER;
    }
    return ret;
}<|MERGE_RESOLUTION|>--- conflicted
+++ resolved
@@ -385,11 +385,7 @@
         {
             sanitizeOptions->sanitizeCmdEnabled = true;
             sanitizeOptions->blockErase         = true;
-<<<<<<< HEAD
-            ret = SUCCESS;
-=======
             ret                                 = SUCCESS;
->>>>>>> 2846ec88
         }
         sanitizeSupReq.serviceAction = SCSI_SANITIZE_CRYPTOGRAPHIC_ERASE;
         sanitizeSupport              = is_SCSI_Operation_Code_Supported(device, &sanitizeSupReq);
@@ -397,11 +393,7 @@
         {
             sanitizeOptions->sanitizeCmdEnabled = true;
             sanitizeOptions->crypto             = true;
-<<<<<<< HEAD
-            ret = SUCCESS;
-=======
             ret                                 = SUCCESS;
->>>>>>> 2846ec88
         }
         sanitizeSupReq.serviceAction = SCSI_SANITIZE_EXIT_FAILURE_MODE;
         sanitizeSupport              = is_SCSI_Operation_Code_Supported(device, &sanitizeSupReq);
@@ -409,11 +401,7 @@
         {
             sanitizeOptions->sanitizeCmdEnabled = true;
             sanitizeOptions->exitFailMode       = true;
-<<<<<<< HEAD
-            ret = SUCCESS;
-=======
             ret                                 = SUCCESS;
->>>>>>> 2846ec88
         }
         writeAfterErase writeAfterEraseRequirements;
         safe_memset(&writeAfterEraseRequirements, sizeof(writeAfterErase), 0, sizeof(writeAfterErase));
