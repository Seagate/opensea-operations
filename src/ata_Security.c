--- conflicted
+++ resolved
@@ -939,11 +939,7 @@
     return ret;
 }
 
-<<<<<<< HEAD
 eReturnValues run_ATA_Security_Erase(tDevice *device, eATASecurityEraseType eraseType,  ataSecurityPassword ataPassword, bool forceSATvalid, bool forceSAT)
-=======
-eReturnValues run_ATA_Security_Erase(tDevice *device, eATASecurityEraseType eraseType, ataSecurityPassword ataPassword, bool forceSATvalid, bool forceSAT)
->>>>>>> 7c19a180
 {
     eReturnValues result = UNKNOWN;
     bool satATASecuritySupported = false;
