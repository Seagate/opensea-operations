// SPDX-License-Identifier: MPL-2.0
//
// Do NOT modify or remove this copyright and license
//
// Copyright (c) 2012-2023 Seagate Technology LLC and/or its Affiliates, All Rights Reserved
//
// This software is subject to the terms of the Mozilla Public
// License, v. 2.0. If a copy of the MPL was not distributed with this
// file, You can obtain one at http://mozilla.org/MPL/2.0/.
//
// ******************************************************************************************
// 
// \file dst.c
// \brief This file defines the function calls for dst and dst related operations

#include "operations_Common.h"
#include "dst.h"
#include "sector_repair.h"
#include "smart.h"
#include "logs.h"
#include "cmds.h"
#include <stdlib.h>
#include "platform_helper.h"

eReturnValues ata_Abort_DST(tDevice *device)
{
<<<<<<< HEAD
    eReturnValues result = UNKNOWN;
    result = ata_SMART_Offline(device, 0x7F, 15);
    return result;
=======
    return ata_SMART_Offline(device, 0x7F, 15);
>>>>>>> 7c19a180
}

eReturnValues scsi_Abort_DST(tDevice *device)
{
<<<<<<< HEAD
    eReturnValues     result = UNKNOWN;
    result = scsi_Send_Diagnostic(device, 4, 0, 0, 0, 0, 0, NULL, 0, 15);
    return result;
=======
    return scsi_Send_Diagnostic(device, 4, 0, 0, 0, 0, 0, NULL, 0, 15);
>>>>>>> 7c19a180
}

eReturnValues nvme_Abort_DST(tDevice *device, uint32_t nsid)
{
<<<<<<< HEAD
    eReturnValues result = UNKNOWN;
    result = nvme_Device_Self_Test(device, nsid, 0x0F);
    return result;
=======
    return nvme_Device_Self_Test(device, nsid, 0x0F);
>>>>>>> 7c19a180
}

eReturnValues abort_DST(tDevice *device)
{
    eReturnValues result = UNKNOWN;
    switch (device->drive_info.drive_type)
    {
    case NVME_DRIVE:
        result = nvme_Abort_DST(device, UINT32_MAX);//TODO: Need to handle whether we are testing all namespaces or a specific namespace ID!
        break;
    case SCSI_DRIVE:
        result = scsi_Abort_DST(device);
        break;
    case ATA_DRIVE:
        result = ata_Abort_DST(device);
        break;
    default:
        result = NOT_SUPPORTED;
        break;
    }
    return result;
}

eReturnValues ata_Get_DST_Progress(tDevice *device, uint32_t *percentComplete, uint8_t *status)
{
<<<<<<< HEAD
    eReturnValues     result = UNKNOWN;
=======
    eReturnValues result = UNKNOWN;
>>>>>>> 7c19a180
    uint8_t temp_buf[512] = { 0 };
    result = ata_SMART_Read_Data(device, temp_buf, sizeof(temp_buf));
    if (result == SUCCESS)
    {
        //get the progress
        *status = temp_buf[363];
        *percentComplete = M_Nibble0(*status) * 10;
        *status = M_Nibble1(*status);
    }
    return result;
}

eReturnValues scsi_Get_DST_Progress(tDevice *device, uint32_t *percentComplete, uint8_t *status)
{
    //04h 09h LOGICAL UNIT NOT READY, SELF-TEST IN PROGRESS
<<<<<<< HEAD
    eReturnValues     result = UNKNOWN;
=======
    eReturnValues result = UNKNOWN;
>>>>>>> 7c19a180
    uint8_t *temp_buf = C_CAST(uint8_t*, calloc_aligned(LEGACY_DRIVE_SEC_SIZE, sizeof(uint8_t), device->os_info.minimumAlignment));
    if (temp_buf == NULL)
    {
        perror("Calloc Failure!\n");
        return MEMORY_FAILURE;
    }
    result = scsi_Log_Sense_Cmd(device, false, LPC_CUMULATIVE_VALUES, LP_SELF_TEST_RESULTS, 0, 0, temp_buf, LP_SELF_TEST_RESULTS_LEN);
    if (result == SUCCESS)
    {
        *status = temp_buf[8];
        *status &= 0x0F;
        //check the progress since the test is still running
        memset(temp_buf, 0, LEGACY_DRIVE_SEC_SIZE);
        scsi_Request_Sense_Cmd(device, false, temp_buf, LEGACY_DRIVE_SEC_SIZE);
        *percentComplete = M_BytesTo2ByteValue(temp_buf[16], temp_buf[17]);
        *percentComplete *= 100;
        *percentComplete /= 65536;
    }
    safe_Free_aligned(temp_buf)
    return result;
}

eReturnValues nvme_Get_DST_Progress(tDevice *device, uint32_t *percentComplete, uint8_t *status)
{
    eReturnValues result = UNKNOWN;
    uint8_t nvmeSelfTestLog[564] = { 0 };//strange size for the log, but it's what I see in the spec - TJE
    nvmeGetLogPageCmdOpts getDSTLog;
    memset(&getDSTLog, 0, sizeof(nvmeGetLogPageCmdOpts));
    getDSTLog.addr = nvmeSelfTestLog;
    getDSTLog.dataLen = 564;
    getDSTLog.lid = 0x06;
    if (SUCCESS == nvme_Get_Log_Page(device, &getDSTLog))
    {
        result = SUCCESS;
        if (nvmeSelfTestLog[0] == 0)
        {
            //no self test in progress
            *percentComplete = 0;
            //need to set a status value based on the most recent result data
            uint32_t newestResultOffset = 4;
            *status = M_Nibble0(nvmeSelfTestLog[newestResultOffset + 0]);//This should be fine for the rest of the running DST code.
            //According to spec, if status bit is 0x0F, that means entry is not valid(doesn't cantain valid test results.
            //and in that case, we have to ignore this bit, and consider this as completed/success.
            //I have seen this issue on the drive, where DST was never run. - Nidhi
            if (*status == 0x0F)
            {
                *status = 0;
            }
        }
        else
        {
            //NVMe made this simple...if this is 25, then it's 25% complete. no silly business
            *percentComplete = nvmeSelfTestLog[1];
            //Setting the status to Fh to work with existing SCSI/ATA code in the run_DST_Function - TJE
            *status = 0x0F;
        }
    }
    else
    {
        result = FAILURE;
    }
    return result;
}

eReturnValues get_DST_Progress(tDevice *device, uint32_t *percentComplete, uint8_t *status)
{
<<<<<<< HEAD
    eReturnValues      result = UNKNOWN;
=======
    eReturnValues result = UNKNOWN;
>>>>>>> 7c19a180
    *percentComplete = 0;
    *status = 0xFF;
    switch (device->drive_info.drive_type)
    {
    case ATA_DRIVE:
        result = ata_Get_DST_Progress(device, percentComplete, status);
        *percentComplete = 100 - *percentComplete; //make this match SCSI
        break;
    case NVME_DRIVE:
        result = nvme_Get_DST_Progress(device, percentComplete, status);
        break;
    case SCSI_DRIVE:
        result = scsi_Get_DST_Progress(device, percentComplete, status);
        break;
    default:
        if (VERBOSITY_QUIET < device->deviceVerbosity)
        {
            printf("Not supported on this device type at this time");
        }
        return NOT_SUPPORTED;
    }
    return result;
}

//TODO: Status codes in NVMe are slightly different! Need a bool to pass in to say when it's from NVMe)
void translate_DST_Status_To_String(uint8_t status, char *translatedString, bool justRanDST, bool isNVMeDrive)
{
    if (!translatedString)
    {
        return;
    }
    if (isNVMeDrive)
    {
        switch (status)
        {
        case 0x00:
            snprintf(translatedString, MAX_DST_STATUS_STRING_LENGTH, "Operation completed without error.");
            break;
        case 0x01:
            snprintf(translatedString, MAX_DST_STATUS_STRING_LENGTH, "Operation was aborted by a Device Self-test command.");
            break;
        case 0x02:
            snprintf(translatedString, MAX_DST_STATUS_STRING_LENGTH, "Operation was aborted by a Controller Level Reset.");
            break;
        case 0x03:
            snprintf(translatedString, MAX_DST_STATUS_STRING_LENGTH, "Operation was aborted due to a removal of a namespace from the namespace inventory.");
            break;
        case 0x04:
            snprintf(translatedString, MAX_DST_STATUS_STRING_LENGTH, "Operation was aborted due to the processing of a Format NVM command.");
            break;
        case 0x05:
            snprintf(translatedString, MAX_DST_STATUS_STRING_LENGTH, "A fatal error or unknown test error occurred while the controller was executing the device self-test operation and the operation did not complete.");
            break;
        case 0x06:
            snprintf(translatedString, MAX_DST_STATUS_STRING_LENGTH, "Operation completed with a segment that failed and the segment that failed is not known.");
            break;
        case 0x07:
            snprintf(translatedString, MAX_DST_STATUS_STRING_LENGTH, "Operation completed with one or more failed segments and the first segment that failed is indicated in the Segment Number field.");
            break;
        case 0x08:
            snprintf(translatedString, MAX_DST_STATUS_STRING_LENGTH, "Operation was aborted for unknown reason.");
            break;
        case 0x0F://NOTE: The spec says that this is NOT used. We are dummying this up to work with existing SAS/SATA code which is why this is here - TJE
            snprintf(translatedString, MAX_DST_STATUS_STRING_LENGTH, "Operation in progress.");
            break;
        default:
            snprintf(translatedString, MAX_DST_STATUS_STRING_LENGTH, "Error, unknown status: %" PRIX8 "h.", status);
            break;
        }
    }
    else
    {
        switch (status)
        {
        case 0x00:
            if (justRanDST)
            {
                snprintf(translatedString, MAX_DST_STATUS_STRING_LENGTH, "The self-test routine completed without error.");
            }
            else
            {
                snprintf(translatedString, MAX_DST_STATUS_STRING_LENGTH, "The previous self-test routine completed without error or no self-test has ever been run.");
            }
            break;
        case 0x01:

            snprintf(translatedString, MAX_DST_STATUS_STRING_LENGTH, "The self-test routine was aborted by the host.");
            break;
        case 0x02:
            snprintf(translatedString, MAX_DST_STATUS_STRING_LENGTH, "The self-test routine was interrupted by the host with a hardware or software reset.");
            break;
        case 0x03:
            snprintf(translatedString, MAX_DST_STATUS_STRING_LENGTH, "A fatal error or unknown test error occurred while the device was executing its self-test routine and the device was unable to complete the self-test routine.");
            break;
        case 0x04:
            if (justRanDST)
            {
                snprintf(translatedString, MAX_DST_STATUS_STRING_LENGTH, "The self-test completed having a test element that failed and the test element that failed is not known.");
            }
            else
            {
                snprintf(translatedString, MAX_DST_STATUS_STRING_LENGTH, "The previous self-test completed having a test element that failed and the test element that failed is not known.");
            }
            break;
        case 0x05:
            if (justRanDST)
            {
                snprintf(translatedString, MAX_DST_STATUS_STRING_LENGTH, "The self-test completed having the electrical element of the test failed.");
            }
            else
            {
                snprintf(translatedString, MAX_DST_STATUS_STRING_LENGTH, "The previous self-test completed having the electrical element of the test failed.");
            }
            break;
        case 0x06:
            if (justRanDST)
            {
                snprintf(translatedString, MAX_DST_STATUS_STRING_LENGTH, "The self-test completed having the servo (and/or seek) test element of the test failed.");
            }
            else
            {
                snprintf(translatedString, MAX_DST_STATUS_STRING_LENGTH, "The previous self-test completed having the servo (and/or seek) test element of the test failed.");
            }
            break;
        case 0x07:
            if (justRanDST)
            {
                snprintf(translatedString, MAX_DST_STATUS_STRING_LENGTH, "The self-test completed having the read element of the test failed.");
            }
            else
            {
                snprintf(translatedString, MAX_DST_STATUS_STRING_LENGTH, "The previous self-test completed having the read element of the test failed.");
            }
            break;
        case 0x08:
            if (justRanDST)
            {
                snprintf(translatedString, MAX_DST_STATUS_STRING_LENGTH, "The self-test completed having a test element that failed and the device is suspected of having handling damage.");
            }
            else
            {
                snprintf(translatedString, MAX_DST_STATUS_STRING_LENGTH, "The previous self-test completed having a test element that failed and the device is suspected of having handling damage.");
            }
            break;
        case 0x09:
        case 0x0A:
        case 0x0B:
        case 0x0C:
        case 0x0D:
        case 0x0E:
            snprintf(translatedString, MAX_DST_STATUS_STRING_LENGTH, "Reserved Status.");
            break;
        case 0x0F:
            snprintf(translatedString, MAX_DST_STATUS_STRING_LENGTH, "Self-test in progress.");
            break;
        default:
            snprintf(translatedString, MAX_DST_STATUS_STRING_LENGTH, "Error, unknown status: %" PRIX8 "h.", status);
        }
    }
}

eReturnValues print_DST_Progress(tDevice *device)
{
    eReturnValues result = UNKNOWN;
    uint32_t percentComplete = 0;
    uint8_t status = 0xFF;
    result = get_DST_Progress(device, &percentComplete, &status);
    if (result == NOT_SUPPORTED)
    {
        return result;
    }
    else if (result != SUCCESS)
    {
        if (VERBOSITY_QUIET < device->deviceVerbosity)
        {
            printf("An error occured while trying to retrieve DST Progress\n");
        }
    }
    else
    {
        bool isNVMeDrive = false;
        char statusTranslation[MAX_DST_STATUS_STRING_LENGTH] = { 0 };
        if (device->drive_info.drive_type == NVME_DRIVE)
        {
            isNVMeDrive = true;
        }
        printf("\tTest Progress = %"PRIu32"%%\n", percentComplete);
        translate_DST_Status_To_String(status, statusTranslation, false, isNVMeDrive);
        printf("%s\n", statusTranslation);
        switch (status)
        {
        case 0x00:
            result = SUCCESS;
            break;
        case 0x01:
            result = ABORTED;
            break;
        case 0x02:
            result = ABORTED;
            break;
        case 0x03:
            result = FAILURE;
            break;
        case 0x04:
            result = FAILURE;
            break;
        case 0x05:
            result = FAILURE;
            break;
        case 0x06:
            result = FAILURE;
            break;
        case 0x07:
            result = FAILURE;
            break;
        case 0x08:
            result = FAILURE;
            break;
        case 0x09:
        case 0x0A:
        case 0x0B:
        case 0x0C:
        case 0x0D:
        case 0x0E:
            break;
        case 0x0F:
            result = IN_PROGRESS;
            break;
        default:
            result = FAILURE;
        }
    }
    return result;
}

bool is_Self_Test_Supported(tDevice *device)
{
    bool supported = false;
    switch (device->drive_info.drive_type)
    {
    case NVME_DRIVE:
        //set based on controller reported capabilities first
        if (device->drive_info.IdentifyData.nvme.ctrl.oacs & BIT4)
        {
            supported = true;
        }
        //check if there is a passthrough limitation next
        if (device->drive_info.passThroughHacks.nvmePTHacks.limitedPassthroughCapabilities && !device->drive_info.passThroughHacks.nvmePTHacks.limitedCommandsSupported.deviceSelfTest)
        {
            supported = false;
        }
        break;
    case SCSI_DRIVE:
    {
        uint8_t selfTestResultsLog[LP_SELF_TEST_RESULTS_LEN] = { 0 };
        if (SUCCESS == scsi_Log_Sense_Cmd(device, false, LPC_CUMULATIVE_VALUES, LP_SELF_TEST_RESULTS, 0, 0, selfTestResultsLog, LP_SELF_TEST_RESULTS_LEN))
        {
            supported = true;
        }
    }
    break;
    case ATA_DRIVE:
        if (is_SMART_Enabled(device))
        {
            //also check that self test is supported by the drive
            if ((is_ATA_Identify_Word_Valid(device->drive_info.IdentifyData.ata.Word084) && device->drive_info.IdentifyData.ata.Word084 & BIT1)
                || (is_ATA_Identify_Word_Valid(device->drive_info.IdentifyData.ata.Word087) && device->drive_info.IdentifyData.ata.Word087 & BIT1))
            {
                //NOTE: Also need to check the SMART read data as it also contains a bit to indicate if DST is supported or not!
                //      That field also indicates whether Short, extended, or conveyance tests are supported!
                //      Since the SAMART read data has been made obsolete on newer standards, we may need a version check or something to keep proper behavior
                //      as new devices show up without support for this information.
                //SMART read data is listed as optional in ata/atapi-7
                uint8_t smartData[512] = { 0 };
                if (SUCCESS == ata_SMART_Read_Data(device, smartData, 512))
                {
                    //check the pff-line data collection capability field
                    //assume this is more accurate since this seems to be the case with some older products
                    if ((smartData[367] & BIT0) && (smartData[367] & BIT4))//bit0 = the subcommand, bit4 = self-test routine implemented (short and extended)
                    {
                        supported = true;
                    }
                }
                else
                {
                    //assume that the identify bits were accurate for this command.
                    supported = true;
                }
            }
        }
        break;
    default:
        break;
    }
    return supported;
}

bool is_Conveyence_Self_Test_Supported(tDevice *device)
{
    bool supported = false;
    if (device->drive_info.drive_type == ATA_DRIVE)
    {
        uint8_t smartReadData[LEGACY_DRIVE_SEC_SIZE] = { 0 };
        if (SUCCESS == ata_SMART_Read_Data(device, smartReadData, LEGACY_DRIVE_SEC_SIZE))
        {
            if ((smartReadData[367] & BIT0) && (smartReadData[367] & BIT5))
            {
                supported = true;
            }
        }
    }
    return supported;
}

bool is_Selective_Self_Test_Supported(tDevice* device)
{
    bool supported = false;
    if (device->drive_info.drive_type == ATA_DRIVE)
    {
        uint8_t smartReadData[LEGACY_DRIVE_SEC_SIZE] = { 0 };
        if (SUCCESS == ata_SMART_Read_Data(device, smartReadData, LEGACY_DRIVE_SEC_SIZE))
        {
            if ((smartReadData[367] & BIT0) && (smartReadData[367] & BIT6))
            {
                supported = true;
            }
        }
    }
    return supported;
}

eReturnValues send_DST(tDevice *device, eDSTType DSTType, bool captiveForeground, uint32_t commandTimeout)
{
    eReturnValues ret = NOT_SUPPORTED;
    if (commandTimeout == 0)
    {
        if (os_Is_Infinite_Timeout_Supported())
        {
            commandTimeout = INFINITE_TIMEOUT_VALUE;
        }
        else
        {
            commandTimeout = MAX_CMD_TIMEOUT_SECONDS;
        }
    }
    os_Lock_Device(device);
    switch (device->drive_info.drive_type)
    {
    case NVME_DRIVE:
        //TODO: Handle individual namespaces! currently just running it on all of them!
        switch (DSTType)
        {
        case DST_TYPE_SHORT:
            ret = nvme_Device_Self_Test(device, UINT32_MAX, 1);
            break;
        case DST_TYPE_LONG:
            ret = nvme_Device_Self_Test(device, UINT32_MAX, 2);
            break;
        case DST_TYPE_CONVEYENCE://not available on NVMe
        default:
            break;
        }
        break;
    case SCSI_DRIVE:
        switch (DSTType)
        {
        case DST_TYPE_SHORT:
            if (captiveForeground)
            {
                ret = scsi_Send_Diagnostic(device, 0x05, 0, 0, 0, 0, 0, NULL, 0, commandTimeout);
            }
            else
            {
                ret = scsi_Send_Diagnostic(device, 0x01, 0, 0, 0, 0, 0, NULL, 0, commandTimeout);
            }
            break;
        case DST_TYPE_LONG:
            if (captiveForeground)
            {
                ret = scsi_Send_Diagnostic(device, 0x06, 0, 0, 0, 0, 0, NULL, 0, commandTimeout);
            }
            else
            {
                ret = scsi_Send_Diagnostic(device, 0x02, 0, 0, 0, 0, 0, NULL, 0, commandTimeout);
            }
            break;
        case DST_TYPE_CONVEYENCE://not available on SCSI
        default:
            break;
        }
        break;
    case ATA_DRIVE:
        switch (DSTType)
        {
        case DST_TYPE_SHORT:
            if (captiveForeground)
            {
                ret = ata_SMART_Offline(device, 0x81, commandTimeout);
            }
            else
            {
                ret = ata_SMART_Offline(device, 0x01, commandTimeout);
            }
            break;
        case DST_TYPE_LONG:
            if (captiveForeground)
            {
                ret = ata_SMART_Offline(device, 0x82, commandTimeout);
            }
            else
            {
                ret = ata_SMART_Offline(device, 0x02, commandTimeout);
            }
            break;
        case DST_TYPE_CONVEYENCE:
            if (is_Conveyence_Self_Test_Supported(device))
            {
                if (captiveForeground)
                {
                    ret = ata_SMART_Offline(device, 0x83, commandTimeout);
                }
                else
                {
                    ret = ata_SMART_Offline(device, 0x03, commandTimeout);
                }
            }
            else
            {
                ret = NOT_SUPPORTED;
            }
            break;
        default:
            break;
        }
        break;
    default:
        ret = NOT_SUPPORTED;
        break;
    }
    os_Unlock_Device(device);
    return ret;
}

static bool is_ATA_SMART_Offline_Supported(tDevice* device, bool* abortRestart, uint16_t* offlineTimeSeconds)
{
    bool supported = false;
    if (is_SMART_Enabled(device))
    {
        //also check that self test is supported by the drive
        if ((is_ATA_Identify_Word_Valid(device->drive_info.IdentifyData.ata.Word084) && device->drive_info.IdentifyData.ata.Word084 & BIT1)
            || (is_ATA_Identify_Word_Valid(device->drive_info.IdentifyData.ata.Word087) && device->drive_info.IdentifyData.ata.Word087 & BIT1))
        {
            //NOTE: Also need to check the SMART read data as it also contains a bit to indicate if DST is supported or not!
            //      That field also indicates whether Short, extended, or conveyance tests are supported!
            //      Since the SAMART read data has been made obsolete on newer standards, we may need a version check or something to keep proper behavior
            //      as new devices show up without support for this information.
            //SMART read data is listed as optional in ata/atapi-7
            uint8_t smartData[512] = { 0 };
            if (SUCCESS == ata_SMART_Read_Data(device, smartData, 512))
            {
                //check the pff-line data collection capability field
                //assume this is more accurate since this seems to be the case with some older products
                if (smartData[367] & BIT0)//bit0 = the subcommand
                {
                    supported = true;
                    if (abortRestart)
                    {
                        if (smartData[367] & BIT2)
                        {
                            *abortRestart = true;
                        }
                        else
                        {
                            *abortRestart = false;
                        }
                    }
                    if (offlineTimeSeconds)
                    {
                        *offlineTimeSeconds = M_BytesTo2ByteValue(smartData[365], smartData[364]);
                    }
                }
            }
            else
            {
                //assume that the identify bits were accurate for this command.
                supported = true;
            }
        }
    }
    return supported;
}

static eReturnValues get_SMART_Offline_Status(tDevice* device, uint8_t *status)
{
    eReturnValues ret = SUCCESS;
    if (!status)
    {
        return BAD_PARAMETER;
    }
    uint8_t smartData[512] = { 0 };
    ret = ata_SMART_Read_Data(device, smartData, 512);
    if (ret == SUCCESS)
    {
        *status = smartData[362];
    }
    return ret;
}

//NOTE: During my testing, even a drive that doesn't "abort" due to a command interruption never continues when trying to poll.
//      But the "in progress" wasn't added until ATA/ATAPI-7, so the polling may need to be restricted to drives with that
//      standard compliance. The drive I have been testing is older and does not support that and does not seem to ever
//      restart on its own. The standards just say it restarts after a "vendor specific event".
//      Because of this, the polling code is removed entirely unless the following #define is set to reenable it. -TJE
//#define ENABLE_SMART_OFFLINE_ROUTINE_POLLING 1
eReturnValues run_SMART_Offline(tDevice* device)
{
    eReturnValues ret = NOT_SUPPORTED;
    if (device->drive_info.drive_type == ATA_DRIVE)
    {
        bool abortRestart = false;
        uint16_t offlineTimeInSeconds = 0;
        if (is_ATA_SMART_Offline_Supported(device, &abortRestart, &offlineTimeInSeconds))
        {
            //TODO: Print out how long this will take to run so the user knows what to expect.
            uint8_t hours = 0, minutes = 0, seconds = 0;
            convert_Seconds_To_Displayable_Time(offlineTimeInSeconds, NULL, NULL, &hours, &minutes, &seconds);
            printf("Data Collection time: %2" PRIu8 " hours, %2" PRIu8 " minutes, %2" PRIu8 " seconds\n", hours, minutes, seconds);
            if (abortRestart)
            {
                printf("\tInterrupting commands will cause data collection to abort and will require manually restarting.\n");
            }
            else
            {
                printf("\tInterrupting commands will cause data collection to suspend and will restart after a vendor specific event.\n");
            }
            time_t currentTime = time(NULL);
            time_t futureTime = get_Future_Date_And_Time(currentTime, offlineTimeInSeconds);
            char timeFormat[TIME_STRING_LENGTH] = { 0 };
            printf("\tEstimated completion Time : sometime after %s\n", get_Current_Time_String(C_CAST(const time_t*, &futureTime), timeFormat, TIME_STRING_LENGTH));
            ret = ata_SMART_Offline(device, 0, 15);
            if (ret == SUCCESS)
            {
                uint8_t status = 0;
                //count down for the abount of time the drive reports for how long this should take
                uint16_t countDownSecondsRemaining = offlineTimeInSeconds;
#if defined ENABLE_SMART_OFFLINE_ROUTINE_POLLING
                bool inProgress = true;
                uint16_t pollingTime = offlineTimeInSeconds / 10;//attempting to check enough times that it's in 10% increments, even though the device will not tell us a real percent complete here.
                uint16_t pollCounter = 0;
#endif //ENABLE_SMART_OFFLINE_ROUTINE_POLLING
                while (countDownSecondsRemaining > 0
#if defined ENABLE_SMART_OFFLINE_ROUTINE_POLLING
                    && inProgress
#endif //ENABLE_SMART_OFFLINE_ROUTINE_POLLING
                    )
                {
                    convert_Seconds_To_Displayable_Time(countDownSecondsRemaining, NULL, NULL, &hours, &minutes, &seconds);
                    printf("\r%2" PRIu8 " hours, %2" PRIu8 " minutes, %2" PRIu8 " seconds remaining", hours, minutes, seconds);
                    fflush(stdout);
                    delay_Seconds(1);
                    --countDownSecondsRemaining;
#if defined ENABLE_SMART_OFFLINE_ROUTINE_POLLING
                    ++pollCounter;
                    if (!abortRestart && pollCounter == pollingTime)
                    {
                        //time to to a progress check to determine if we should keep waiting or exit early.
                        if (SUCCESS == get_SMART_Offline_Status(device, &status))
                        {
                            switch (status)
                            {
                            case 0:
                            case 0x80:
                            case 2:
                            case 0x82:
                            case 5:
                            case 0x85:
                            case 6:
                            case 0x86:
                                inProgress = false;
                                break;
                            case 4:
                            case 0x84:
                                //command "suspended" can be returned just by making the query to get progress.
                                //So treat this case as "in progress" as well and do not stop.
                                //SEE NOTE above. This does not seem to work like expected as this never seems to restart -TJE
                                inProgress = false;
                                break;
                            case 3:
                                //still in progress. No need to stop.
                                break;
                            default:
                                //reserved or vendor unique status....leave as "in progress" until we get one of the completion codes.
                                //Leaving this as "in progress" until the time runs out because some early drives may have used a vendor unique
                                //code to indicate "in progress" versus some other error since the case "3" above was not defined until later.-TJE
                                break;
                            }
                        }
                        //else just let it keep running for the time the drive reported earlier.
                        pollCounter = 0;
                    }
#endif //ENABLE_SMART_OFFLINE_ROUTINE_POLLING
                }
                //print this to finish the countdown to zero.-TJE
                printf("\r 0 hours,  0 minutes,  0 seconds remaining\n");
                if (SUCCESS == get_SMART_Offline_Status(device, &status))
                {
                    printf("\nSMART Off-line data collection ");
                    switch (status)
                    {
                    case 0:
                    case 0x80:
                        printf("never started\n");
                        break;
                    case 2:
                    case 0x82:
                        printf("completed without error\n");
                        break;
                    case 4:
                    case 0x84:
                        printf("was suspended by an interrupting command from the host\n");
                        break;
                    case 5:
                    case 0x85:
                        printf("was aborted by an interrupting command from the host\n");
                        break;
                    case 6:
                    case 0x86:
                        printf("was aborted by the device with a fatal error\n");
                        break;
                    case 3:
                        printf("is progress\n");
                        break;
                    default:
                        if (status >= 0xC0 /*through 0xff*/ || (status >= 0x40 && status <= 0x7F))
                        {
                            printf("status is vendor specific\n");
                        }
                        else
                        {
                            printf("status is reserved\n");
                        }
                        break;
                    }
                }
            }
        }
    }
    return ret;
}

eReturnValues run_DST(tDevice *device, eDSTType DSTType, bool pollForProgress, bool captiveForeground, bool ignoreMaxTime)
{
    eReturnValues ret = NOT_SUPPORTED;
    if (is_Self_Test_Supported(device))
    {
        uint8_t status = 0xF0;
        uint32_t percentComplete = 0;
        uint32_t delayTime = 5;//assume 5 second delay between progress checks
        uint32_t commandTimeout = 15;//start with this default timeout value - TJE
        uint32_t timeDiff = 30;
        uint32_t maxTimeIncreases = 2;
        uint32_t timeIncreaseWarningCount = 1;
        uint32_t totalDSTTimeSeconds = 120;
        uint32_t maxDSTWaitTimeSeconds = totalDSTTimeSeconds * 5;//TODO: add some kind of multiplier or something to this
        //check if DST is already running
        ret = get_DST_Progress(device, &percentComplete, &status);
        if (status == 0x0F)
        {
            ret = IN_PROGRESS;
        }
        if (ret == SUCCESS || ret == IN_PROGRESS)
        {
            //time to start the DST
            switch (DSTType)
            {
            case DST_TYPE_SHORT: //short
                delayTime = 5;
                if (captiveForeground)
                {
                    commandTimeout = 120;//two minutes as per ATA and SCSI specifications
                }
                break;
            case DST_TYPE_LONG: //extended
                //Since long DST is slower in terms of when progress is achieved, we need to change some things such as how often we poll, how often we expect progress increments,
                //and the maximum number of times to allow for increasing the polling interval.
                //For now, I'm just multiplying everything by 3. Not sure if there is a better way to do this or not.
                delayTime *= 3;
                timeDiff *= 3;
                maxTimeIncreases *= 3;
                timeIncreaseWarningCount *= 3;
                {
                    uint8_t hours = 0, minutes = 0;
                    if (SUCCESS == get_Long_DST_Time(device, &hours, &minutes))
                    {
                        if (captiveForeground)
                        {
                            commandTimeout = C_CAST(uint32_t, hours) * UINT32_C(3600) + C_CAST(uint32_t, minutes) * UINT32_C(60);//this is a value in seconds
                        }
                        totalDSTTimeSeconds = hours * UINT32_C(3600) + minutes * UINT32_C(60);
                        maxDSTWaitTimeSeconds = totalDSTTimeSeconds * UINT32_C(5);//TODO: add some kind of multiplier or something to this
                    }
                    else
                    {
                        if (captiveForeground)
                        {
                            //set a maximum time out value
                            commandTimeout = UINT32_MAX;
                        }
                        totalDSTTimeSeconds = 14400;//a fallback for drives not reporting a time, so using 4 hours for now. This likely will not ever happen
                        maxDSTWaitTimeSeconds = totalDSTTimeSeconds * 5;//TODO: add some kind of multiplier or something to this
                    }
                }
                break;
            case DST_TYPE_CONVEYENCE: //conveyence
                delayTime = 5;
                if (captiveForeground)
                {
                    commandTimeout = 120;//two minutes as per ATA spec
                }
                break;
            default:
                ret = BAD_PARAMETER;
                return ret;
            }
            if (ret == SUCCESS)
            {
                ret = send_DST(device, DSTType, captiveForeground, commandTimeout);
            }
            //now poll for progress if it was requested
            if ((ret == SUCCESS || ret == IN_PROGRESS) && pollForProgress && !captiveForeground)
            {
                delay_Seconds(1);//delay for a second before starting to poll for progress to give it time to start
                //set status to 0x08 before the loop or it will not get entered
                status = 0x0F;
                time_t dstProgressTimer = time(NULL);
                time_t startTime = time(NULL);
                uint32_t lastProgressIndication = 0;
                uint8_t timeExtensionCount = 0;
                char *overTimeWarningMessage = "WARNING: DST is taking longer than expected.";
                bool showTimeWarning = false;
                bool abortForTooLong = false;
                while (status == 0x0F && (ret == SUCCESS || ret == IN_PROGRESS))
                {
                    lastProgressIndication = percentComplete;
                    ret = get_DST_Progress(device, &percentComplete, &status);
                    if (VERBOSITY_QUIET < device->deviceVerbosity)
                    {
                        if (showTimeWarning)
                        {
                            printf("\r    Test progress: %" PRIu32 "%% complete. %s", percentComplete, overTimeWarningMessage);
                        }
                        else
                        {
                            printf("\r    Test progress: %" PRIu32 "%% complete.  ", percentComplete);
                        }
                        if (status != 0x00)
                        {
                            fflush(stdout);
                        }
                    }
                    if (status < 0x08)//known errors are less than this value
                    {
                        break;
                    }
                    //make the time between progress polls bigger if it isn't changing quickly to allow the drive time to finish any recovery it's doing.
                    if (difftime(time(NULL), dstProgressTimer) > timeDiff && lastProgressIndication == percentComplete)
                    {
                        //We are likely pinging the drive too quickly during the read test and error recovery isn't finishing...extend the delay time
                        if (timeExtensionCount <= maxTimeIncreases)
                        {
                            delayTime *= 2;
                            timeDiff *= 2;
                            ++timeExtensionCount;
                        }
                        dstProgressTimer = time(NULL);//reset this beginning timer since we changed the polling time
                        if (!ignoreMaxTime && timeExtensionCount > maxTimeIncreases && difftime(dstProgressTimer, startTime) > maxDSTWaitTimeSeconds)
                        {
                            //only abort if we are past the total DST time and have already increased the delays multiple times.
                            //we've extended the polling time too much. Something else is wrong in the drive. Just abort it and exit.
                            ret = abort_DST(device);
                            ret = ABORTED;
                            abortForTooLong = true;
                            break;
                        }
                        else if (timeExtensionCount > timeIncreaseWarningCount && difftime(dstProgressTimer, startTime) > totalDSTTimeSeconds)
                        {
                            showTimeWarning = true;
                        }
                    }
                    delay_Seconds(delayTime);
                }
                if (status == 0 && ret == SUCCESS)
                {
                    //printf 35 characters + width of warning message to clear the line before printing this final status update
                    printf("\r                                    %.*s", C_CAST(int, strlen(overTimeWarningMessage)), "                                                                        ");
                    printf("\r    Test progress: 100%% complete   ");
                    fflush(stdout);
                    ret = SUCCESS; //we passed.
                }
                else if (status == 0x01 || status == 0x02 || ret == ABORTED)
                {
                    //DST was aborted by the host with either a reset or a abort command
                    ret = ABORTED;
                }
                else if (ret != ABORTED)
                {
                    ret = FAILURE; //failed the test
                }
                if (VERBOSITY_QUIET < device->deviceVerbosity)
                {
                    if (abortForTooLong)
                    {
                        printf("\nDST was aborted for taking too long. This may happen if other disc activity\n");
                        printf("is too high! Please check to make sure no other disk IO is occurring so that DST\n");
                        printf("can complete as expected!\n");
                    }
                    else
                    {
                        bool isNVMeDrive = false;
                        char statusTranslation[MAX_DST_STATUS_STRING_LENGTH] = { 0 };
                        if (device->drive_info.drive_type == NVME_DRIVE)
                        {
                            isNVMeDrive = true;
                        }
                        translate_DST_Status_To_String(status, statusTranslation, true, isNVMeDrive);
                        printf("\n%s\n", statusTranslation);
                    }
                }
            }
            else if (ret == SUCCESS && captiveForeground)
            {
                //need to check the result! Probably best to do this from DST log in case ATA RTFRs are not reported back correctly. - TJE
#if !defined (DISABLE_NVME_PASSTHORUGH)
                if (device->drive_info.drive_type == NVME_DRIVE)
                {
                    //simulate a "captive" test on NVMe by polling and waiting to get status.
                    while (status == 0x0F && ret == SUCCESS)
                    {
                        ret = get_DST_Progress(device, &percentComplete, &status);
                    }
                    if (status == 0)
                    {
                        ret = SUCCESS;
                    }
                    else
                    {
                        ret = FAILURE;
                    }
                }
                else
                {
#endif
                    //if the LBA registers have C2-4F or 2C-F4, then we have pass vs fail results.
                    if (device->drive_info.drive_type == ATA_DRIVE && device->drive_info.lastCommandRTFRs.lbaMid == ATA_SMART_SIG_MID && device->drive_info.lastCommandRTFRs.lbaHi == ATA_SMART_SIG_HI)
                    {
                        ret = SUCCESS;
                    }
                    else if (device->drive_info.drive_type == ATA_DRIVE && device->drive_info.lastCommandRTFRs.lbaMid == ATA_SMART_BAD_SIG_MID && device->drive_info.lastCommandRTFRs.lbaHi == ATA_SMART_BAD_SIG_HI)
                    {
                        //SMART is tripped
                        ret = FAILURE;
                    }
                    else //SCSI drive, or ATA rtfrs not available
                    {
                        //otherwise, read the DST log to figure out the results
                        dstLogEntries logEntries;
                        memset(&logEntries, 0, sizeof(dstLogEntries));
                        //read the DST log for the result to avoid any SATL issues...
                        if (SUCCESS == get_DST_Log_Entries(device, &logEntries))
                        {
                            if (0 == M_Nibble1(logEntries.dstEntry[0].selfTestExecutionStatus))
                            {
                                ret = SUCCESS;
                            }
                            else if (0xF == M_Nibble1(logEntries.dstEntry[0].selfTestExecutionStatus))
                            {
                                //NOTE: this shouldn't ever happen, but I've seen weird things before...-TJE
                                ret = IN_PROGRESS;
                            }
                            else if (0x1 == M_Nibble1(logEntries.dstEntry[0].selfTestExecutionStatus) || 0x2 == M_Nibble1(logEntries.dstEntry[0].selfTestExecutionStatus))
                            {
                                //DST was aborted by the host somehow.
                                ret = ABORTED;
                            }
                            else
                            {
                                ret = FAILURE;
                            }
                        }
                        else
                        {
                            ret = UNKNOWN;
                        }
                    }
                }
                if (VERBOSITY_QUIET < device->deviceVerbosity)
                {
                    bool isNVMeDrive = false;
                    char statusTranslation[MAX_DST_STATUS_STRING_LENGTH] = { 0 };
                    if (device->drive_info.drive_type == NVME_DRIVE)
                    {
                        isNVMeDrive = true;
                    }
                    translate_DST_Status_To_String(status, statusTranslation, true, isNVMeDrive);
                    printf("\n%s\n", statusTranslation);
                }

            }
            else if (!pollForProgress && SUCCESS == ret)
            {
                ret = SUCCESS;
            }
        }
    }
    else
    {
        ret = NOT_SUPPORTED;
    }
    return ret;
}

eReturnValues get_Long_DST_Time(tDevice *device, uint8_t *hours, uint8_t *minutes)
{
    eReturnValues ret = UNKNOWN;
    if (hours == NULL || minutes == NULL)
    {
        return BAD_PARAMETER;
    }
    switch (device->drive_info.drive_type)
    {
    case ATA_DRIVE:
        if (is_Self_Test_Supported(device))
        {
            uint16_t longDSTTime = 0;
            uint8_t *smartData = C_CAST(uint8_t*, calloc_aligned(LEGACY_DRIVE_SEC_SIZE, sizeof(uint8_t), device->os_info.minimumAlignment));
            if (smartData == NULL)
            {
                perror("calloc failure\n");
                return MEMORY_FAILURE;
            }
            if (SUCCESS == ata_SMART_Read_Data(device, smartData, LEGACY_DRIVE_SEC_SIZE))
            {
                longDSTTime = smartData[373];
                if (longDSTTime == UINT8_MAX)
                {
                    longDSTTime = M_BytesTo2ByteValue(smartData[376], smartData[375]);
                }
                //convert the time to hours and minutes
                *hours = C_CAST(uint8_t, longDSTTime / 60);
                *minutes = C_CAST(uint8_t, longDSTTime % 60);
                ret = SUCCESS;
            }
            safe_Free_aligned(smartData)
        }
        break;
    case NVME_DRIVE:
    {
        uint16_t longTestTime = device->drive_info.IdentifyData.nvme.ctrl.edstt;
        *hours = C_CAST(uint8_t, longTestTime / 60);
        *minutes = C_CAST(uint8_t, longTestTime % 60);
        ret = SUCCESS;
    }
    break;
    case SCSI_DRIVE:
    {
        uint16_t longDSTTime = 0;
        bool getTimeFromExtendedInquiryData = false;
        uint8_t *controlMP = C_CAST(uint8_t*, calloc_aligned(MP_CONTROL_LEN + MODE_PARAMETER_HEADER_10_LEN, sizeof(uint8_t), device->os_info.minimumAlignment));
        if (controlMP == NULL)
        {
            perror("calloc failure!");
            return MEMORY_FAILURE;
        }
        //read the control MP to get the long DST time, but it is reported in SECONDS here
        if (SUCCESS == scsi_Mode_Sense_10(device, MP_CONTROL, MP_CONTROL_LEN + MODE_PARAMETER_HEADER_10_LEN, 0, true, false, MPC_DEFAULT_VALUES, controlMP))
        {
            longDSTTime = M_BytesTo2ByteValue(controlMP[MODE_PARAMETER_HEADER_10_LEN + 10], controlMP[MODE_PARAMETER_HEADER_10_LEN + 11]);
            if (longDSTTime == UINT16_MAX)
            {
                getTimeFromExtendedInquiryData = true;
            }
            else
            {
                //convert from the time in SECONDS to hours and minutes
                *hours = C_CAST(uint8_t, longDSTTime / 3600);
                *minutes = C_CAST(uint8_t, (longDSTTime % 3600) / 60);
                ret = SUCCESS;
            }
        }
        else
        {
            if (SUCCESS == scsi_Mode_Sense_6(device, MP_CONTROL, MP_CONTROL_LEN + MODE_PARAMETER_HEADER_6_LEN, 0, true, MPC_DEFAULT_VALUES, controlMP))
            {
                longDSTTime = M_BytesTo2ByteValue(controlMP[MODE_PARAMETER_HEADER_6_LEN + 10], controlMP[MODE_PARAMETER_HEADER_6_LEN + 11]);
                if (longDSTTime == UINT16_MAX)
                {
                    getTimeFromExtendedInquiryData = true;
                }
                else
                {
                    //convert from the time in SECONDS to hours and minutes
                    *hours = C_CAST(uint8_t, longDSTTime / 3600);
                    *minutes = C_CAST(uint8_t, (longDSTTime % 3600) / 60);
                    ret = SUCCESS;
                }
            }
            else
            {
                ret = NOT_SUPPORTED;
                getTimeFromExtendedInquiryData = true;//some crappy USB bridges may not support the mode page, but will support the VPD page, so attempt to read the VPD page anyways
            }
        }
        safe_Free_aligned(controlMP)
        if (getTimeFromExtendedInquiryData)
        {
            uint8_t *extendedInqyData = C_CAST(uint8_t*, calloc_aligned(VPD_EXTENDED_INQUIRY_LEN, sizeof(uint8_t), device->os_info.minimumAlignment));
            if (extendedInqyData == NULL)
            {
                perror("calloc failure!\n");
                return MEMORY_FAILURE;
            }
            if (SUCCESS == scsi_Inquiry(device, extendedInqyData, VPD_EXTENDED_INQUIRY_LEN, EXTENDED_INQUIRY_DATA, true, false))
            {
                //time is reported in MINUTES here
                longDSTTime = M_BytesTo2ByteValue(extendedInqyData[10], extendedInqyData[11]);
                //convert the time to hours and minutes
                *hours = C_CAST(uint8_t, longDSTTime / 60);
                *minutes = C_CAST(uint8_t, longDSTTime % 60);
                ret = SUCCESS;
            }
            safe_Free_aligned(extendedInqyData)
        }
    }
    break;
    default:
        ret = NOT_SUPPORTED;
        break;
    }
    return ret;
}

bool get_Error_LBA_From_DST_Log(tDevice *device, uint64_t *lba)
{
    bool isValidLBA = false;
    *lba = UINT64_MAX;//set to something crazy in case caller ignores return type
    dstLogEntries dstEntries;
    memset(&dstEntries, 0, sizeof(dstLogEntries));
    if (get_DST_Log_Entries(device, &dstEntries) == SUCCESS)
    {
        if (dstEntries.numberOfEntries > 0
            && dstEntries.dstEntry[0].descriptorValid
            && M_Nibble1(dstEntries.dstEntry[0].selfTestExecutionStatus) == 0x07)
        {
            isValidLBA = true;
            *lba = dstEntries.dstEntry[0].lbaOfFailure;
        }
    }
    return isValidLBA;
}

eReturnValues run_DST_And_Clean(tDevice *device, uint16_t errorLimit, custom_Update updateFunction, void *updateData, ptrDSTAndCleanErrorList externalErrorList, bool *repaired)
{
    eReturnValues ret = SUCCESS;//assume this works successfully
    errorLBA *errorList = NULL;
    uint64_t *errorIndex = NULL;
    uint64_t localErrorIndex = 0;
    uint64_t totalErrors = 0;
    bool unableToRepair = false;
    bool passthroughWrite = false;
    M_USE_UNUSED(updateFunction);
    M_USE_UNUSED(updateData);
    if (is_Sector_Size_Emulation_Active(device))
    {
        passthroughWrite = true;//in this case, since sector size emulation is active, we need to issue a passthrough command for the repair instead of a standard interface command. - TJE
    }
    if (!externalErrorList)
    {
        size_t errorListAllocation = 0;
        if (errorLimit < 1)
        {
            errorListAllocation = sizeof(errorLBA);//allocate a list length of 1..that way we have something if the rest of the function does try and access this memory.
        }
        else
        {
            errorListAllocation = errorLimit * sizeof(errorLBA);
        }
        errorList = C_CAST(errorLBA*, calloc_aligned(errorListAllocation, sizeof(errorLBA), device->os_info.minimumAlignment));
        if (!errorList)
        {
            perror("calloc failure\n");
            return MEMORY_FAILURE;
        }
        errorIndex = &localErrorIndex;
    }
    else
    {
        errorList = externalErrorList->ptrToErrorList;
        errorIndex = externalErrorList->errorIndex;
    }

    bool autoReadReassign = false;
    bool autoWriteReassign = false;
    if (SUCCESS != get_Automatic_Reallocation_Support(device, &autoWriteReassign, &autoReadReassign))
    {
        autoWriteReassign = true;//just in case this fails, default to previous behavior
    }
    //this is escentially a loop over the sequential read function
    while (totalErrors <= errorLimit)
    {
        //start DST
        if (device->deviceVerbosity >= VERBOSITY_DEFAULT)
        {
            printf("Running DST.\n");
        }

        if (SUCCESS == run_DST(device, DST_TYPE_SHORT, false, false, true))
        {
            //poll until it finished
            delay_Seconds(1);
            uint8_t status = 0x0F;
            uint32_t percentComplete = 0;
            uint32_t lastProgressIndication = 0;
            uint8_t delayTime = 5;//Start with 5. If after 30 seconds, progress has not changed, increase the delay to 15seconds. If it still fails to update after the next minute, break out and abort the DST.
            time_t dstProgressTimer = time(NULL);
            time_t startTime = time(NULL);
            uint8_t timeExtensionCount = 0;
            bool dstAborted = false;
            uint32_t timeDiff = 30;
            uint32_t maxTimeIncreases = 2;
            //uint32_t timeIncreaseWarningCount = 1;
            uint32_t totalDSTTimeSeconds = 120;
            uint32_t maxDSTWaitTimeSeconds = totalDSTTimeSeconds * 5;//TODO: add some kind of multiplier or something to this
            while (status == 0x0F && (ret == SUCCESS || ret == IN_PROGRESS))
            {
                lastProgressIndication = percentComplete;
                ret = get_DST_Progress(device, &percentComplete, &status);
                if (difftime(time(NULL), dstProgressTimer) > timeDiff && lastProgressIndication == percentComplete)
                {
                    //We are likely pinging the drive too quickly during the read test and error recovery isn't finishing...extend the delay time
                    if (timeExtensionCount <= maxTimeIncreases)
                    {
                        delayTime *= 2;
                        timeDiff *= 2;
                        ++timeExtensionCount;
                    }
                    dstProgressTimer = time(NULL);//reset this beginning timer since we changed the polling time
                    if (timeExtensionCount > maxTimeIncreases && difftime(dstProgressTimer, startTime) > maxDSTWaitTimeSeconds)
                    {
                        //only abort if we are past the total DST time and have already increased the delays multiple times.
                        //we've extended the polling time too much. Something else is wrong in the drive. Just abort it and exit.
                        ret = abort_DST(device);
                        dstAborted = true;
                        ret = ABORTED;
                        break;
                    }
                }
                delay_Seconds(delayTime);
            }
            if (dstAborted)
            {
                break;
            }
            if (status == 0)
            {
                //printf("DST Passed - exiting.\n");
                //DST passed, time to exit
                break;
            }
            else
            {
                if (get_Error_LBA_From_DST_Log(device, &errorList[*errorIndex].errorAddress))
                {
                    totalErrors++; // Increment the number of errors we have seen
                    if (totalErrors > errorLimit)
                    {
                        break;
                    }
                    if (device->deviceVerbosity > VERBOSITY_QUIET)
                    {
                        printf("Reparing LBA %"PRIu64"\n", errorList[*errorIndex].errorAddress);
                    }
                    //we got a valid LBA, so time to fix it
                    eReturnValues repairRet = repair_LBA(device, &errorList[*errorIndex], passthroughWrite, autoWriteReassign, autoReadReassign);
                    if (repaired)
                    {
                        *repaired = true;
                    }
                    (*errorIndex)++;
                    if (FAILURE == repairRet)
                    {
                        ret = FAILURE;
                        break;
                    }
                    else if (OS_PASSTHROUGH_FAILURE == repairRet)
                    {
                        ret = FAILURE;
                        unableToRepair = true;
                        break;
                    }
                    else if (PERMISSION_DENIED == repairRet)
                    {
                        ret = PERMISSION_DENIED;
                        break;
                    }
                    else if (SUCCESS != repairRet)
                    {
                        ret = repairRet;
                        unableToRepair = true;
                        break;
                    }
                    //Now we need to read around the LBA we repaired to make sure there aren't others around
                    uint64_t readAroundStart = 0;
                    uint64_t readAroundRange = 10000;//10000 LBAs total (as long as we don't go over the end of the drive)
                    if (errorList[*errorIndex].errorAddress > 5000)
                    {
                        readAroundStart = errorList[*errorIndex].errorAddress - 5000;
                    }
                    if (passthroughWrite)
                    {
                        if (device->drive_info.bridge_info.childDeviceMaxLba - errorList[*errorIndex].errorAddress < 5000)
                        {
                            readAroundRange = device->drive_info.bridge_info.childDeviceMaxLba - readAroundStart;
                        }
                    }
                    else
                    {
                        if (device->drive_info.deviceMaxLba - errorList[*errorIndex].errorAddress < 5000)
                        {
                            readAroundRange = device->drive_info.deviceMaxLba - readAroundStart;
                        }
                    }
                    //not using generic_tests.h since we don't have a way to force ATA vs SCSI passthrough command for this, and we have times where we must do a passthrough write (USB emulation nonsense)
                    //first try verifying the whole thing at once so we can skip the loop below if it is good
                    eReturnValues verify = SUCCESS;
                    if (passthroughWrite)
                    {
                        verify = ata_Read_Verify(device, readAroundStart, C_CAST(uint32_t, readAroundRange));
                    }
                    else
                    {
                        verify = verify_LBA(device, readAroundStart, C_CAST(uint32_t, readAroundRange));
                    }
                    if (SUCCESS != verify)
                    {
                        //there is another bad sector we need to find and fix...
                        uint8_t logicalPerPhysical = C_CAST(uint8_t, device->drive_info.devicePhyBlockSize / device->drive_info.deviceBlockSize);
                        if (passthroughWrite)
                        {
                            logicalPerPhysical = C_CAST(uint8_t, device->drive_info.bridge_info.childDevicePhyBlockSize / device->drive_info.bridge_info.childDeviceBlockSize);
                        }
                        for (uint64_t iter = readAroundStart; iter < (readAroundStart + readAroundRange); iter += logicalPerPhysical)
                        {
                            if (totalErrors > errorLimit)
                            {
                                break;
                            }
                            if (passthroughWrite)
                            {
                                verify = ata_Read_Verify(device, iter, logicalPerPhysical);
                            }
                            else
                            {
                                verify = verify_LBA(device, iter, logicalPerPhysical);
                            }
                            if (verify != SUCCESS)
                            {
                                if (device->deviceVerbosity > VERBOSITY_QUIET)
                                {
                                    printf("Reparing LBA %"PRIu64"\n", iter);
                                }
                                //add the LBA to the error list we have going, then repair it
                                errorList[*errorIndex].repairStatus = NOT_REPAIRED;
                                errorList[*errorIndex].errorAddress = iter;
                                repairRet = repair_LBA(device, &errorList[*errorIndex], passthroughWrite, autoWriteReassign, autoReadReassign);
                                ++totalErrors;
                                ++(*errorIndex);
                                if (FAILURE == repairRet)
                                {
                                    ret = FAILURE;
                                    break;
                                }
                                else if (OS_PASSTHROUGH_FAILURE == repairRet)
                                {
                                    ret = FAILURE;
                                    unableToRepair = true;
                                    break;
                                }
                                else if (PERMISSION_DENIED == repairRet)
                                {
                                    ret = PERMISSION_DENIED;
                                    break;
                                }
                            }
                        }
                    }
                }
                else
                {
//                  printf("\n\n\n*** DST and Clean - Unable to repair ***\n\n\n");
                    unableToRepair = true;
                    ret = FAILURE;
                    break;
                }
            }
        }
        else
        {
            //printf("\n\n\n*** Couldn't start a DST. ***\n\n\n");
            //couldn't start a DST...so just break out of the loop
            break;
        }
    }
    //printf("totalErrors:  %"PRIu64"\n", totalErrors);
    //printf("errorIndex:  %"PRIu64"\n", errorIndex);
    //printf("errorLimit:  %"PRIu16"\n", errorLimit);
    if (totalErrors > errorLimit)
    {
        ret = FAILURE;
    }
    if (!externalErrorList)
    {
        if (device->deviceVerbosity > VERBOSITY_QUIET)
        {
            if (totalErrors > 0)
            {
                print_LBA_Error_List(errorList, C_CAST(uint16_t, *errorIndex));
                if (unableToRepair)
                {
                    printf("Other errors were found during DST, but were unable to be repaired.\n");
                }
            }
            else if (unableToRepair)
            {
                printf("An error was detected during DST but it is unable to be repaired.\n");
            }
            else
            {
                printf("No bad LBAs detected during DST and Clean.\n");
            }
        }
        safe_Free_aligned(errorList)
    }
    return ret;
}
#define ENABLE_DST_LOG_DEBUG 0 //set to non zero to enable this debug.
//TODO: This should grab the entries in order from most recent to oldest...current sort via timestamp won't fix getting the most recent one first.
static eReturnValues get_ATA_DST_Log_Entries(tDevice *device, ptrDstLogEntries entries)
{
    eReturnValues ret = NOT_SUPPORTED;
    uint8_t *selfTestResults = NULL;
    uint32_t logSize = 0;//used for compatibility purposes with drives that may have GPL, but not support the ext log...
    //device->drive_info.ata_Options.generalPurposeLoggingSupported = false;//for debugging SMART log version
    if (device->drive_info.ata_Options.generalPurposeLoggingSupported && SUCCESS == get_ATA_Log_Size(device, ATA_LOG_EXTENDED_SMART_SELF_TEST_LOG, &logSize, true, false) && logSize > 0)
    {
        uint32_t extLogSize = logSize;
        selfTestResults = C_CAST(uint8_t*, calloc_aligned(extLogSize, sizeof(uint8_t), device->os_info.minimumAlignment));
        uint16_t lastPage = C_CAST(uint16_t, (extLogSize / LEGACY_DRIVE_SEC_SIZE) - 1);//zero indexed
        if (!selfTestResults)
        {
            return MEMORY_FAILURE;
        }
        //read the extended self test results log with read log ext
        if (SUCCESS == get_ATA_Log(device, ATA_LOG_EXTENDED_SMART_SELF_TEST_LOG, NULL, NULL, true, false, true, selfTestResults, extLogSize, NULL, 0, 0))
        //if (SUCCESS == ata_Read_Log_Ext(device, ATA_LOG_EXTENDED_SMART_SELF_TEST_LOG, 0, selfTestResults, LEGACY_DRIVE_SEC_SIZE, device->drive_info.ata_Options.readLogWriteLogDMASupported, 0))
        {
            ret = SUCCESS;
            entries->logType = DST_LOG_TYPE_ATA;
            uint16_t selfTestIndex = M_BytesTo2ByteValue(selfTestResults[3], selfTestResults[2]);
            if (selfTestIndex > 0)//we know DST has been run at least once...
            {
                uint8_t descriptorLength = UINT8_C(26);
                //To calculate page number:
                //   There are 19 descriptors in 512 bytes.
                //   There are 4 reserved bytes in each sector + 18 at the end
                //   26 * 19 + 18 = 512;

                uint16_t zeroBasedIndex = selfTestIndex - UINT16_C(1);
                uint16_t pageNumber = (zeroBasedIndex) / UINT16_C(19);
                uint16_t entryWithinPage = (zeroBasedIndex) % UINT16_C(19);
                uint16_t descriptorOffset = C_CAST(uint16_t, (entryWithinPage * descriptorLength) + UINT16_C(4));//offset withing the page
#if ENABLE_DST_LOG_DEBUG
                printf("starting at page number = %u\n", pageNumber);
                printf("lastPage = %u\n", lastPage);
#endif
                uint32_t offset = (pageNumber > UINT32_C(0)) ? descriptorOffset * pageNumber : descriptorOffset;
                uint32_t firstOffset = offset;
                uint16_t counter = UINT16_C(0);//when this get's larger than our max, we need to break out of the loop. This is always incremented. - TJE
                uint16_t maxEntries = C_CAST(uint16_t, (lastPage + UINT16_C(1)) * UINT16_C(19));//this should get us some multiple of 19 based on the number of pages we read.
#if ENABLE_DST_LOG_DEBUG
                printf("maxEntries = %u\n", maxEntries);
#endif
                while (counter <= maxEntries)
                {
#if ENABLE_DST_LOG_DEBUG
                    printf("offset = %u\n", offset);
#endif
                    if (counter > 0 && offset == firstOffset)
                    {
                        //we're back at the beginning and need to exit the loop.
                        break;
                    }
                    if (!is_Empty(&selfTestResults[offset], descriptorLength))//invalid entires will be all zeros-TJE
                    {
                        entries->dstEntry[entries->numberOfEntries].descriptorValid = true;
                        entries->dstEntry[entries->numberOfEntries].selfTestRun = selfTestResults[offset];
                        entries->dstEntry[entries->numberOfEntries].selfTestExecutionStatus = selfTestResults[offset + 1];
                        entries->dstEntry[entries->numberOfEntries].lifetimeTimestamp = M_BytesTo2ByteValue(selfTestResults[offset + 3], selfTestResults[offset + 2]);
                        entries->dstEntry[entries->numberOfEntries].checkPointByte = selfTestResults[offset + 4];
                        entries->dstEntry[entries->numberOfEntries].lbaOfFailure = M_BytesTo8ByteValue(0, 0, selfTestResults[offset + 10], selfTestResults[offset + 9], selfTestResults[offset + 8], selfTestResults[offset + 7], selfTestResults[offset + 6], selfTestResults[offset + 5]);
                        //if LBA field is all F's, this is meant to signify an invalid value like T10 specs say to do - TJE
                        if (entries->dstEntry[entries->numberOfEntries].lbaOfFailure == MAX_48_BIT_LBA)
                        {
                            entries->dstEntry[entries->numberOfEntries].lbaOfFailure = UINT64_MAX;
                        }

                        memcpy(&entries->dstEntry[entries->numberOfEntries].ataVendorSpecificData[0], &selfTestResults[offset + 11], 15);
                        //dummy up sense data...
                        switch (M_Nibble1(entries->dstEntry[entries->numberOfEntries].selfTestExecutionStatus))
                        {
                        case 0:
                        case 15:
                            entries->dstEntry[entries->numberOfEntries].scsiSenseCode.senseKey = SENSE_KEY_NO_ERROR;
                            entries->dstEntry[entries->numberOfEntries].scsiSenseCode.additionalSenseCode = 0;
                            entries->dstEntry[entries->numberOfEntries].scsiSenseCode.additionalSenseCodeQualifier = 0;
                            //NOTE: This is a workaround to clear out the LBA on success:
                            entries->dstEntry[entries->numberOfEntries].lbaOfFailure = UINT64_MAX;
                            break;
                        case 1:
                            entries->dstEntry[entries->numberOfEntries].scsiSenseCode.senseKey = SENSE_KEY_ABORTED_COMMAND;
                            entries->dstEntry[entries->numberOfEntries].scsiSenseCode.additionalSenseCode = 0x40;
                            entries->dstEntry[entries->numberOfEntries].scsiSenseCode.additionalSenseCodeQualifier = 0x81;
                            break;
                        case 2:
                            entries->dstEntry[entries->numberOfEntries].scsiSenseCode.senseKey = SENSE_KEY_ABORTED_COMMAND;
                            entries->dstEntry[entries->numberOfEntries].scsiSenseCode.additionalSenseCode = 0x40;
                            entries->dstEntry[entries->numberOfEntries].scsiSenseCode.additionalSenseCodeQualifier = 0x82;
                            break;
                        case 3:
                            entries->dstEntry[entries->numberOfEntries].scsiSenseCode.senseKey = SENSE_KEY_ABORTED_COMMAND;
                            entries->dstEntry[entries->numberOfEntries].scsiSenseCode.additionalSenseCode = 0x40;
                            entries->dstEntry[entries->numberOfEntries].scsiSenseCode.additionalSenseCodeQualifier = 0x83;
                            break;
                        case 4:
                            entries->dstEntry[entries->numberOfEntries].scsiSenseCode.senseKey = SENSE_KEY_HARDWARE_ERROR;
                            entries->dstEntry[entries->numberOfEntries].scsiSenseCode.additionalSenseCode = 0x40;
                            entries->dstEntry[entries->numberOfEntries].scsiSenseCode.additionalSenseCodeQualifier = 0x84;
                            break;
                        case 5:
                            entries->dstEntry[entries->numberOfEntries].scsiSenseCode.senseKey = SENSE_KEY_HARDWARE_ERROR;
                            entries->dstEntry[entries->numberOfEntries].scsiSenseCode.additionalSenseCode = 0x40;
                            entries->dstEntry[entries->numberOfEntries].scsiSenseCode.additionalSenseCodeQualifier = 0x85;
                            break;
                        case 6:
                            entries->dstEntry[entries->numberOfEntries].scsiSenseCode.senseKey = SENSE_KEY_HARDWARE_ERROR;
                            entries->dstEntry[entries->numberOfEntries].scsiSenseCode.additionalSenseCode = 0x40;
                            entries->dstEntry[entries->numberOfEntries].scsiSenseCode.additionalSenseCodeQualifier = 0x86;
                            break;
                        case 7:
                            entries->dstEntry[entries->numberOfEntries].scsiSenseCode.senseKey = SENSE_KEY_MEDIUM_ERROR;
                            entries->dstEntry[entries->numberOfEntries].scsiSenseCode.additionalSenseCode = 0x40;
                            entries->dstEntry[entries->numberOfEntries].scsiSenseCode.additionalSenseCodeQualifier = 0x87;
                            break;
                        case 8:
                            entries->dstEntry[entries->numberOfEntries].scsiSenseCode.senseKey = SENSE_KEY_HARDWARE_ERROR;
                            entries->dstEntry[entries->numberOfEntries].scsiSenseCode.additionalSenseCode = 0x40;
                            entries->dstEntry[entries->numberOfEntries].scsiSenseCode.additionalSenseCodeQualifier = 0x88;
                            break;
                        default://unspecified
                            break;
                        }
                        ++entries->numberOfEntries;
                    }
                    if (offset > descriptorLength)
                    {
                        uint32_t offsetCheck = 0;
                        //offset needs to subtract since we work backwards from the end (until rollover)
                        offset -= descriptorLength;
                        offsetCheck = offset;
#if ENABLE_DST_LOG_DEBUG
                        printf("\toffsetCheck = %u ", offsetCheck);
#endif
                        if (pageNumber > 0 && offsetCheck > C_CAST(uint32_t, (LEGACY_DRIVE_SEC_SIZE * pageNumber)))//this cast is extremely stupid. Apparently MSFT's UINT16_C doesn't actually force it to unsigned properly, so this generates an unneccessary warning
                        {
                            offsetCheck -= (LEGACY_DRIVE_SEC_SIZE * pageNumber);
#if ENABLE_DST_LOG_DEBUG
                            printf("\tsubtracting %u", (LEGACY_DRIVE_SEC_SIZE * pageNumber));
#endif
                        }
#if ENABLE_DST_LOG_DEBUG
                        printf("\n");
#endif
                        if (offsetCheck < 4 || offsetCheck > UINT32_C(472))
                        {
                            if (pageNumber > 0)
                            {
                                --pageNumber;
                            }
                            else
                            {
                                pageNumber = lastPage;
                            }
                            offset = UINT32_C(472) + (pageNumber * LEGACY_DRIVE_SEC_SIZE);
                        }
                    }
                    else
                    {
#if ENABLE_DST_LOG_DEBUG
                        printf("\tsetting offset to 472 on last page read\n");
#endif
                        offset = UINT32_C(472) + (lastPage * LEGACY_DRIVE_SEC_SIZE);
                    }
                    ++counter;
                    if (entries->numberOfEntries >= MAX_DST_ENTRIES)
                    {
                        break;
                    }
                }
            }
        }
    }
    else if (is_SMART_Enabled(device) && is_SMART_Error_Logging_Supported(device) && SUCCESS == get_ATA_Log_Size(device, ATA_LOG_SMART_SELF_TEST_LOG, &logSize, false, true) && logSize > 0)
    {
        selfTestResults = C_CAST(uint8_t*, calloc_aligned(LEGACY_DRIVE_SEC_SIZE, sizeof(uint8_t), device->os_info.minimumAlignment));
        if (!selfTestResults)
        {
            return MEMORY_FAILURE;
        }
        //read the self tests results log with SMART read log
        if (SUCCESS == ata_SMART_Read_Log(device, ATA_LOG_SMART_SELF_TEST_LOG, selfTestResults, LEGACY_DRIVE_SEC_SIZE))
        {
            ret = SUCCESS;
            entries->logType = DST_LOG_TYPE_ATA;
            uint8_t selfTestIndex = selfTestResults[508];
            if (selfTestIndex > 0)
            {
                uint8_t descriptorLength = UINT8_C(24);
                uint8_t descriptorOffset = C_CAST(uint8_t, ((selfTestIndex * descriptorLength) - descriptorLength) + UINT8_C(2));
                uint16_t offset = descriptorOffset;
                uint16_t counter = 0;//when this get's larger than our max, we need to break out of the loop. This is always incremented. - TJE
                while (counter < MAX_DST_ENTRIES /*&& counter < 21*/)//max of 21 dst entries in this log
                {
                    if (!is_Empty(&selfTestResults[offset], descriptorLength))
                    {
                        entries->dstEntry[entries->numberOfEntries].descriptorValid = true;
                        entries->dstEntry[entries->numberOfEntries].selfTestRun = selfTestResults[offset];
                        entries->dstEntry[entries->numberOfEntries].selfTestExecutionStatus = selfTestResults[offset + 1];
                        entries->dstEntry[entries->numberOfEntries].lifetimeTimestamp = M_BytesTo2ByteValue(selfTestResults[offset + 3], selfTestResults[offset + 2]);
                        entries->dstEntry[entries->numberOfEntries].checkPointByte = selfTestResults[offset + 4];
                        entries->dstEntry[entries->numberOfEntries].lbaOfFailure = M_BytesTo4ByteValue(selfTestResults[offset + 8], selfTestResults[offset + 7], selfTestResults[offset + 6], selfTestResults[offset + 5]);
                        memcpy(&entries->dstEntry[entries->numberOfEntries].ataVendorSpecificData[0], &selfTestResults[offset + 9], 15);
                        //if LBA field is all F's, this is meant to signify an invalid value like T10 specs say to do - TJE
                        //filtering 28bit all F's and 32bit all F's since it is not clear exactly how many drives will report this invalid value -TJE
                        if (entries->dstEntry[entries->numberOfEntries].lbaOfFailure == MAX_28_BIT_LBA || entries->dstEntry[entries->numberOfEntries].lbaOfFailure == UINT32_MAX)
                        {
                            entries->dstEntry[entries->numberOfEntries].lbaOfFailure = UINT64_MAX;
                        }

                        //dummy up sense data...
                        switch (M_Nibble1(entries->dstEntry[entries->numberOfEntries].selfTestExecutionStatus))
                        {
                        case 0:
                        case 15:
                            entries->dstEntry[entries->numberOfEntries].scsiSenseCode.senseKey = SENSE_KEY_NO_ERROR;
                            entries->dstEntry[entries->numberOfEntries].scsiSenseCode.additionalSenseCode = 0;
                            entries->dstEntry[entries->numberOfEntries].scsiSenseCode.additionalSenseCodeQualifier = 0;
                            //NOTE: This is a workaround to clear out the LBA on success:
                            entries->dstEntry[entries->numberOfEntries].lbaOfFailure = UINT64_MAX;
                            break;
                        case 1:
                            entries->dstEntry[entries->numberOfEntries].scsiSenseCode.senseKey = SENSE_KEY_ABORTED_COMMAND;
                            entries->dstEntry[entries->numberOfEntries].scsiSenseCode.additionalSenseCode = 0x40;
                            entries->dstEntry[entries->numberOfEntries].scsiSenseCode.additionalSenseCodeQualifier = 0x81;
                            break;
                        case 2:
                            entries->dstEntry[entries->numberOfEntries].scsiSenseCode.senseKey = SENSE_KEY_ABORTED_COMMAND;
                            entries->dstEntry[entries->numberOfEntries].scsiSenseCode.additionalSenseCode = 0x40;
                            entries->dstEntry[entries->numberOfEntries].scsiSenseCode.additionalSenseCodeQualifier = 0x82;
                            break;
                        case 3:
                            entries->dstEntry[entries->numberOfEntries].scsiSenseCode.senseKey = SENSE_KEY_ABORTED_COMMAND;
                            entries->dstEntry[entries->numberOfEntries].scsiSenseCode.additionalSenseCode = 0x40;
                            entries->dstEntry[entries->numberOfEntries].scsiSenseCode.additionalSenseCodeQualifier = 0x83;
                            break;
                        case 4:
                            entries->dstEntry[entries->numberOfEntries].scsiSenseCode.senseKey = SENSE_KEY_HARDWARE_ERROR;
                            entries->dstEntry[entries->numberOfEntries].scsiSenseCode.additionalSenseCode = 0x40;
                            entries->dstEntry[entries->numberOfEntries].scsiSenseCode.additionalSenseCodeQualifier = 0x84;
                            break;
                        case 5:
                            entries->dstEntry[entries->numberOfEntries].scsiSenseCode.senseKey = SENSE_KEY_HARDWARE_ERROR;
                            entries->dstEntry[entries->numberOfEntries].scsiSenseCode.additionalSenseCode = 0x40;
                            entries->dstEntry[entries->numberOfEntries].scsiSenseCode.additionalSenseCodeQualifier = 0x85;
                            break;
                        case 6:
                            entries->dstEntry[entries->numberOfEntries].scsiSenseCode.senseKey = SENSE_KEY_HARDWARE_ERROR;
                            entries->dstEntry[entries->numberOfEntries].scsiSenseCode.additionalSenseCode = 0x40;
                            entries->dstEntry[entries->numberOfEntries].scsiSenseCode.additionalSenseCodeQualifier = 0x86;
                            break;
                        case 7:
                            entries->dstEntry[entries->numberOfEntries].scsiSenseCode.senseKey = SENSE_KEY_MEDIUM_ERROR;
                            entries->dstEntry[entries->numberOfEntries].scsiSenseCode.additionalSenseCode = 0x40;
                            entries->dstEntry[entries->numberOfEntries].scsiSenseCode.additionalSenseCodeQualifier = 0x87;
                            break;
                        case 8:
                            entries->dstEntry[entries->numberOfEntries].scsiSenseCode.senseKey = SENSE_KEY_HARDWARE_ERROR;
                            entries->dstEntry[entries->numberOfEntries].scsiSenseCode.additionalSenseCode = 0x40;
                            entries->dstEntry[entries->numberOfEntries].scsiSenseCode.additionalSenseCodeQualifier = 0x88;
                            break;
                        default://unspecified
                            break;
                        }
                        ++entries->numberOfEntries;
                    }
                    if (offset > descriptorLength)
                    {
                        uint16_t offsetCheck = 0;
                        //offset needs to subtract since we work backwards from the end (until rollover)
                        offset -= descriptorLength;
                        offsetCheck = offset;
                        if (offsetCheck > LEGACY_DRIVE_SEC_SIZE)
                        {
                            offsetCheck -= LEGACY_DRIVE_SEC_SIZE;
                        }
                        if (offsetCheck < 2 || offsetCheck > 482)
                        {
                            //need to adjust offset to 482 (since we are rolling over back to beginning)
                            offset = 482;
                        }
                    }
                    else
                    {
                        //go to last descriptor
                        offset = 482;
                    }
                    ++counter;
                }
            }
        }
    }
    safe_Free_aligned(selfTestResults)
    return ret;
}

static eReturnValues get_SCSI_DST_Log_Entries(tDevice *device, ptrDstLogEntries entries)
{
    eReturnValues ret = NOT_SUPPORTED;
    uint8_t dstLog[LP_SELF_TEST_RESULTS_LEN] = { 0 };
    if (!entries)
    {
        return BAD_PARAMETER;
    }
    if (SUCCESS == scsi_Log_Sense_Cmd(device, false, LPC_CUMULATIVE_VALUES, LP_SELF_TEST_RESULTS, 0, 1, dstLog, LP_SELF_TEST_RESULTS_LEN))
    {
        uint8_t zeroCompare[16] = { 0, 0, 0, 0, 0, 0, 0, 0, 0, 0, 0, 0, 0, 0, 0, 0 };
        uint16_t pageLength = M_BytesTo2ByteValue(dstLog[2], dstLog[3]);
        ret = SUCCESS;
        entries->logType = DST_LOG_TYPE_SCSI;
        entries->numberOfEntries = 0;
        for (uint32_t offset = 4; offset < C_CAST(uint32_t, pageLength + UINT16_C(4)) && offset < LP_SELF_TEST_RESULTS_LEN && entries->numberOfEntries < MAX_DST_ENTRIES; offset += 20)
        {
            if (memcmp(&dstLog[offset + 4], zeroCompare, 16))//if this doesn't match, we have an entry...-TJE
            {
                entries->dstEntry[entries->numberOfEntries].descriptorValid = true;
                entries->dstEntry[entries->numberOfEntries].selfTestExecutionStatus = C_CAST(uint8_t, M_Nibble0(dstLog[offset + 4]) << 4);
                entries->dstEntry[entries->numberOfEntries].selfTestRun = M_Nibble1(dstLog[offset + 4]) >> 1;
                entries->dstEntry[entries->numberOfEntries].checkPointByte = dstLog[offset + 5];
                entries->dstEntry[entries->numberOfEntries].lifetimeTimestamp = M_BytesTo2ByteValue(dstLog[offset + 6], dstLog[offset + 7]);
                entries->dstEntry[entries->numberOfEntries].lbaOfFailure = M_BytesTo8ByteValue(dstLog[offset + 8], dstLog[offset + 9], dstLog[offset + 10], dstLog[offset + 11], dstLog[offset + 12], dstLog[offset + 13], dstLog[offset + 14], dstLog[offset + 15]);
                entries->dstEntry[entries->numberOfEntries].scsiSenseCode.senseKey = M_Nibble0(dstLog[offset + 16]);
                entries->dstEntry[entries->numberOfEntries].scsiSenseCode.additionalSenseCode = dstLog[offset + 17];
                entries->dstEntry[entries->numberOfEntries].scsiSenseCode.additionalSenseCodeQualifier = dstLog[offset + 18];
                entries->dstEntry[entries->numberOfEntries].scsiVendorSpecificByte = dstLog[offset + 19];
                ++entries->numberOfEntries;
            }
        }
    }
    return ret;
}

static eReturnValues get_NVMe_DST_Log_Entries(tDevice *device, ptrDstLogEntries entries)
{
    eReturnValues ret = NOT_SUPPORTED;
    if (!entries)
    {
        return BAD_PARAMETER;
    }
    if (is_Self_Test_Supported(device))
    {
        nvmeGetLogPageCmdOpts dstLogParms;
        memset(&dstLogParms, 0, sizeof(nvmeGetLogPageCmdOpts));
        uint8_t nvmeDSTLog[564] = { 0 };
        dstLogParms.addr = nvmeDSTLog;
        dstLogParms.dataLen = 564;
        dstLogParms.lid = 0x06;
        dstLogParms.nsid = UINT32_MAX;
        if (SUCCESS == nvme_Get_Log_Page(device, &dstLogParms))
        {
            ret = SUCCESS;
            entries->logType = DST_LOG_TYPE_NVME;
            entries->numberOfEntries = 0;
            for (uint32_t offset = 4; offset < 564 && entries->numberOfEntries < 20; offset += 28)//maximum of 20 NVMe DST log entires
            {
                //check if the entry is valid by checking for zeros
                uint8_t zeros[28] = { 0 };
                if (memcmp(zeros, &nvmeDSTLog[offset], 28) && M_Nibble0(nvmeDSTLog[offset + 0]) != 0x0F)//0F in NVMe is an unused entry.
                {
                    entries->dstEntry[entries->numberOfEntries].selfTestRun = M_Nibble1(nvmeDSTLog[offset + 0]);
                    entries->dstEntry[entries->numberOfEntries].selfTestExecutionStatus = M_Nibble0(nvmeDSTLog[offset + 0]);
                    entries->dstEntry[entries->numberOfEntries].segmentNumber = nvmeDSTLog[offset + 1];
                    entries->dstEntry[entries->numberOfEntries].powerOnHours = M_BytesTo8ByteValue(nvmeDSTLog[offset + 11], nvmeDSTLog[offset + 10], nvmeDSTLog[offset + 9], nvmeDSTLog[offset + 8], nvmeDSTLog[offset + 7], nvmeDSTLog[offset + 6], nvmeDSTLog[offset + 5], nvmeDSTLog[offset + 4]);
                    if (nvmeDSTLog[offset + 2] & BIT0)
                    {
                        entries->dstEntry[entries->numberOfEntries].nsidValid = true;
                        entries->dstEntry[entries->numberOfEntries].namespaceID = M_BytesTo4ByteValue(nvmeDSTLog[offset + 15], nvmeDSTLog[offset + 14], nvmeDSTLog[offset + 13], nvmeDSTLog[offset + 12]);
                    }
                    if (nvmeDSTLog[offset + 2] & BIT1)//check if flba is set
                    {
                        entries->dstEntry[entries->numberOfEntries].lbaOfFailure = M_BytesTo8ByteValue(nvmeDSTLog[offset + 23], nvmeDSTLog[offset + 22], nvmeDSTLog[offset + 21], nvmeDSTLog[offset + 20], nvmeDSTLog[offset + 19], nvmeDSTLog[offset + 18], nvmeDSTLog[offset + 17], nvmeDSTLog[offset + 16]);
                    }
                    else
                    {
                        //this is an invalid LBA value, so it can be filtered out with existing SCSI/ATA code
                        entries->dstEntry[entries->numberOfEntries].lbaOfFailure = UINT64_MAX;
                    }
                    if (nvmeDSTLog[offset + 2] & BIT2)
                    {
                        entries->dstEntry[entries->numberOfEntries].nvmeStatus.statusCodeTypeValid = true;
                        entries->dstEntry[entries->numberOfEntries].nvmeStatus.statusCodeType = nvmeDSTLog[offset + 24];
                    }
                    if (nvmeDSTLog[offset + 2] & BIT3)
                    {
                        entries->dstEntry[entries->numberOfEntries].nvmeStatus.statusCodeValid = true;
                        entries->dstEntry[entries->numberOfEntries].nvmeStatus.statusCode = nvmeDSTLog[offset + 25];
                    }
                    entries->dstEntry[entries->numberOfEntries].nvmeVendorSpecificWord = M_BytesTo2ByteValue(nvmeDSTLog[offset + 27], nvmeDSTLog[offset + 26]);
                    //increment the number of entries since we found another good one!
                    entries->dstEntry[entries->numberOfEntries].descriptorValid = true;
                    ++(entries->numberOfEntries);
                }
            }
        }
        else
        {
            ret = FAILURE;
        }
    }
    return ret;
}

eReturnValues get_DST_Log_Entries(tDevice *device, ptrDstLogEntries entries)
{
    switch (device->drive_info.drive_type)
    {
    case ATA_DRIVE:
        return get_ATA_DST_Log_Entries(device, entries);
    case NVME_DRIVE:
        return get_NVMe_DST_Log_Entries(device, entries);
    case SCSI_DRIVE:
        return get_SCSI_DST_Log_Entries(device, entries);
    default:
        return NOT_SUPPORTED;
    }
}

eReturnValues print_DST_Log_Entries(ptrDstLogEntries entries)
{
    if (!entries)
    {
        return BAD_PARAMETER;
    }
    printf("\n===DST Log===\n");
    if (entries->numberOfEntries == 0)
    {
        printf("DST Has never been run/no DST entries found.\n");
    }
    else
    {
        //test types ATA
        //short (offline)
        //short (captive)
        //extended (offline)
        //extended (captive)
        //conveyance (offline)
        //conveyance (captive)
        //offline data collect
        //test types SCSI
        //short (background)
        //short (foreground)
        //extended (background)
        //extended (foreground)
        //test types NVMe
        //short
        //extended

        //TODO: Need to change some wording or screen output for ATA & SCSI vs NVMe
        if (entries->logType == DST_LOG_TYPE_NVME)
        {
            //checkpoint = segment?
            printf(" # %-21s  %-9s  %-26s  %-14s  %-10s  %-9s\n", "Test", "Timestamp", "Execution Status", "Error LBA", "Segment#", "Status Info");
        }
        else
        {
            printf(" # %-21s  %-9s  %-26s  %-14s  %-10s  %-9s\n", "Test", "Timestamp", "Execution Status", "Error LBA", "Checkpoint", "Sense Info");
        }
        for (uint8_t iter = 0; iter < entries->numberOfEntries; ++iter)
        {
            if (!entries->dstEntry[iter].descriptorValid)
            {
                continue;
            }
            //#
            printf("%2" PRIu8 " ", iter + 1);
            //Test
#define SELF_TEST_RUN_STRING_MAX_LENGTH 22
            char selfTestRunString[SELF_TEST_RUN_STRING_MAX_LENGTH] = { 0 };
            if (entries->logType == DST_LOG_TYPE_ATA)
            {
                switch (entries->dstEntry[iter].selfTestRun)
                {
                case 0:
                    snprintf(selfTestRunString, SELF_TEST_RUN_STRING_MAX_LENGTH, "Offline Data Collect");
                    break;
                case 1://short
                    snprintf(selfTestRunString, SELF_TEST_RUN_STRING_MAX_LENGTH, "Short (offline)");
                    break;
                case 2://extended
                    snprintf(selfTestRunString, SELF_TEST_RUN_STRING_MAX_LENGTH, "Extended (offline)");
                    break;
                case 3://conveyance
                    snprintf(selfTestRunString, SELF_TEST_RUN_STRING_MAX_LENGTH, "Conveyance (offline)");
                    break;
                case 4://selective
                    snprintf(selfTestRunString, SELF_TEST_RUN_STRING_MAX_LENGTH, "Selective (offline)");
                    break;
                case 0x81://short
                    snprintf(selfTestRunString, SELF_TEST_RUN_STRING_MAX_LENGTH, "Short (captive)");
                    break;
                case 0x82://extended
                    snprintf(selfTestRunString, SELF_TEST_RUN_STRING_MAX_LENGTH, "Extended (captive)");
                    break;
                case 0x83://conveyance
                    snprintf(selfTestRunString, SELF_TEST_RUN_STRING_MAX_LENGTH, "Conveyance (captive)");
                    break;
                case 0x84://selective
                    snprintf(selfTestRunString, SELF_TEST_RUN_STRING_MAX_LENGTH, "Selective (captive)");
                    break;
                default:
                    if ((entries->dstEntry[iter].selfTestRun >= 0x40 && entries->dstEntry[iter].selfTestRun <= 0x7E) || (entries->dstEntry[iter].selfTestRun >= 0x90 /*&& entries->dstEntry[iter].selfTestRun <= 0xFF*/))
                    {
                        snprintf(selfTestRunString, SELF_TEST_RUN_STRING_MAX_LENGTH, "Vendor Specific - %"PRIX8"h", entries->dstEntry[iter].selfTestRun);
                    }
                    else
                    {
                        snprintf(selfTestRunString, SELF_TEST_RUN_STRING_MAX_LENGTH, "Unknown - %"PRIX8"h", entries->dstEntry[iter].selfTestRun);
                    }
                    break;
                }
            }
            else if (entries->logType == DST_LOG_TYPE_SCSI)
            {
                switch (entries->dstEntry[iter].selfTestRun)
                {
                case 0:
                    snprintf(selfTestRunString, SELF_TEST_RUN_STRING_MAX_LENGTH, "Unknown (Not in spec)");
                    break;
                case 1://short
                    snprintf(selfTestRunString, SELF_TEST_RUN_STRING_MAX_LENGTH, "Short (background)");
                    break;
                case 2://extended
                    snprintf(selfTestRunString, SELF_TEST_RUN_STRING_MAX_LENGTH, "Extended (background)");
                    break;
                case 5://short
                    snprintf(selfTestRunString, SELF_TEST_RUN_STRING_MAX_LENGTH, "Short (foreground)");
                    break;
                case 6://extended
                    snprintf(selfTestRunString, SELF_TEST_RUN_STRING_MAX_LENGTH, "Extended (foreground)");
                    break;
                default:
                    snprintf(selfTestRunString, SELF_TEST_RUN_STRING_MAX_LENGTH, "Unknown - %"PRIX8"h", entries->dstEntry[iter].selfTestRun);
                    break;
                }
            }
            else if (entries->logType == DST_LOG_TYPE_NVME)
            {
                switch (entries->dstEntry[iter].selfTestRun)
                {
                case 0:
                    snprintf(selfTestRunString, SELF_TEST_RUN_STRING_MAX_LENGTH, "Reserved");
                    break;
                case 1://short
                    snprintf(selfTestRunString, SELF_TEST_RUN_STRING_MAX_LENGTH, "Short");
                    break;
                case 2://extended
                    snprintf(selfTestRunString, SELF_TEST_RUN_STRING_MAX_LENGTH, "Extended");
                    break;
                case 0x0E://vendor specific
                    snprintf(selfTestRunString, SELF_TEST_RUN_STRING_MAX_LENGTH, "Vendor Specific");
                    break;
                default:
                    snprintf(selfTestRunString, SELF_TEST_RUN_STRING_MAX_LENGTH, "Unknown - %"PRIX8"h", entries->dstEntry[iter].selfTestRun);
                    break;
                }
            }
            else //print the number
            {
                snprintf(selfTestRunString, SELF_TEST_RUN_STRING_MAX_LENGTH, "Unknown - %"PRIX8"h", entries->dstEntry[iter].selfTestRun);
            }
            printf("%-21s  ", selfTestRunString);
            //Timestamp
            printf("%-9" PRIu64 "  ", entries->dstEntry[iter].lifetimeTimestamp);
            //Execution Status
#define SELF_TEST_EXECUTION_STATUS_MAX_LENGTH 30
            char status[SELF_TEST_EXECUTION_STATUS_MAX_LENGTH] = { 0 };
            uint8_t percentRemaining = 0;
            if (entries->logType == DST_LOG_TYPE_ATA)
            {
                percentRemaining = M_Nibble0(entries->dstEntry[iter].selfTestExecutionStatus) * 10;
            }
            if (entries->logType == DST_LOG_TYPE_NVME)
            {
                switch (M_Nibble1(entries->dstEntry[iter].selfTestExecutionStatus))
                {
                case 0:
                    snprintf(status, SELF_TEST_EXECUTION_STATUS_MAX_LENGTH, "No Error");
                    break;
                case 1:
                    snprintf(status, SELF_TEST_EXECUTION_STATUS_MAX_LENGTH, "Aborted by command");
                    break;
                case 2:
                    snprintf(status, SELF_TEST_EXECUTION_STATUS_MAX_LENGTH, "Aborted by controller reset");
                    break;
                case 3:
                    snprintf(status, SELF_TEST_EXECUTION_STATUS_MAX_LENGTH, "Aborted by namespace removal");
                    break;
                case 4:
                    snprintf(status, SELF_TEST_EXECUTION_STATUS_MAX_LENGTH, "Aborted by NVM format");
                    break;
                case 5:
                    snprintf(status, SELF_TEST_EXECUTION_STATUS_MAX_LENGTH, "Unknown/Fatal Error");
                    break;
                case 6:
                    snprintf(status, SELF_TEST_EXECUTION_STATUS_MAX_LENGTH, "Unknown Segment Failure");
                    break;
                case 7:
                    snprintf(status, SELF_TEST_EXECUTION_STATUS_MAX_LENGTH, "Failed on segment %" PRIu8 "", entries->dstEntry[iter].segmentNumber);
                    break;
                case 8:
                    snprintf(status, SELF_TEST_EXECUTION_STATUS_MAX_LENGTH, "Aborted for Unknown Reason");
                    break;
                default:
                    snprintf(status, SELF_TEST_EXECUTION_STATUS_MAX_LENGTH, "Reserved");
                    break;
                }
            }
            else
            {
                switch (M_Nibble1(entries->dstEntry[iter].selfTestExecutionStatus))
                {
                case 0:
                    snprintf(status, SELF_TEST_EXECUTION_STATUS_MAX_LENGTH, "Success");
                    break;
                case 1:
                    snprintf(status, SELF_TEST_EXECUTION_STATUS_MAX_LENGTH, "Aborted by host");
                    break;
                case 2:
                    snprintf(status, SELF_TEST_EXECUTION_STATUS_MAX_LENGTH, "Interrupted by reset");
                    break;
                case 3:
                    snprintf(status, SELF_TEST_EXECUTION_STATUS_MAX_LENGTH, "Fatal Error - Unknown");
                    break;
                case 4:
                    snprintf(status, SELF_TEST_EXECUTION_STATUS_MAX_LENGTH, "Unknown Failure Type");
                    break;
                case 5:
                    snprintf(status, SELF_TEST_EXECUTION_STATUS_MAX_LENGTH, "Electrical Failure");
                    break;
                case 6:
                    snprintf(status, SELF_TEST_EXECUTION_STATUS_MAX_LENGTH, "Servo/Seek Failure");
                    break;
                case 7:
                    snprintf(status, SELF_TEST_EXECUTION_STATUS_MAX_LENGTH, "Read Failure");
                    break;
                case 8:
                    snprintf(status, SELF_TEST_EXECUTION_STATUS_MAX_LENGTH, "Handling Damage");
                    break;
                case 0xF:
                    snprintf(status, SELF_TEST_EXECUTION_STATUS_MAX_LENGTH, "In progress");
                    break;
                default:
                    snprintf(status, SELF_TEST_EXECUTION_STATUS_MAX_LENGTH, "Reserved");
                    break;
                }
            }
            if (percentRemaining > 0)
            {
                char percentRemainingString[8] = { 0 };
                snprintf(percentRemainingString, 8, " (%" PRIu8 "%%)", percentRemaining);
                common_String_Concat(status, SELF_TEST_EXECUTION_STATUS_MAX_LENGTH, percentRemainingString);
            }
            printf("%-26s  ", status);
            //Error LBA
#define SELF_TEST_ERROR_LBA_STRING_MAX_LENGTH 21
            char errorLBAString[SELF_TEST_ERROR_LBA_STRING_MAX_LENGTH] = { 0 };
            if (entries->dstEntry[iter].lbaOfFailure == UINT64_MAX)
            {
                snprintf(errorLBAString, SELF_TEST_ERROR_LBA_STRING_MAX_LENGTH, "None");
            }
            else
            {
                snprintf(errorLBAString, SELF_TEST_ERROR_LBA_STRING_MAX_LENGTH, "%" PRIu64, entries->dstEntry[iter].lbaOfFailure);
            }
            printf("%-14s  ", errorLBAString);
            //Checkpoint/Segment number
            printf("%-10" PRIX8 "  ", entries->dstEntry[iter].checkPointByte);
            //Sense Info
#define SELF_TEST_SENSE_INFO_STRING_MAX_LENGTH 21
            char senseInfoString[SELF_TEST_SENSE_INFO_STRING_MAX_LENGTH] = { 0 };
            if (entries->logType == DST_LOG_TYPE_NVME)
            {
                //SCT - SC
#define NVM_STATUS_CODE_STR_LEN 10
                char sctVal[NVM_STATUS_CODE_STR_LEN] = { 0 };
                char scVal[NVM_STATUS_CODE_STR_LEN] = { 0 };
                if (entries->dstEntry[iter].nvmeStatus.statusCodeTypeValid)
                {
                    snprintf(sctVal, NVM_STATUS_CODE_STR_LEN, "%02" PRIX8 "", entries->dstEntry[iter].nvmeStatus.statusCodeType);
                }
                else
                {
                    snprintf(sctVal, NVM_STATUS_CODE_STR_LEN, "NA");
                }
                if (entries->dstEntry[iter].nvmeStatus.statusCodeValid)
                {
                    snprintf(sctVal, NVM_STATUS_CODE_STR_LEN, "%02" PRIX8 "", entries->dstEntry[iter].nvmeStatus.statusCode);
                }
                else
                {
                    snprintf(scVal, NVM_STATUS_CODE_STR_LEN, "NA");
                }
                snprintf(senseInfoString, SELF_TEST_SENSE_INFO_STRING_MAX_LENGTH, "%s/%s", sctVal, scVal);
            }
            else
            {
                snprintf(senseInfoString, SELF_TEST_SENSE_INFO_STRING_MAX_LENGTH, "%02"PRIX8"/%02"PRIX8"/%02"PRIX8, entries->dstEntry[iter].scsiSenseCode.senseKey, entries->dstEntry[iter].scsiSenseCode.additionalSenseCode, entries->dstEntry[iter].scsiSenseCode.additionalSenseCodeQualifier);
            }
            printf("%-9s\n", senseInfoString);
        }
        printf("NOTE: DST Log entries are printed out in order from newest to oldest based ATA/SCSI/NVMe\n");
        printf("      specifications on where to find the latest entry.\n\n");
    }
    return SUCCESS;
}<|MERGE_RESOLUTION|>--- conflicted
+++ resolved
@@ -24,35 +24,17 @@
 
 eReturnValues ata_Abort_DST(tDevice *device)
 {
-<<<<<<< HEAD
-    eReturnValues result = UNKNOWN;
-    result = ata_SMART_Offline(device, 0x7F, 15);
-    return result;
-=======
     return ata_SMART_Offline(device, 0x7F, 15);
->>>>>>> 7c19a180
 }
 
 eReturnValues scsi_Abort_DST(tDevice *device)
 {
-<<<<<<< HEAD
-    eReturnValues     result = UNKNOWN;
-    result = scsi_Send_Diagnostic(device, 4, 0, 0, 0, 0, 0, NULL, 0, 15);
-    return result;
-=======
     return scsi_Send_Diagnostic(device, 4, 0, 0, 0, 0, 0, NULL, 0, 15);
->>>>>>> 7c19a180
 }
 
 eReturnValues nvme_Abort_DST(tDevice *device, uint32_t nsid)
 {
-<<<<<<< HEAD
-    eReturnValues result = UNKNOWN;
-    result = nvme_Device_Self_Test(device, nsid, 0x0F);
-    return result;
-=======
     return nvme_Device_Self_Test(device, nsid, 0x0F);
->>>>>>> 7c19a180
 }
 
 eReturnValues abort_DST(tDevice *device)
@@ -78,11 +60,7 @@
 
 eReturnValues ata_Get_DST_Progress(tDevice *device, uint32_t *percentComplete, uint8_t *status)
 {
-<<<<<<< HEAD
-    eReturnValues     result = UNKNOWN;
-=======
     eReturnValues result = UNKNOWN;
->>>>>>> 7c19a180
     uint8_t temp_buf[512] = { 0 };
     result = ata_SMART_Read_Data(device, temp_buf, sizeof(temp_buf));
     if (result == SUCCESS)
@@ -98,11 +76,7 @@
 eReturnValues scsi_Get_DST_Progress(tDevice *device, uint32_t *percentComplete, uint8_t *status)
 {
     //04h 09h LOGICAL UNIT NOT READY, SELF-TEST IN PROGRESS
-<<<<<<< HEAD
-    eReturnValues     result = UNKNOWN;
-=======
     eReturnValues result = UNKNOWN;
->>>>>>> 7c19a180
     uint8_t *temp_buf = C_CAST(uint8_t*, calloc_aligned(LEGACY_DRIVE_SEC_SIZE, sizeof(uint8_t), device->os_info.minimumAlignment));
     if (temp_buf == NULL)
     {
@@ -169,11 +143,7 @@
 
 eReturnValues get_DST_Progress(tDevice *device, uint32_t *percentComplete, uint8_t *status)
 {
-<<<<<<< HEAD
-    eReturnValues      result = UNKNOWN;
-=======
     eReturnValues result = UNKNOWN;
->>>>>>> 7c19a180
     *percentComplete = 0;
     *status = 0xFF;
     switch (device->drive_info.drive_type)
